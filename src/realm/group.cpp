--- conflicted
+++ resolved
@@ -1030,22 +1030,14 @@
         return true;
     }
 
-<<<<<<< HEAD
     bool swap_rows(size_t row_ndx_1, size_t row_ndx_2) REALM_NOEXCEPT
-=======
-    bool swap(size_t row_ndx_1, size_t row_ndx_2) REALM_NOEXCEPT
->>>>>>> a40dc1c4
     {
         if (REALM_UNLIKELY(!m_table))
             return false;
         if (REALM_UNLIKELY(row_ndx_1 >= m_table->size() || row_ndx_2 >= m_table->size()))
             return false;
         using tf = _impl::TableFriend;
-<<<<<<< HEAD
         tf::adj_acc_swap_rows(*m_table, row_ndx_1, row_ndx_2);
-=======
-        tf::adj_acc_swap(*m_table, row_ndx_1, row_ndx_2);
->>>>>>> a40dc1c4
         return true;
     }
 
