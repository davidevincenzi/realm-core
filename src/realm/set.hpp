--- conflicted
+++ resolved
@@ -77,14 +77,8 @@
     Mixed max(size_t* return_ndx = nullptr) const final;
     Mixed sum(size_t* return_cnt = nullptr) const final;
     Mixed avg(size_t* return_cnt = nullptr) const final;
-<<<<<<< HEAD
-    
-    void sort(std::vector<size_t>& indices, bool ascending = true) const final;
-    void distinct(std::vector<size_t>& indices, util::Optional<bool> sort_order = util::none) const final;
-=======
     void sort(std::vector<size_t>& indices, bool ascending = true) const override;
     void distinct(std::vector<size_t>& indices, util::Optional<bool> sort_order = util::none) const override;
->>>>>>> 1135edce
 
     // Overriding members of SetBase:
     std::pair<size_t, bool> insert_null() override;
