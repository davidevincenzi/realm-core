/*************************************************************************
 *
 * Copyright 2016 Realm Inc.
 *
 * Licensed under the Apache License, Version 2.0 (the "License");
 * you may not use this file except in compliance with the License.
 * You may obtain a copy of the License at
 *
 * http://www.apache.org/licenses/LICENSE-2.0
 *
 * Unless required by applicable law or agreed to in writing, software
 * distributed under the License is distributed on an "AS IS" BASIS,
 * WITHOUT WARRANTIES OR CONDITIONS OF ANY KIND, either express or implied.
 * See the License for the specific language governing permissions and
 * limitations under the License.
 *
 **************************************************************************/

/*
A query consists of node objects, one for each query condition. Each node contains pointers to all other nodes:

node1        node2         node3
------       -----         -----
node2*       node1*        node1*
node3*       node3*        node2*

The construction of all this takes part in query.cpp. Each node has two important functions:

    aggregate(start, end)
    aggregate_local(start, end)

The aggregate() function executes the aggregate of a query. You can call the method on any of the nodes
(except children nodes of OrNode and SubtableNode) - it has the same behaviour. The function contains
scheduling that calls aggregate_local(start, end) on different nodes with different start/end ranges,
depending on what it finds is most optimal.

The aggregate_local() function contains a tight loop that tests the condition of its own node, and upon match
it tests all other conditions at that index to report a full match or not. It will remain in the tight loop
after a full match.

So a call stack with 2 and 9 being local matches of a node could look like this:

aggregate(0, 10)
    node1->aggregate_local(0, 3)
        node2->find_first_local(2, 3)
        node3->find_first_local(2, 3)
    node3->aggregate_local(3, 10)
        node1->find_first_local(4, 5)
        node2->find_first_local(4, 5)
        node1->find_first_local(7, 8)
        node2->find_first_local(7, 8)

find_first_local(n, n + 1) is a function that can be used to test a single row of another condition. Note that
this is very simplified. There are other statistical arguments to the methods, and also, find_first_local() can be
called from a callback function called by an integer Array.


Template arguments in methods:
----------------------------------------------------------------------------------------------------

TConditionFunction: Each node has a condition from query_conditions.c such as Equal, GreaterEqual, etc

TConditionValue:    Type of values in condition column. That is, int64_t, float, int, bool, etc

TAction:            What to do with each search result, from the enums act_ReturnFirst, act_Count, act_Sum, etc

TResult:            Type of result of actions - float, double, int64_t, etc. Special notes: For act_Count it's
                    int64_t, for RLM_FIND_ALL it's int64_t which points at destination array.

TSourceColumn:      Type of source column used in actions, or *ignored* if no source column is used (like for
                    act_Count, act_ReturnFirst)


There are two important classes used in queries:
----------------------------------------------------------------------------------------------------
SequentialGetter    Column iterator used to get successive values with leaf caching. Used both for condition columns
                    and aggregate source column

AggregateState      State of the aggregate - contains a state variable that stores intermediate sum, max, min,
                    etc, etc.

*/

#ifndef REALM_QUERY_ENGINE_HPP
#define REALM_QUERY_ENGINE_HPP

#include <algorithm>
#include <functional>
#include <sstream>
#include <string>
#include <array>

#include <realm/array_basic.hpp>
#include <realm/array_key.hpp>
#include <realm/array_string.hpp>
#include <realm/array_binary.hpp>
#include <realm/array_timestamp.hpp>
#include <realm/array_list.hpp>
#include <realm/array_backlink.hpp>
#include <realm/column_type_traits.hpp>
#include <realm/metrics/query_info.hpp>
#include <realm/query_conditions.hpp>
#include <realm/table.hpp>
#include <realm/column_integer.hpp>
#include <realm/unicode.hpp>
#include <realm/util/miscellaneous.hpp>
#include <realm/util/serializer.hpp>
#include <realm/util/shared_ptr.hpp>
#include <realm/util/string_buffer.hpp>
#include <realm/utilities.hpp>

#include <map>
#include <unordered_set>

#if REALM_X86_OR_X64_TRUE && defined(_MSC_FULL_VER) && _MSC_FULL_VER >= 160040219
#include <immintrin.h>
#endif

namespace realm {

// Number of matches to find in best condition loop before breaking out to probe other conditions. Too low value gives
// too many constant time overheads everywhere in the query engine. Too high value makes it adapt less rapidly to
// changes in match frequencies.
const size_t findlocals = 64;

// Average match distance in linear searches where further increase in distance no longer increases query speed
// (because time spent on handling each match becomes insignificant compared to time spent on the search).
const size_t bestdist = 512;

// Minimum number of matches required in a certain condition before it can be used to compute statistics. Too high
// value can spent too much time in a bad node (with high match frequency). Too low value gives inaccurate statistics.
const size_t probe_matches = 4;

const size_t bitwidth_time_unit = 64;

typedef bool (*CallbackDummy)(int64_t);

class ParentNode {
    typedef ParentNode ThisType;

public:
    ParentNode() = default;
    virtual ~ParentNode() = default;

    void gather_children(std::vector<ParentNode*>& v)
    {
        m_children.clear();
        size_t i = v.size();
        v.push_back(this);

        if (m_child)
            m_child->gather_children(v);

        m_children = v;
        m_children.erase(m_children.begin() + i);
        m_children.insert(m_children.begin(), this);
    }

    double cost() const
    {
        return 8 * bitwidth_time_unit / m_dD +
               m_dT; // dt = 1/64 to 1. Match dist is 8 times more important than bitwidth
    }

    size_t find_first(size_t start, size_t end);

    bool match(ConstObj& obj);

    virtual void init()
    {
        if (m_child)
            m_child->init();

        m_column_action_specializer = nullptr;
    }

    void get_link_dependencies(std::vector<TableKey>& tables) const
    {
        collect_dependencies(tables);
        if (m_child)
            m_child->collect_dependencies(tables);
    }

    void set_table(const Table& table)
    {
        if (&table == m_table)
            return;

        m_table = ConstTableRef(&table);
        if (m_condition_column_key != ColKey()) {
            m_condition_column_name = m_table->get_column_name(m_condition_column_key);
        }
        if (m_child)
            m_child->set_table(table);
        table_changed();
    }

    void set_cluster(const Cluster* cluster)
    {
        m_cluster = cluster;
        if (m_child)
            m_child->set_cluster(cluster);
        cluster_changed();
    }

    virtual void collect_dependencies(std::vector<TableKey>&) const
    {
    }

    virtual size_t find_first_local(size_t start, size_t end) = 0;

    virtual void aggregate_local_prepare(Action TAction, DataType col_id, bool nullable);

    template <Action TAction, class LeafType>
    bool column_action_specialization(QueryStateBase* st, ArrayPayload* source_column, size_t r)
    {
        // TResult: type of query result
        // TSourceValue: type of aggregate source
        using TSourceValue = typename LeafType::value_type;
        using TResult = typename AggregateResultType<TSourceValue, TAction>::result_type;

        // Sum of float column must accumulate in double
        static_assert(!(TAction == act_Sum &&
                        (std::is_same<TSourceValue, float>::value && !std::is_same<TResult, double>::value)),
                      "");

        TSourceValue av{};
        // uses_val test because compiler cannot see that IntegerColumn::get has no side effect and result is
        // discarded
        if (static_cast<QueryState<TResult>*>(st)->template uses_val<TAction>() && source_column != nullptr) {
            REALM_ASSERT_DEBUG(dynamic_cast<LeafType*>(source_column) != nullptr);
            av = static_cast<LeafType*>(source_column)->get(r);
        }
        REALM_ASSERT_DEBUG(dynamic_cast<QueryState<TResult>*>(st) != nullptr);
        bool cont = static_cast<QueryState<TResult>*>(st)->template match<TAction, 0>(r, 0, av);
        return cont;
    }

    virtual size_t aggregate_local(QueryStateBase* st, size_t start, size_t end, size_t local_limit,
                                   ArrayPayload* source_column);


    virtual std::string validate()
    {
        if (error_code != "")
            return error_code;
        if (m_child == nullptr)
            return "";
        else
            return m_child->validate();
    }

    ParentNode(const ParentNode& from)
        : ParentNode(from, nullptr)
    {
    }

    ParentNode(const ParentNode& from, Transaction* tr);

    void add_child(std::unique_ptr<ParentNode> child)
    {
        if (m_child)
            m_child->add_child(std::move(child));
        else
            m_child = std::move(child);
    }

    virtual std::unique_ptr<ParentNode> clone(Transaction* = nullptr) const = 0;

    ColKey get_column_key(StringData column_name) const
    {
        ColKey column_key;
        if (column_name.size() > 0) {
            column_key = m_table->get_column_key(column_name);
            if (column_key == ColKey()) {
                throw LogicError(LogicError::column_does_not_exist);
            }
        }
        return column_key;
    }

    virtual std::string describe(util::serializer::SerialisationState&) const
    {
        return "";
    }

    virtual std::string describe_condition() const
    {
        return "matches";
    }

    virtual std::string describe_expression(util::serializer::SerialisationState& state) const
    {
        std::string s;
        s = describe(state);
        if (m_child) {
            s = s + " and " + m_child->describe_expression(state);
        }
        return s;
    }

    std::unique_ptr<ParentNode> m_child;
    std::vector<ParentNode*> m_children;
    std::string m_condition_column_name;
    mutable ColKey m_condition_column_key = ColKey(); // Column of search criteria

    double m_dD;       // Average row distance between each local match at current position
    double m_dT = 0.0; // Time overhead of testing index i + 1 if we have just tested index i. > 1 for linear scans, 0
    // for index/tableview

    size_t m_probes = 0;
    size_t m_matches = 0;

protected:
    typedef bool (ParentNode::*Column_action_specialized)(QueryStateBase*, ArrayPayload*, size_t);
    Column_action_specialized m_column_action_specializer = nullptr;
    ConstTableRef m_table = ConstTableRef();
    const Cluster* m_cluster = nullptr;
    QueryStateBase* m_state = nullptr;
    std::string error_code;

    ColumnType get_real_column_type(ColKey key)
    {
        return m_table->get_real_column_type(key);
    }

private:
    virtual void table_changed()
    {
    }
    virtual void cluster_changed()
    {
        // TODO: Should eventually be pure
    }
};


namespace _impl {

template <class LeafType>
struct CostHeuristic;

template <>
struct CostHeuristic<ArrayInteger> {
    static constexpr double dD()
    {
        return 100.0;
    }
    static constexpr double dT()
    {
        return 1.0 / 4.0;
    }
};

template <>
struct CostHeuristic<ArrayIntNull> {
    static constexpr double dD()
    {
        return 100.0;
    }
    static constexpr double dT()
    {
        return 1.0 / 4.0;
    }
};

// FIXME: Add AdaptiveStringColumn, BasicColumn, etc.
}

class ColumnNodeBase : public ParentNode {
protected:
    ColumnNodeBase(ColKey column_key)
    {
        m_condition_column_key = column_key;
    }

    ColumnNodeBase(const ColumnNodeBase& from, Transaction* tr)
        : ParentNode(from, tr)
        , m_last_local_match(from.m_last_local_match)
        , m_local_matches(from.m_local_matches)
        , m_local_limit(from.m_local_limit)
        , m_fastmode_disabled(from.m_fastmode_disabled)
        , m_action(from.m_action)
        , m_state(from.m_state)
        , m_source_column(from.m_source_column)
    {
    }

    template <Action TAction, class LeafType>
    bool match_callback(int64_t v)
    {
        using TSourceValue = typename LeafType::value_type;
        using ResultType = typename AggregateResultType<TSourceValue, TAction>::result_type;

        size_t i = to_size_t(v);
        m_last_local_match = i;
        m_local_matches++;

        auto state = static_cast<QueryState<ResultType>*>(m_state);
        auto source_column = static_cast<LeafType*>(m_source_column);

        // Test remaining sub conditions of this node. m_children[0] is the node that called match_callback(), so skip
        // it
        for (size_t c = 1; c < m_children.size(); c++) {
            m_children[c]->m_probes++;
            size_t m = m_children[c]->find_first_local(i, i + 1);
            if (m != i)
                return true;
        }

        bool b;
        if (state->template uses_val<TAction>()) { // Compiler cannot see that IntegerColumn::Get has no side effect
            // and result is discarded
            TSourceValue av = source_column->get(i);
            b = state->template match<TAction, false>(i, 0, av);
        }
        else {
            b = state->template match<TAction, false>(i, 0, TSourceValue{});
        }

        return b;
    }

    // Aggregate bookkeeping
    size_t m_last_local_match = npos;
    size_t m_local_matches = 0;
    size_t m_local_limit = 0;
    bool m_fastmode_disabled = false;
    Action m_action;
    QueryStateBase* m_state = nullptr;
    // Column of values used in aggregate (act_FindAll, actReturnFirst, act_Sum, etc)
    ArrayPayload* m_source_column = nullptr;
};

template <class LeafType>
class IntegerNodeBase : public ColumnNodeBase {
    using ThisType = IntegerNodeBase<LeafType>;

public:
    using TConditionValue = typename LeafType::value_type;
    // static const bool nullable = ColType::nullable;

    template <class TConditionFunction, Action TAction, DataType TDataType, bool Nullable>
    bool find_callback_specialization(size_t start_in_leaf, size_t end_in_leaf)
    {
        using AggregateLeafType = typename GetLeafType<TDataType, Nullable>::type;
        auto cb = std::bind(std::mem_fn(&ThisType::template match_callback<TAction, AggregateLeafType>), this,
                            std::placeholders::_1);
        return this->m_leaf_ptr->template find<TConditionFunction, act_CallbackIdx>(m_value, start_in_leaf,
                                                                                    end_in_leaf, 0, nullptr, cb);
    }

protected:
    size_t aggregate_local_impl(QueryStateBase* st, size_t start, size_t end, size_t local_limit,
                                ArrayPayload* source_column, int c)
    {
        REALM_ASSERT(m_table);
        REALM_ASSERT(m_cluster);
        REALM_ASSERT(m_children.size() > 0);
        m_local_matches = 0;
        m_local_limit = local_limit;
        m_last_local_match = start - 1;
        m_state = st;

        // If there are no other nodes than us (m_children.size() == 1) AND the column used for our condition is
        // the same as the column used for the aggregate action, then the entire query can run within scope of that
        // column only, with no references to other columns:
        bool fastmode = should_run_in_fastmode(source_column);
        if (fastmode) {
            bool cont;
            cont = m_leaf_ptr->find(c, m_action, m_value, start, end, 0, static_cast<QueryState<int64_t>*>(st));
            if (!cont)
                return not_found;
        }
        // Else, for each match in this node, call our IntegerNodeBase::match_callback to test remaining nodes
        // and/or extract
        // aggregate payload from aggregate column:
        else {
            m_source_column = source_column;
            bool cont = (this->*m_find_callback_specialized)(start, end);
            if (!cont)
                return not_found;
        }

        if (m_local_matches == m_local_limit) {
            m_dD = (m_last_local_match + 1 - start) / (m_local_matches + 1.0);
            return m_last_local_match + 1;
        }
        else {
            m_dD = (end - start) / (m_local_matches + 1.0);
            return end;
        }
    }

    IntegerNodeBase(TConditionValue value, ColKey column_key)
        : ColumnNodeBase(column_key)
        , m_value(std::move(value))
    {
    }

    IntegerNodeBase(const ThisType& from, Transaction* tr)
        : ColumnNodeBase(from, tr)
        , m_value(from.m_value)
        , m_find_callback_specialized(from.m_find_callback_specialized)
    {
    }

    void cluster_changed() override
    {
        // Assigning nullptr will cause the Leaf destructor to be called. Must
        // be done before assigning a new one. Otherwise the destructor will be
        // called after the constructor is called and that is unfortunate if
        // the object has the same address. (As in this case)
        m_array_ptr = nullptr;
        // Create new Leaf
        m_array_ptr = LeafPtr(new (&m_leaf_cache_storage) LeafType(m_table->get_alloc()));
        m_cluster->init_leaf(this->m_condition_column_key, m_array_ptr.get());
        m_leaf_ptr = m_array_ptr.get();
    }

    void init() override
    {
        ColumnNodeBase::init();

        m_dT = _impl::CostHeuristic<LeafType>::dT();
        m_dD = _impl::CostHeuristic<LeafType>::dD();
    }

    bool should_run_in_fastmode(ArrayPayload* source_leaf) const
    {
        if (m_children.size() > 1 || m_fastmode_disabled)
            return false;
        if (source_leaf == nullptr)
            return true;
        // Compare leafs to see if they are the same
        auto leaf = dynamic_cast<LeafType*>(source_leaf);
        return leaf ? leaf->get_ref() == m_leaf_ptr->get_ref() : false;
    }

    // Search value:
    TConditionValue m_value;

    // Leaf cache
    using LeafCacheStorage = typename std::aligned_storage<sizeof(LeafType), alignof(LeafType)>::type;
    using LeafPtr = std::unique_ptr<LeafType, PlacementDelete>;
    LeafCacheStorage m_leaf_cache_storage;
    LeafPtr m_array_ptr;
    const LeafType* m_leaf_ptr = nullptr;

    // Aggregate optimization
    using TFind_callback_specialized = bool (ThisType::*)(size_t, size_t);
    TFind_callback_specialized m_find_callback_specialized = nullptr;
};


<<<<<<< HEAD
// FIXME: Add specialization that uses index for TConditionFunction = Equal
template <class LeafType, class TConditionFunction>
class IntegerNode : public IntegerNodeBase<LeafType> {
    using BaseType = IntegerNodeBase<LeafType>;
    using ThisType = IntegerNode<LeafType, TConditionFunction>;
=======
template <class ColType, class TConditionFunction>
class IntegerNode : public IntegerNodeBase<ColType> {
    using BaseType = IntegerNodeBase<ColType>;
    using ThisType = IntegerNode<ColType, TConditionFunction>;
>>>>>>> a7f93a61

public:
    static const bool special_null_node = false;
    using TConditionValue = typename BaseType::TConditionValue;

    IntegerNode(TConditionValue value, ColKey column_key)
        : BaseType(value, column_key)
    {
    }
    IntegerNode(const IntegerNode& from, Transaction* tr)
        : BaseType(from, tr)
    {
    }

    void aggregate_local_prepare(Action action, DataType col_id, bool is_nullable) override
    {
        this->m_fastmode_disabled = (col_id == type_Float || col_id == type_Double);
        this->m_action = action;
        this->m_find_callback_specialized = get_specialized_callback(action, col_id, is_nullable);
    }

    size_t aggregate_local(QueryStateBase* st, size_t start, size_t end, size_t local_limit,
                           ArrayPayload* source_column) override
    {
        constexpr int cond = TConditionFunction::condition;
        return this->aggregate_local_impl(st, start, end, local_limit, source_column, cond);
    }

    size_t find_first_local(size_t start, size_t end) override
    {
        return this->m_leaf_ptr->template find_first<TConditionFunction>(this->m_value, start, end);
    }

    std::string describe(util::serializer::SerialisationState& state) const override
    {
        return state.describe_column(ParentNode::m_table, ColumnNodeBase::m_condition_column_key) + " " +
               describe_condition() + " " + util::serializer::print_value(this->m_value);
    }

    std::string describe_condition() const override
    {
        return TConditionFunction::description();
    }

    std::unique_ptr<ParentNode> clone(Transaction* tr) const override
    {
        return std::unique_ptr<ParentNode>(new ThisType(*this, tr));
    }

protected:
    using TFind_callback_specialized = typename BaseType::TFind_callback_specialized;

    static TFind_callback_specialized get_specialized_callback(Action action, DataType col_id, bool is_nullable)
    {
        switch (action) {
            case act_Count:
                return get_specialized_callback_2_int<act_Count>(col_id, is_nullable);
            case act_Sum:
                return get_specialized_callback_2<act_Sum>(col_id, is_nullable);
            case act_Max:
                return get_specialized_callback_2<act_Max>(col_id, is_nullable);
            case act_Min:
                return get_specialized_callback_2<act_Min>(col_id, is_nullable);
            case act_FindAll:
                return get_specialized_callback_2_int<act_FindAll>(col_id, is_nullable);
            case act_CallbackIdx:
                return get_specialized_callback_2_int<act_CallbackIdx>(col_id, is_nullable);
            default:
                break;
        }
        REALM_ASSERT(false); // Invalid aggregate function
        return nullptr;
    }

    template <Action TAction>
    static TFind_callback_specialized get_specialized_callback_2(DataType col_id, bool is_nullable)
    {
        switch (col_id) {
            case type_Int:
                return get_specialized_callback_3<TAction, type_Int>(is_nullable);
            case type_Float:
                return get_specialized_callback_3<TAction, type_Float>(is_nullable);
            case type_Double:
                return get_specialized_callback_3<TAction, type_Double>(is_nullable);
            case type_Timestamp:
                return get_specialized_callback_3<TAction, type_Timestamp>(is_nullable);
            default:
                break;
        }
        REALM_ASSERT(false); // Invalid aggregate source column
        return nullptr;
    }

    template <Action TAction>
    static TFind_callback_specialized get_specialized_callback_2_int(DataType col_id, bool is_nullable)
    {
        if (col_id == type_Int) {
            return get_specialized_callback_3<TAction, type_Int>(is_nullable);
        }
        REALM_ASSERT(false); // Invalid aggregate source column
        return nullptr;
    }

    template <Action TAction, DataType TDataType>
    static TFind_callback_specialized get_specialized_callback_3(bool is_nullable)
    {
        if (is_nullable) {
            return &BaseType::template find_callback_specialization<TConditionFunction, TAction, TDataType, true>;
        }
        else {
            return &BaseType::template find_callback_specialization<TConditionFunction, TAction, TDataType, false>;
        }
    }
};

template <class ColType>
class IntegerNode<ColType, Equal> : public IntegerNodeBase<ColType> {
public:
    using BaseType = IntegerNodeBase<ColType>;
    using TConditionValue = typename BaseType::TConditionValue;

    IntegerNode(TConditionValue value, size_t column_ndx)
        : BaseType(value, column_ndx)
    {
    }

    void consume_condition(IntegerNode<ColType, Equal>* other)
    {
        REALM_ASSERT(this->m_condition_column == other->m_condition_column);
        REALM_ASSERT(other->m_needles.empty());
        if (m_needles.empty()) {
            m_needles.insert(this->m_value);
        }
        m_needles.insert(other->m_value);
    }

    bool has_search_index() const
    {
        return IntegerNodeBase<ColType>::m_condition_column->has_search_index();
    }

    size_t find_first_local(size_t start, size_t end) override
    {
        REALM_ASSERT(this->m_table);
        size_t nb_needles = m_needles.size();

        while (start < end) {
            // Cache internal leaves
            this->cache_leaf(start);

            size_t end2;
            if (end > this->m_leaf_end)
                end2 = this->m_leaf_end - this->m_leaf_start;
            else
                end2 = end - this->m_leaf_start;

            auto start2 = start - this->m_leaf_start;
            size_t s = realm::npos;
            if (nb_needles) {
                const auto not_in_set = m_needles.end();
                bool search = nb_needles < 22;
                auto cmp_fn = [this, search, not_in_set](const auto& v) {
                    if (search) {
                        for (auto it = m_needles.begin(); it != not_in_set; ++it) {
                            if (*it == v)
                                return true;
                        }
                        return false;
                    }
                    else {
                        return (m_needles.find(v) != not_in_set);
                    }
                };
                for (size_t i = start2; i < end2; ++i) {
                    auto val = this->m_leaf_ptr->get(i);
                    if (cmp_fn(val)) {
                        s = i;
                        break;
                    }
                }
            }
            else if (end2 - start2 == 1) {
                if (this->m_leaf_ptr->get(start2) == this->m_value) {
                    s = start2;
                }
            }
            else {
                s = this->m_leaf_ptr->template find_first<Equal>(this->m_value, start2, end2);
            }

            if (s == not_found) {
                start = this->m_leaf_end;
                continue;
            }
            else
                return s + this->m_leaf_start;
        }

        return not_found;
    }

    std::string describe(util::serializer::SerialisationState& state) const override
    {
        REALM_ASSERT(this->m_condition_column != nullptr);
        std::string col_descr = state.describe_column(this->m_table, this->m_condition_column->get_column_index());

        if (m_needles.empty()) {
            return col_descr + " " + Equal::description() + " " +
                   util::serializer::print_value(IntegerNodeBase<ColType>::m_value);
        }

        // FIXME: once the parser supports it, print something like "column IN {n1, n2, n3}"
        std::string desc = "(";
        bool is_first = true;
        for (auto it : m_needles) {
            if (!is_first)
                desc += " or ";
            desc +=
                col_descr + " " + Equal::description() + " " + util::serializer::print_value(it); // "it" may be null
            is_first = false;
        }
        desc += ")";
        return desc;
    }
    std::unique_ptr<ParentNode> clone(QueryNodeHandoverPatches* patches) const override
    {
        return std::unique_ptr<ParentNode>(new IntegerNode<ColType, Equal>(*this, patches));
    }

private:
    std::unordered_set<TConditionValue> m_needles;

    IntegerNode(const IntegerNode<ColType, Equal>& from, QueryNodeHandoverPatches* patches)
        : BaseType(from, patches)
        , m_needles(from.m_needles)
    {
    }
};


// This node is currently used for floats and doubles only
template <class LeafType, class TConditionFunction>
class FloatDoubleNode : public ParentNode {
public:
    using TConditionValue = typename LeafType::value_type;
    static const bool special_null_node = false;

    FloatDoubleNode(TConditionValue v, ColKey column_key)
        : m_value(v)
    {
        m_condition_column_key = column_key;
        m_dT = 1.0;
    }
    FloatDoubleNode(null, ColKey column_key)
        : m_value(null::get_null_float<TConditionValue>())
    {
        m_condition_column_key = column_key;
        m_dT = 1.0;
    }

    void cluster_changed() override
    {
        // Assigning nullptr will cause the Leaf destructor to be called. Must
        // be done before assigning a new one. Otherwise the destructor will be
        // called after the constructor is called and that is unfortunate if
        // the object has the same address. (As in this case)
        m_array_ptr = nullptr;
        // Create new Leaf
        m_array_ptr = LeafPtr(new (&m_leaf_cache_storage) LeafType(m_table->get_alloc()));
        m_cluster->init_leaf(this->m_condition_column_key, m_array_ptr.get());
        m_leaf_ptr = m_array_ptr.get();
    }

    void init() override
    {
        ParentNode::init();
        m_dD = 100.0;
    }

    size_t find_first_local(size_t start, size_t end) override
    {
        TConditionFunction cond;

        auto find = [&](bool nullability) {
            bool m_value_nan = nullability ? null::is_null_float(m_value) : false;
            for (size_t s = start; s < end; ++s) {
                TConditionValue v = m_leaf_ptr->get(s);
                REALM_ASSERT(!(null::is_null_float(v) && !nullability));
                if (cond(v, m_value, nullability ? null::is_null_float<TConditionValue>(v) : false, m_value_nan))
                    return s;
            }
            return not_found;
        };

        // This will inline the second case but no the first. Todo, use templated lambda when switching to c++14
        if (m_table->is_nullable(m_condition_column_key))
            return find(true);
        else
            return find(false);
    }

    std::string describe(util::serializer::SerialisationState& state) const override
    {
        REALM_ASSERT(m_condition_column_key);
        return state.describe_column(ParentNode::m_table, m_condition_column_key) + " " + describe_condition() + " " +
               util::serializer::print_value(FloatDoubleNode::m_value);
    }
    std::string describe_condition() const override
    {
        return TConditionFunction::description();
    }

    std::unique_ptr<ParentNode> clone(Transaction* tr) const override
    {
        return std::unique_ptr<ParentNode>(new FloatDoubleNode(*this, tr));
    }

    FloatDoubleNode(const FloatDoubleNode& from, Transaction* tr)
        : ParentNode(from, tr)
        , m_value(from.m_value)
    {
    }

protected:
    TConditionValue m_value;
    // Leaf cache
    using LeafCacheStorage = typename std::aligned_storage<sizeof(LeafType), alignof(LeafType)>::type;
    using LeafPtr = std::unique_ptr<LeafType, PlacementDelete>;
    LeafCacheStorage m_leaf_cache_storage;
    LeafPtr m_array_ptr;
    const LeafType* m_leaf_ptr = nullptr;
};

template <class T, class TConditionFunction>
class SizeNode : public ParentNode {
public:
    SizeNode(int64_t v, ColKey column)
        : m_value(v)
    {
        m_condition_column_key = column;
    }

    void cluster_changed() override
    {
        // Assigning nullptr will cause the Leaf destructor to be called. Must
        // be done before assigning a new one. Otherwise the destructor will be
        // called after the constructor is called and that is unfortunate if
        // the object has the same address. (As in this case)
        m_array_ptr = nullptr;
        m_array_ptr = LeafPtr(new (&m_leaf_cache_storage) LeafType(m_table->get_alloc()));
        m_cluster->init_leaf(this->m_condition_column_key, m_array_ptr.get());
        m_leaf_ptr = m_array_ptr.get();
    }

    void init() override
    {
        ParentNode::init();
        m_dD = 10.0;
    }

    size_t find_first_local(size_t start, size_t end) override
    {
        for (size_t s = start; s < end; ++s) {
            T v = m_leaf_ptr->get(s);
            if (v) {
                int64_t sz = v.size();
                if (TConditionFunction()(sz, m_value))
                    return s;
            }
        }
        return not_found;
    }

    std::unique_ptr<ParentNode> clone(Transaction* tr) const override
    {
        return std::unique_ptr<ParentNode>(new SizeNode(*this, tr));
    }

    SizeNode(const SizeNode& from, Transaction* tr)
        : ParentNode(from, tr)
        , m_value(from.m_value)
    {
    }

private:
    // Leaf cache
    using LeafType = typename ColumnTypeTraits<T>::cluster_leaf_type;
    using LeafCacheStorage = typename std::aligned_storage<sizeof(LeafType), alignof(LeafType)>::type;
    using LeafPtr = std::unique_ptr<LeafType, PlacementDelete>;
    LeafCacheStorage m_leaf_cache_storage;
    LeafPtr m_array_ptr;
    const LeafType* m_leaf_ptr = nullptr;

    int64_t m_value;
};


template <class T, class TConditionFunction>
class SizeListNode : public ParentNode {
public:
    SizeListNode(int64_t v, ColKey column)
        : m_value(v)
    {
        m_condition_column_key = column;
    }

    void cluster_changed() override
    {
        // Assigning nullptr will cause the Leaf destructor to be called. Must
        // be done before assigning a new one. Otherwise the destructor will be
        // called after the constructor is called and that is unfortunate if
        // the object has the same address. (As in this case)
        m_array_ptr = nullptr;
        m_array_ptr = LeafPtr(new (&m_leaf_cache_storage) ArrayList(m_table->get_alloc()));
        m_cluster->init_leaf(this->m_condition_column_key, m_array_ptr.get());
        m_leaf_ptr = m_array_ptr.get();
    }

    void init() override
    {
        ParentNode::init();
        m_dD = 50.0;
    }

    size_t find_first_local(size_t start, size_t end) override
    {
        for (size_t s = start; s < end; ++s) {
            ref_type ref = m_leaf_ptr->get(s);
            if (ref) {
                ListType list(m_table->get_alloc());
                list.init_from_ref(ref);
                int64_t sz = list.size();
                if (TConditionFunction()(sz, m_value))
                    return s;
            }
        }
        return not_found;
    }

    std::unique_ptr<ParentNode> clone(Transaction* tr) const override
    {
        return std::unique_ptr<ParentNode>(new SizeListNode(*this, tr));
    }

    SizeListNode(const SizeListNode& from, Transaction* tr)
        : ParentNode(from, tr)
        , m_value(from.m_value)
    {
    }

private:
    // Leaf cache
    using ListType = BPlusTree<T>;
    using LeafCacheStorage = typename std::aligned_storage<sizeof(ArrayList), alignof(ArrayList)>::type;
    using LeafPtr = std::unique_ptr<ArrayList, PlacementDelete>;
    LeafCacheStorage m_leaf_cache_storage;
    LeafPtr m_array_ptr;
    const ArrayList* m_leaf_ptr = nullptr;

    int64_t m_value;
};


template <class TConditionFunction>
class BinaryNode : public ParentNode {
public:
    using TConditionValue = BinaryData;
    static const bool special_null_node = false;

    BinaryNode(BinaryData v, ColKey column)
        : m_value(v)
    {
        m_dT = 100.0;
        m_condition_column_key = column;
    }

    BinaryNode(null, ColKey column)
        : BinaryNode(BinaryData{}, column)
    {
    }

    void cluster_changed() override
    {
        m_array_ptr = nullptr;
        m_array_ptr = LeafPtr(new (&m_leaf_cache_storage) ArrayBinary(m_table->get_alloc()));
        m_cluster->init_leaf(this->m_condition_column_key, m_array_ptr.get());
        m_leaf_ptr = m_array_ptr.get();
    }

    void init() override
    {
        ParentNode::init();

        m_dD = 100.0;
    }

    size_t find_first_local(size_t start, size_t end) override
    {
        TConditionFunction condition;
        for (size_t s = start; s < end; ++s) {
            BinaryData value = m_leaf_ptr->get(s);
            if (condition(m_value.get(), value))
                return s;
        }
        return not_found;
    }

    virtual std::string describe(util::serializer::SerialisationState& state) const override
    {
        REALM_ASSERT(m_condition_column_key);
        return state.describe_column(ParentNode::m_table, m_condition_column_key) + " " +
               TConditionFunction::description() + " " + util::serializer::print_value(BinaryNode::m_value.get());
    }

    std::unique_ptr<ParentNode> clone(Transaction* tr) const override
    {
        return std::unique_ptr<ParentNode>(new BinaryNode(*this, tr));
    }

    BinaryNode(const BinaryNode& from, Transaction* tr)
        : ParentNode(from, tr)
        , m_value(from.m_value)
    {
    }

private:
    OwnedBinaryData m_value;
    using LeafCacheStorage = typename std::aligned_storage<sizeof(ArrayBinary), alignof(ArrayBinary)>::type;
    using LeafPtr = std::unique_ptr<ArrayBinary, PlacementDelete>;
    LeafCacheStorage m_leaf_cache_storage;
    LeafPtr m_array_ptr;
    const ArrayBinary* m_leaf_ptr = nullptr;
};

template <class TConditionFunction>
class BoolNode : public ParentNode {
public:
    using TConditionValue = bool;

    BoolNode(util::Optional<bool> v, ColKey column)
        : m_value(v)
    {
        m_condition_column_key = column;
    }

    BoolNode(const BoolNode& from, Transaction* tr)
        : ParentNode(from, tr)
        , m_value(from.m_value)
    {
    }

    void cluster_changed() override
    {
        m_array_ptr = nullptr;
        m_array_ptr = LeafPtr(new (&m_leaf_cache_storage) ArrayBoolNull(m_table->get_alloc()));
        m_cluster->init_leaf(this->m_condition_column_key, m_array_ptr.get());
        m_leaf_ptr = m_array_ptr.get();
    }

    void init() override
    {
        ParentNode::init();

        m_dD = 100.0;
    }

    size_t find_first_local(size_t start, size_t end) override
    {
        TConditionFunction condition;
        bool m_value_is_null = !m_value;
        for (size_t s = start; s < end; ++s) {
            util::Optional<bool> value = m_leaf_ptr->get(s);
            if (condition(value, m_value, !value, m_value_is_null))
                return s;
        }
        return not_found;
    }

    virtual std::string describe(util::serializer::SerialisationState& state) const override
    {
        return state.describe_column(ParentNode::m_table, m_condition_column_key) + " " +
               TConditionFunction::description() + " " + util::serializer::print_value(m_value);
    }

    std::unique_ptr<ParentNode> clone(Transaction* tr) const override
    {
        return std::unique_ptr<ParentNode>(new BoolNode(*this, tr));
    }

private:
    util::Optional<bool> m_value;
    using LeafCacheStorage = typename std::aligned_storage<sizeof(ArrayBoolNull), alignof(ArrayBoolNull)>::type;
    using LeafPtr = std::unique_ptr<ArrayBoolNull, PlacementDelete>;
    LeafCacheStorage m_leaf_cache_storage;
    LeafPtr m_array_ptr;
    const ArrayBoolNull* m_leaf_ptr = nullptr;
};

template <class TConditionFunction>
class TimestampNode : public ParentNode {
public:
    using TConditionValue = Timestamp;
    static const bool special_null_node = false;

    TimestampNode(Timestamp v, ColKey column)
        : m_value(v)
    {
        m_condition_column_key = column;
    }

    TimestampNode(null, ColKey column)
        : TimestampNode(Timestamp{}, column)
    {
    }

    void cluster_changed() override
    {
        m_array_ptr = nullptr;
        m_array_ptr = LeafPtr(new (&m_leaf_cache_storage) ArrayTimestamp(m_table->get_alloc()));
        m_cluster->init_leaf(this->m_condition_column_key, m_array_ptr.get());
        m_leaf_ptr = m_array_ptr.get();
    }

    void init() override
    {
        ParentNode::init();

        m_dD = 100.0;
    }

    size_t find_first_local(size_t start, size_t end) override
    {
        TConditionFunction condition;
        bool m_value_is_null = m_value.is_null();
        for (size_t s = start; s < end; ++s) {
            Timestamp value = m_leaf_ptr->get(s);
            if (condition(value, m_value, value.is_null(), m_value_is_null))
                return s;
        }
        return not_found;
    }

    virtual std::string describe(util::serializer::SerialisationState& state) const override
    {
        REALM_ASSERT(m_condition_column_key);
        return state.describe_column(ParentNode::m_table, m_condition_column_key) + " " +
               TConditionFunction::description() + " " + util::serializer::print_value(TimestampNode::m_value);
    }

    std::unique_ptr<ParentNode> clone(Transaction* tr) const override
    {
        return std::unique_ptr<ParentNode>(new TimestampNode(*this, tr));
    }

    TimestampNode(const TimestampNode& from, Transaction* tr)
        : ParentNode(from, tr)
        , m_value(from.m_value)
    {
    }

private:
    Timestamp m_value;
    using LeafCacheStorage = typename std::aligned_storage<sizeof(ArrayTimestamp), alignof(ArrayTimestamp)>::type;
    using LeafPtr = std::unique_ptr<ArrayTimestamp, PlacementDelete>;
    LeafCacheStorage m_leaf_cache_storage;
    LeafPtr m_array_ptr;
    const ArrayTimestamp* m_leaf_ptr = nullptr;
};

class StringNodeBase : public ParentNode {
public:
    using TConditionValue = StringData;
    static const bool special_null_node = true;

    StringNodeBase(StringData v, ColKey column)
        : m_value(v.is_null() ? util::none : util::make_optional(std::string(v)))
    {
        m_condition_column_key = column;
    }

    void table_changed() override
    {
        m_is_string_enum = m_table->is_enumerated(m_condition_column_key);
        m_has_search_index = m_table->has_search_index(m_condition_column_key);
    }

    void cluster_changed() override
    {
        // Assigning nullptr will cause the Leaf destructor to be called. Must
        // be done before assigning a new one. Otherwise the destructor will be
        // called after the constructor is called and that is unfortunate if
        // the object has the same address. (As in this case)
        m_array_ptr = nullptr;
        // Create new Leaf
        m_array_ptr = LeafPtr(new (&m_leaf_cache_storage) ArrayString(m_table->get_alloc()));
        m_cluster->init_leaf(this->m_condition_column_key, m_array_ptr.get());
        m_leaf_ptr = m_array_ptr.get();
    }

    bool has_search_index() const
    {
        return m_table->has_search_index(m_condition_column_key);
    }

    void init() override
    {
        ParentNode::init();

        m_dT = 10.0;
        m_probes = 0;
        m_matches = 0;
        m_end_s = 0;
        m_leaf_start = 0;
        m_leaf_end = 0;
    }

    virtual void clear_leaf_state()
    {
        m_array_ptr = nullptr;
    }

    StringNodeBase(const StringNodeBase& from, Transaction* tr)
        : ParentNode(from, tr)
        , m_value(from.m_value)
        , m_is_string_enum(from.m_is_string_enum)
        , m_has_search_index(from.m_has_search_index)
    {
    }

    virtual std::string describe(util::serializer::SerialisationState& state) const override
    {
        REALM_ASSERT(m_condition_column_key);
        StringData sd;
        if (bool(StringNodeBase::m_value)) {
            sd = StringData(StringNodeBase::m_value.value());
        }
        return state.describe_column(ParentNode::m_table, m_condition_column_key) + " " + describe_condition() + " " +
               util::serializer::print_value(sd);
    }

protected:
    util::Optional<std::string> m_value;

    using LeafCacheStorage = typename std::aligned_storage<sizeof(ArrayString), alignof(ArrayString)>::type;
    using LeafPtr = std::unique_ptr<ArrayString, PlacementDelete>;
    LeafCacheStorage m_leaf_cache_storage;
    LeafPtr m_array_ptr;
    const ArrayString* m_leaf_ptr = nullptr;

    bool m_is_string_enum = false;
    bool m_has_search_index = false;

    size_t m_end_s = 0;
    size_t m_leaf_start = 0;
    size_t m_leaf_end = 0;

    inline StringData get_string(size_t s)
    {
        return m_leaf_ptr->get(s);
    }
};

// Conditions for strings. Note that Equal is specialized later in this file!
template <class TConditionFunction>
class StringNode : public StringNodeBase {
public:
    StringNode(StringData v, ColKey column)
        : StringNodeBase(v, column)
    {
        auto upper = case_map(v, true);
        auto lower = case_map(v, false);
        if (!upper || !lower) {
            error_code = "Malformed UTF-8: " + std::string(v);
        }
        else {
            m_ucase = std::move(*upper);
            m_lcase = std::move(*lower);
        }
    }

    void init() override
    {
        clear_leaf_state();

        m_dD = 100.0;

        StringNodeBase::init();
    }

    size_t find_first_local(size_t start, size_t end) override
    {
        TConditionFunction cond;

        for (size_t s = start; s < end; ++s) {
            StringData t = get_string(s);

            if (cond(StringData(m_value), m_ucase.data(), m_lcase.data(), t))
                return s;
        }
        return not_found;
    }

    virtual std::string describe_condition() const override
    {
        return TConditionFunction::description();
    }

    std::unique_ptr<ParentNode> clone(Transaction* tr) const override
    {
        return std::unique_ptr<ParentNode>(new StringNode<TConditionFunction>(*this, tr));
    }

    StringNode(const StringNode& from, Transaction* tr)
        : StringNodeBase(from, tr)
        , m_ucase(from.m_ucase)
        , m_lcase(from.m_lcase)
    {
    }

protected:
    std::string m_ucase;
    std::string m_lcase;
};

// Specialization for Contains condition on Strings - we specialize because we can utilize Boyer-Moore
template <>
class StringNode<Contains> : public StringNodeBase {
public:
    StringNode(StringData v, ColKey column)
        : StringNodeBase(v, column)
        , m_charmap()
    {
        if (v.size() == 0)
            return;

        // Build a dictionary of char-to-last distances in the search string
        // (zero indicates that the char is not in needle)
        size_t last_char_pos = v.size() - 1;
        for (size_t i = 0; i < last_char_pos; ++i) {
            // we never jump longer increments than 255 chars, even if needle is longer (to fit in one byte)
            uint8_t jump = last_char_pos - i < 255 ? static_cast<uint8_t>(last_char_pos - i) : 255;

            unsigned char c = v[i];
            m_charmap[c] = jump;
        }
    }

    void init() override
    {
        clear_leaf_state();

        m_dD = 100.0;

        StringNodeBase::init();
    }


    size_t find_first_local(size_t start, size_t end) override
    {
        Contains cond;

        for (size_t s = start; s < end; ++s) {
            StringData t = get_string(s);

            if (cond(StringData(m_value), m_charmap, t))
                return s;
        }
        return not_found;
    }

    virtual std::string describe_condition() const override
    {
        return Contains::description();
    }


    std::unique_ptr<ParentNode> clone(Transaction* tr) const override
    {
        return std::unique_ptr<ParentNode>(new StringNode<Contains>(*this, tr));
    }

    StringNode(const StringNode& from, Transaction* tr)
        : StringNodeBase(from, tr)
        , m_charmap(from.m_charmap)
    {
    }

protected:
    std::array<uint8_t, 256> m_charmap;
};

// Specialization for ContainsIns condition on Strings - we specialize because we can utilize Boyer-Moore
template <>
class StringNode<ContainsIns> : public StringNodeBase {
public:
    StringNode(StringData v, ColKey column)
        : StringNodeBase(v, column)
        , m_charmap()
    {
        auto upper = case_map(v, true);
        auto lower = case_map(v, false);
        if (!upper || !lower) {
            error_code = "Malformed UTF-8: " + std::string(v);
        }
        else {
            m_ucase = std::move(*upper);
            m_lcase = std::move(*lower);
        }

        if (v.size() == 0)
            return;

        // Build a dictionary of char-to-last distances in the search string
        // (zero indicates that the char is not in needle)
        size_t last_char_pos = m_ucase.size() - 1;
        for (size_t i = 0; i < last_char_pos; ++i) {
            // we never jump longer increments than 255 chars, even if needle is longer (to fit in one byte)
            uint8_t jump = last_char_pos - i < 255 ? static_cast<uint8_t>(last_char_pos - i) : 255;

            unsigned char uc = m_ucase[i];
            unsigned char lc = m_lcase[i];
            m_charmap[uc] = jump;
            m_charmap[lc] = jump;
        }
    }

    void init() override
    {
        clear_leaf_state();

        m_dD = 100.0;

        StringNodeBase::init();
    }


    size_t find_first_local(size_t start, size_t end) override
    {
        ContainsIns cond;

        for (size_t s = start; s < end; ++s) {
            StringData t = get_string(s);
            // The current behaviour is to return all results when querying for a null string.
            // See comment above Query_NextGen_StringConditions on why every string including "" contains null.
            if (!bool(m_value)) {
                return s;
            }
            if (cond(StringData(m_value), m_ucase.data(), m_lcase.data(), m_charmap, t))
                return s;
        }
        return not_found;
    }

    virtual std::string describe_condition() const override
    {
        return ContainsIns::description();
    }

    std::unique_ptr<ParentNode> clone(Transaction* tr) const override
    {
        return std::unique_ptr<ParentNode>(new StringNode<ContainsIns>(*this, tr));
    }

    StringNode(const StringNode& from, Transaction* tr)
        : StringNodeBase(from, tr)
        , m_charmap(from.m_charmap)
        , m_ucase(from.m_ucase)
        , m_lcase(from.m_lcase)
    {
    }

protected:
    std::array<uint8_t, 256> m_charmap;
    std::string m_ucase;
    std::string m_lcase;
};

class StringNodeEqualBase : public StringNodeBase {
public:
    StringNodeEqualBase(StringData v, ColKey column)
        : StringNodeBase(v, column)
    {
    }
    StringNodeEqualBase(const StringNodeEqualBase& from, Transaction* tr)
        : StringNodeBase(from, tr)
    {
    }

    void init() override;

    size_t find_first_local(size_t start, size_t end) override;

    virtual std::string describe_condition() const override
    {
        return Equal::description();
    }

protected:
    ObjKey m_actual_key;
    size_t m_results_start;
    size_t m_results_end;

    inline BinaryData str_to_bin(const StringData& s) noexcept
    {
        return BinaryData(s.data(), s.size());
    }

    virtual ObjKey get_key(size_t ndx) = 0;
    virtual void _search_index_init() = 0;
    virtual size_t _find_first_local(size_t start, size_t end) = 0;
};

// Specialization for Equal condition on Strings - we specialize because we can utilize indexes (if they exist) for
// Equal. This specialisation also supports combining other StringNode<Equal> conditions into itself in order to
// optimise the non-indexed linear search that can be happen when many conditions are OR'd together in an "IN" query.
// Future optimization: make specialization for greater, notequal, etc
template <>
class StringNode<Equal> : public StringNodeEqualBase {
public:
    using StringNodeEqualBase::StringNodeEqualBase;

    void _search_index_init() override;

    void consume_condition(StringNode<Equal>* other);

    std::unique_ptr<ParentNode> clone(Transaction* tr) const override
    {
        return std::unique_ptr<ParentNode>(new StringNode<Equal>(*this, tr));
    }

    std::string describe(util::serializer::SerialisationState& state) const override;

    StringNode<Equal>(const StringNode& from, QueryNodeHandoverPatches* patches)
    : StringNodeEqualBase(from, patches)
    {
        for (auto it = from.m_needles.begin(); it != from.m_needles.end(); ++it) {
            if (it->data() == nullptr && it->size() == 0) {
                m_needles.insert(StringData()); // nulls
            }
            else {
                m_needle_storage.emplace_back(StringBuffer());
                m_needle_storage.back().append(it->data(), it->size());
                m_needles.insert(StringData(m_needle_storage.back().data(), m_needle_storage.back().size()));
            }
        }
    }

private:
    std::unique_ptr<IntegerColumn> m_index_matches;

    ObjKey get_key(size_t ndx) override
    {
        return ObjKey(m_index_matches->get(ndx));
    }

    size_t _find_first_local(size_t start, size_t end) override;
    std::unordered_set<StringData> m_needles;
    std::vector<StringBuffer> m_needle_storage;
};


// Specialization for EqualIns condition on Strings - we specialize because we can utilize indexes (if they exist) for
// EqualIns.
template <>
class StringNode<EqualIns> : public StringNodeEqualBase {
public:
    StringNode(StringData v, ColKey column)
        : StringNodeEqualBase(v, column)
    {
        auto upper = case_map(v, true);
        auto lower = case_map(v, false);
        if (!upper || !lower) {
            error_code = "Malformed UTF-8: " + std::string(v);
        }
        else {
            m_ucase = std::move(*upper);
            m_lcase = std::move(*lower);
        }
    }

    void clear_leaf_state() override
    {
        StringNodeEqualBase::clear_leaf_state();
        m_index_matches.clear();
    }

    void _search_index_init() override;

    virtual std::string describe_condition() const override
    {
        return EqualIns::description();
    }

    std::unique_ptr<ParentNode> clone(Transaction* tr) const override
    {
        return std::unique_ptr<ParentNode>(new StringNode(*this, tr));
    }

    StringNode(const StringNode& from, Transaction* tr)
        : StringNodeEqualBase(from, tr)
        , m_ucase(from.m_ucase)
        , m_lcase(from.m_lcase)
    {
    }

private:
    // Used for index lookup
    std::vector<ObjKey> m_index_matches;
    std::string m_ucase;
    std::string m_lcase;

    ObjKey get_key(size_t ndx) override
    {
        return m_index_matches[ndx];
    }
    size_t _find_first_local(size_t start, size_t end) override;
};

// OR node contains at least two node pointers: Two or more conditions to OR
// together in m_conditions, and the next AND condition (if any) in m_child.
//
// For 'second.equal(23).begin_group().first.equal(111).Or().first.equal(222).end_group().third().equal(555)', this
// will first set m_conditions[0] = left-hand-side through constructor, and then later, when .first.equal(222) is
// invoked, invocation will set m_conditions[1] = right-hand-side through Query& Query::Or() (see query.cpp).
// In there, m_child is also set to next AND condition (if any exists) following the OR.
class OrNode : public ParentNode {
public:
    OrNode(std::unique_ptr<ParentNode> condition)
    {
        m_dT = 50.0;
        if (condition)
            m_conditions.emplace_back(std::move(condition));
    }

    OrNode(const OrNode& other, Transaction* tr)
        : ParentNode(other, tr)
    {
        for (const auto& condition : other.m_conditions) {
            m_conditions.emplace_back(condition->clone(tr));
        }
    }

    void table_changed() override
    {
        for (auto& condition : m_conditions) {
            condition->set_table(*m_table);
        }
    }

    void cluster_changed() override
    {
        for (auto& condition : m_conditions) {
            condition->set_cluster(m_cluster);
        }

        m_start.clear();
        m_start.resize(m_conditions.size(), 0);

        m_last.clear();
        m_last.resize(m_conditions.size(), 0);

        m_was_match.clear();
        m_was_match.resize(m_conditions.size(), false);
    }

    std::string describe(util::serializer::SerialisationState& state) const override
    {
        std::string s;
        for (size_t i = 0; i < m_conditions.size(); ++i) {
            if (m_conditions[i]) {
                s += m_conditions[i]->describe_expression(state);
                if (i != m_conditions.size() - 1) {
                    s += " or ";
                }
            }
        }
        if (m_conditions.size() > 1) {
            s = "(" + s + ")";
        }
        return s;
    }

    void init() override
    {
        ParentNode::init();

        m_dD = 10.0;

        std::sort(m_conditions.begin(), m_conditions.end(),
<<<<<<< HEAD
                  [](auto& a, auto& b) { return a->m_condition_column_key.value < b->m_condition_column_key.value; });
        auto it = m_conditions.begin();
        while (it != m_conditions.end()) {
            // Only try to optimize on StringNode<Equal> conditions without search index
            if ((first = dynamic_cast<StringNode<Equal>*>(it->get())) && !first->has_search_index()) {
                auto col_key = first->m_condition_column_key;
                auto next = it + 1;
                while (next != m_conditions.end() && (*next)->m_condition_column_key == col_key) {
                    if (auto advance = dynamic_cast<StringNode<Equal>*>(next->get())) {
                        first->consume_condition(advance);
                        next = m_conditions.erase(next);
                    }
                    else {
                        ++next;
                    }
                }
                it = next;
            }
            else {
                ++it;
            }
        }
=======
                  [](auto& a, auto& b) { return a->m_condition_column_idx < b->m_condition_column_idx; });

        combine_conditions<StringNode<Equal>>();
        combine_conditions<IntegerNode<IntegerColumn, Equal>>();
        combine_conditions<IntegerNode<IntNullColumn, Equal>>();
>>>>>>> a7f93a61

        m_start.clear();
        m_start.resize(m_conditions.size(), 0);

        m_last.clear();
        m_last.resize(m_conditions.size(), 0);

        m_was_match.clear();
        m_was_match.resize(m_conditions.size(), false);

        std::vector<ParentNode*> v;
        for (auto& condition : m_conditions) {
            condition->init();
            v.clear();
            condition->gather_children(v);
        }
    }

    size_t find_first_local(size_t start, size_t end) override
    {
        if (start >= end)
            return not_found;

        size_t index = not_found;

        for (size_t c = 0; c < m_conditions.size(); ++c) {
            // out of order search; have to discard cached results
            if (start < m_start[c]) {
                m_last[c] = 0;
                m_was_match[c] = false;
            }
            // already searched this range and didn't match
            else if (m_last[c] >= end)
                continue;
            // already search this range and *did* match
            else if (m_was_match[c] && m_last[c] >= start) {
                if (index > m_last[c])
                    index = m_last[c];
                continue;
            }

            m_start[c] = start;
            size_t fmax = std::max(m_last[c], start);
            size_t f = m_conditions[c]->find_first(fmax, end);
            m_was_match[c] = f != not_found;
            m_last[c] = f == not_found ? end : f;
            if (f != not_found && index > m_last[c])
                index = m_last[c];
        }

        return index;
    }

    std::string validate() override
    {
        if (error_code != "")
            return error_code;
        if (m_conditions.size() == 0)
            return "Missing left-hand side of OR";
        if (m_conditions.size() == 1)
            return "Missing right-hand side of OR";
        std::string s;
        if (m_child != 0)
            s = m_child->validate();
        if (s != "")
            return s;
        for (size_t i = 0; i < m_conditions.size(); ++i) {
            s = m_conditions[i]->validate();
            if (s != "")
                return s;
        }
        return "";
    }

    std::unique_ptr<ParentNode> clone(Transaction* tr) const override
    {
        return std::unique_ptr<ParentNode>(new OrNode(*this, tr));
    }

    std::vector<std::unique_ptr<ParentNode>> m_conditions;

private:
    template<class QueryNodeType>
    void combine_conditions() {
        QueryNodeType* first_match = nullptr;
        QueryNodeType* advance = nullptr;
        auto it = m_conditions.begin();
        while (it != m_conditions.end()) {
            // Only try to optimize on QueryNodeType conditions without search index
            auto node = it->get();
            if ((first_match = dynamic_cast<QueryNodeType*>(node)) && first_match->m_child == nullptr &&
                !first_match->has_search_index()) {
                auto col_ndx = first_match->m_condition_column_idx;
                auto next = it + 1;
                while (next != m_conditions.end() && (*next)->m_condition_column_idx == col_ndx) {
                    auto next_node = next->get();
                    if ((advance = dynamic_cast<QueryNodeType*>(next_node)) && next_node->m_child == nullptr) {
                        first_match->consume_condition(advance);
                        next = m_conditions.erase(next);
                    }
                    else {
                        ++next;
                    }
                }
                it = next;
            }
            else {
                ++it;
            }
        }
    }

    // start index of the last find for each cond
    std::vector<size_t> m_start;
    // last looked at index of the lasft find for each cond
    // is a matching index if m_was_match is true
    std::vector<size_t> m_last;
    std::vector<bool> m_was_match;
};


class NotNode : public ParentNode {
public:
    NotNode(std::unique_ptr<ParentNode> condition)
        : m_condition(std::move(condition))
    {
        m_dT = 50.0;
    }

    void table_changed() override
    {
        m_condition->set_table(*m_table);
    }

    void cluster_changed() override
    {
        m_condition->set_cluster(m_cluster);
        // Heuristics bookkeeping:
        m_known_range_start = 0;
        m_known_range_end = 0;
        m_first_in_known_range = not_found;
    }

    void init() override
    {
        ParentNode::init();

        m_dD = 10.0;

        std::vector<ParentNode*> v;

        m_condition->init();
        v.clear();
        m_condition->gather_children(v);
    }

    size_t find_first_local(size_t start, size_t end) override;

    std::string validate() override
    {
        if (error_code != "")
            return error_code;
        if (m_condition == 0)
            return "Missing argument to Not";
        std::string s;
        if (m_child != 0)
            s = m_child->validate();
        if (s != "")
            return s;
        s = m_condition->validate();
        if (s != "")
            return s;
        return "";
    }

    virtual std::string describe(util::serializer::SerialisationState& state) const override
    {
        if (m_condition) {
            return "!(" + m_condition->describe_expression(state) + ")";
        }
        return "!()";
    }


    std::unique_ptr<ParentNode> clone(Transaction* tr) const override
    {
        return std::unique_ptr<ParentNode>(new NotNode(*this, tr));
    }

    NotNode(const NotNode& from, Transaction* tr)
        : ParentNode(from, tr)
        , m_condition(from.m_condition ? from.m_condition->clone(tr) : nullptr)
        , m_known_range_start(from.m_known_range_start)
        , m_known_range_end(from.m_known_range_end)
        , m_first_in_known_range(from.m_first_in_known_range)
    {
    }

    std::unique_ptr<ParentNode> m_condition;

private:
    // FIXME This heuristic might as well be reused for all condition nodes.
    size_t m_known_range_start;
    size_t m_known_range_end;
    size_t m_first_in_known_range;

    bool evaluate_at(size_t rowndx);
    void update_known(size_t start, size_t end, size_t first);
    size_t find_first_loop(size_t start, size_t end);
    size_t find_first_covers_known(size_t start, size_t end);
    size_t find_first_covered_by_known(size_t start, size_t end);
    size_t find_first_overlap_lower(size_t start, size_t end);
    size_t find_first_overlap_upper(size_t start, size_t end);
    size_t find_first_no_overlap(size_t start, size_t end);
};


// Compare two columns with eachother row-by-row
template <class LeafType, class TConditionFunction>
class TwoColumnsNode : public ParentNode {
public:
    using TConditionValue = typename LeafType::value_type;

    TwoColumnsNode(ColKey column1, ColKey column2)
    {
        m_dT = 100.0;
        m_condition_column_key1 = column1;
        m_condition_column_key2 = column2;
    }

    ~TwoColumnsNode() noexcept override
    {
    }

    void cluster_changed() override
    {
        m_array_ptr1 = nullptr;
        m_array_ptr1 = LeafPtr(new (&m_leaf_cache_storage1) LeafType(m_table->get_alloc()));
        this->m_cluster->init_leaf(this->m_condition_column_key1, m_array_ptr1.get());
        m_leaf_ptr1 = m_array_ptr1.get();

        m_array_ptr2 = nullptr;
        m_array_ptr2 = LeafPtr(new (&m_leaf_cache_storage2) LeafType(m_table->get_alloc()));
        this->m_cluster->init_leaf(this->m_condition_column_key2, m_array_ptr2.get());
        m_leaf_ptr2 = m_array_ptr2.get();
    }

    virtual std::string describe(util::serializer::SerialisationState& state) const override
    {
        REALM_ASSERT(m_condition_column_key1 && m_condition_column_key2);
        return state.describe_column(ParentNode::m_table, m_condition_column_key1) + " " + describe_condition() +
               " " + state.describe_column(ParentNode::m_table, m_condition_column_key2);
    }

    virtual std::string describe_condition() const override
    {
        return TConditionFunction::description();
    }

    void init() override
    {
        ParentNode::init();
        m_dD = 100.0;
    }

    size_t find_first_local(size_t start, size_t end) override
    {
        size_t s = start;

        while (s < end) {
            if (std::is_same<TConditionValue, int64_t>::value) {
                // For int64_t we've created an array intrinsics named compare_leafs which template expands bitwidths
                // of boths arrays to make Get faster.
                QueryState<int64_t> qs(act_ReturnFirst);
                bool resume = m_leaf_ptr1->template compare_leafs<TConditionFunction, act_ReturnFirst>(
                    m_leaf_ptr2, start, end, 0, &qs, CallbackDummy());

                if (resume)
                    s = end;
                else
                    return to_size_t(qs.m_state);
            }
            else {
// This is for float and double.

#if 0 && defined(REALM_COMPILER_AVX)
// AVX has been disabled because of array alignment (see https://app.asana.com/0/search/8836174089724/5763107052506)
//
// For AVX you can call things like if (sseavx<1>()) to test for AVX, and then utilize _mm256_movemask_ps (VC)
// or movemask_cmp_ps (gcc/clang)
//
// See https://github.com/rrrlasse/realm/tree/AVX for an example of utilizing AVX for a two-column search which has
// been benchmarked to: floats: 288 ms vs 552 by using AVX compared to 2-level-unrolled FPU loop. doubles: 415 ms vs
// 475 (more bandwidth bound). Tests against SSE have not been performed; AVX may not pay off. Please benchmark
#endif

                TConditionValue v1 = m_leaf_ptr1->get(s);
                TConditionValue v2 = m_leaf_ptr2->get(s);
                TConditionFunction C;

                if (C(v1, v2))
                    return s;
                else
                    s++;
            }
        }
        return not_found;
    }

    std::unique_ptr<ParentNode> clone(Transaction* tr) const override
    {
        return std::unique_ptr<ParentNode>(new TwoColumnsNode<LeafType, TConditionFunction>(*this, tr));
    }

    TwoColumnsNode(const TwoColumnsNode& from, Transaction* tr)
        : ParentNode(from, tr)
        , m_condition_column_key1(from.m_condition_column_key1)
        , m_condition_column_key2(from.m_condition_column_key2)
    {
    }

private:
    mutable ColKey m_condition_column_key1;
    mutable ColKey m_condition_column_key2;

    using LeafCacheStorage = typename std::aligned_storage<sizeof(LeafType), alignof(LeafType)>::type;
    using LeafPtr = std::unique_ptr<LeafType, PlacementDelete>;

    LeafCacheStorage m_leaf_cache_storage1;
    LeafPtr m_array_ptr1;
    const LeafType* m_leaf_ptr1 = nullptr;
    LeafCacheStorage m_leaf_cache_storage2;
    LeafPtr m_array_ptr2;
    const LeafType* m_leaf_ptr2 = nullptr;
};


// For Next-Generation expressions like col1 / col2 + 123 > col4 * 100.
class ExpressionNode : public ParentNode {

public:
    ExpressionNode(std::unique_ptr<Expression>);

    size_t find_first_local(size_t start, size_t end) override;

    void table_changed() override;
    void cluster_changed() override;
    void collect_dependencies(std::vector<TableKey>&) const override;

    virtual std::string describe(util::serializer::SerialisationState& state) const override;

    std::unique_ptr<ParentNode> clone(Transaction* tr) const override;

private:
    ExpressionNode(const ExpressionNode& from, Transaction* tr);

    std::unique_ptr<Expression> m_expression;
};


class LinksToNode : public ParentNode {
public:
    LinksToNode(ColKey origin_column_key, ObjKey target_key)
        : m_target_keys(1, target_key)
    {
        m_dD = 10.0;
        m_dT = 50.0;
        m_condition_column_key = origin_column_key;
    }

    LinksToNode(ColKey origin_column_key, const std::vector<ObjKey>& target_keys)
        : m_target_keys(target_keys)
    {
        m_dD = 10.0;
        m_dT = 50.0;
        m_condition_column_key = origin_column_key;
    }

    void table_changed() override
    {
        m_column_type = m_table->get_column_type(m_condition_column_key);
        REALM_ASSERT(m_column_type == type_Link || m_column_type == type_LinkList);
    }

    void cluster_changed() override
    {
        m_array_ptr = nullptr;
        if (m_column_type == type_Link) {
            m_array_ptr = LeafPtr(new (&m_storage.m_list) ArrayKey(m_table->get_alloc()));
        }
        else if (m_column_type == type_LinkList) {
            m_array_ptr = LeafPtr(new (&m_storage.m_linklist) ArrayList(m_table->get_alloc()));
        }
        m_cluster->init_leaf(this->m_condition_column_key, m_array_ptr.get());
        m_leaf_ptr = m_array_ptr.get();
    }

    virtual std::string describe(util::serializer::SerialisationState& state) const override
    {
        REALM_ASSERT(m_condition_column_key);
        if (m_target_keys.size() > 1)
            throw SerialisationError("Serialising a query which links to multiple objects is currently unsupported.");
        return state.describe_column(ParentNode::m_table, m_condition_column_key) + " " + describe_condition() + " " +
               util::serializer::print_value(m_target_keys[0]);
    }

    virtual std::string describe_condition() const override
    {
        return "==";
    }

    size_t find_first_local(size_t start, size_t end) override
    {
        if (m_column_type == type_Link) {
            for (auto& key : m_target_keys) {
                if (key) {
                    // LinkColumn stores link to row N as the integer N + 1
                    auto pos = static_cast<const ArrayKey*>(m_leaf_ptr)->find_first(key, start, end);
                    if (pos != realm::npos) {
                        return pos;
                    }
                }
            }
        }
        else if (m_column_type == type_LinkList) {
            ArrayKeyNonNullable arr(m_table->get_alloc());
            for (size_t i = start; i < end; i++) {
                if (ref_type ref = static_cast<const ArrayList*>(m_leaf_ptr)->get(i)) {
                    arr.init_from_ref(ref);
                    for (auto& key : m_target_keys) {
                        if (key) {
                            if (arr.find_first(key, 0, arr.size()) != not_found)
                                return i;
                        }
                    }
                }
            }
        }

        return not_found;
    }

    std::unique_ptr<ParentNode> clone(Transaction*) const override
    {
        return std::unique_ptr<ParentNode>(new LinksToNode(*this));
    }

private:
    std::vector<ObjKey> m_target_keys;
    DataType m_column_type = type_Link;
    using LeafPtr = std::unique_ptr<ArrayPayload, PlacementDelete>;
    union Storage {
        typename std::aligned_storage<sizeof(ArrayKey), alignof(ArrayKey)>::type m_list;
        typename std::aligned_storage<sizeof(ArrayList), alignof(ArrayList)>::type m_linklist;
    };
    Storage m_storage;
    LeafPtr m_array_ptr;
    const ArrayPayload* m_leaf_ptr = nullptr;


    LinksToNode(const LinksToNode& source)
        : ParentNode(source, nullptr)
        , m_target_keys(source.m_target_keys)
        , m_column_type(source.m_column_type)
    {
    }
};

} // namespace realm

#endif // REALM_QUERY_ENGINE_HPP<|MERGE_RESOLUTION|>--- conflicted
+++ resolved
@@ -553,18 +553,10 @@
 };
 
 
-<<<<<<< HEAD
-// FIXME: Add specialization that uses index for TConditionFunction = Equal
-template <class LeafType, class TConditionFunction>
-class IntegerNode : public IntegerNodeBase<LeafType> {
-    using BaseType = IntegerNodeBase<LeafType>;
-    using ThisType = IntegerNode<LeafType, TConditionFunction>;
-=======
 template <class ColType, class TConditionFunction>
 class IntegerNode : public IntegerNodeBase<ColType> {
     using BaseType = IntegerNodeBase<ColType>;
     using ThisType = IntegerNode<ColType, TConditionFunction>;
->>>>>>> a7f93a61
 
 public:
     static const bool special_null_node = false;
@@ -1754,36 +1746,11 @@
         m_dD = 10.0;
 
         std::sort(m_conditions.begin(), m_conditions.end(),
-<<<<<<< HEAD
-                  [](auto& a, auto& b) { return a->m_condition_column_key.value < b->m_condition_column_key.value; });
-        auto it = m_conditions.begin();
-        while (it != m_conditions.end()) {
-            // Only try to optimize on StringNode<Equal> conditions without search index
-            if ((first = dynamic_cast<StringNode<Equal>*>(it->get())) && !first->has_search_index()) {
-                auto col_key = first->m_condition_column_key;
-                auto next = it + 1;
-                while (next != m_conditions.end() && (*next)->m_condition_column_key == col_key) {
-                    if (auto advance = dynamic_cast<StringNode<Equal>*>(next->get())) {
-                        first->consume_condition(advance);
-                        next = m_conditions.erase(next);
-                    }
-                    else {
-                        ++next;
-                    }
-                }
-                it = next;
-            }
-            else {
-                ++it;
-            }
-        }
-=======
                   [](auto& a, auto& b) { return a->m_condition_column_idx < b->m_condition_column_idx; });
 
         combine_conditions<StringNode<Equal>>();
         combine_conditions<IntegerNode<IntegerColumn, Equal>>();
         combine_conditions<IntegerNode<IntNullColumn, Equal>>();
->>>>>>> a7f93a61
 
         m_start.clear();
         m_start.resize(m_conditions.size(), 0);
