/*************************************************************************
 *
 * Copyright 2016 Realm Inc.
 *
 * Licensed under the Apache License, Version 2.0 (the "License");
 * you may not use this file except in compliance with the License.
 * You may obtain a copy of the License at
 *
 * http://www.apache.org/licenses/LICENSE-2.0
 *
 * Unless required by applicable law or agreed to in writing, software
 * distributed under the License is distributed on an "AS IS" BASIS,
 * WITHOUT WARRANTIES OR CONDITIONS OF ANY KIND, either express or implied.
 * See the License for the specific language governing permissions and
 * limitations under the License.
 *
 **************************************************************************/

#ifndef REALM_GROUP_HPP
#define REALM_GROUP_HPP

#include <functional>
#include <string>
#include <vector>
#include <map>
#include <stdexcept>

#include <realm/util/features.h>
#include <realm/exceptions.hpp>
#include <realm/impl/input_stream.hpp>
#include <realm/impl/output_stream.hpp>
#include <realm/impl/cont_transact_hist.hpp>
#include <realm/metrics/metrics.hpp>
#include <realm/table.hpp>
#include <realm/alloc_slab.hpp>

namespace realm {

class DB;
class TableKeys;

namespace _impl {
class GroupFriend;
class TransactLogConvenientEncoder;
class TransactLogParser;
}


/// A group is a collection of named tables.
///
class Group : public ArrayParent {
public:
    /// Construct a free-standing group. This group instance will be
    /// in the attached state, but neither associated with a file, nor
    /// with an external memory buffer.
    Group();

    enum OpenMode {
        /// Open in read-only mode. Fail if the file does not already exist.
        mode_ReadOnly,
        /// Open in read/write mode. Create the file if it doesn't exist.
        mode_ReadWrite,
        /// Open in read/write mode. Fail if the file does not already exist.
        mode_ReadWriteNoCreate
    };

    /// Equivalent to calling open(const std::string&, const char*, OpenMode)
    /// on an unattached group accessor.
    explicit Group(const std::string& file, const char* encryption_key = nullptr, OpenMode = mode_ReadOnly);

    /// Equivalent to calling open(BinaryData, bool) on an unattached
    /// group accessor. Note that if this constructor throws, the
    /// ownership of the memory buffer will remain with the caller,
    /// regardless of whether \a take_ownership is set to `true` or
    /// `false`.
    explicit Group(BinaryData, bool take_ownership = true);

    struct unattached_tag {
    };

    /// Create a Group instance in its unattached state. It may then
    /// be attached to a database file later by calling one of the
    /// open() methods. You may test whether this instance is
    /// currently in its attached state by calling
    /// is_attached(). Calling any other method (except the
    /// destructor) while in the unattached state has undefined
    /// behavior.
    Group(unattached_tag) noexcept;

    // FIXME: Implement a proper copy constructor (fairly trivial).
    Group(const Group&) = delete;
    Group& operator=(const Group&) = delete;

    ~Group() noexcept override;

    /// Attach this Group instance to the specified database file.
    ///
    /// By default, the specified file is opened in read-only mode
    /// (mode_ReadOnly). This allows opening a file even when the
    /// caller lacks permission to write to that file. The opened
    /// group may still be modified freely, but the changes cannot be
    /// written back to the same file using the commit() function. An
    /// attempt to do that, will cause an exception to be thrown. When
    /// opening in read-only mode, it is an error if the specified
    /// file does not already exist in the file system.
    ///
    /// Alternatively, the file can be opened in read/write mode
    /// (mode_ReadWrite). This allows use of the commit() function,
    /// but, of course, it also requires that the caller has
    /// permission to write to the specified file. When opening in
    /// read-write mode, an attempt to create the specified file will
    /// be made, if it does not already exist in the file system.
    ///
    /// In any case, if the file already exists, it must contain a
    /// valid Realm database. In many cases invalidity will be
    /// detected and cause the InvalidDatabase exception to be thrown,
    /// but you should not rely on it.
    ///
    /// Note that changes made to the database via a Group instance
    /// are not automatically committed to the specified file. You
    /// may, however, at any time, explicitly commit your changes by
    /// calling the commit() method, provided that the specified
    /// open-mode is not mode_ReadOnly. Alternatively, you may call
    /// write() to write the entire database to a new file. Writing
    /// the database to a new file does not end, or in any other way
    /// change the association between the Group instance and the file
    /// that was specified in the call to open().
    ///
    /// A Realm file that contains a history (see Replication::HistoryType) may
    /// be opened via Group::open(), as long as the application can ensure that
    /// there is no concurrent access to the file (see below for more on
    /// concurrency), but if the file is modified via Group::commit() the
    /// history will be discarded. To retain the history, the application must
    /// instead access the file in shared mode, i.e., via SharedGroup, and
    /// supply the right kind of replication plugin (see
    /// Replication::get_history_type()).
    ///
    /// A file that is passed to Group::open(), may not be modified by
    /// a third party until after the Group object is
    /// destroyed. Behavior is undefined if a file is modified by a
    /// third party while any Group object is associated with it.
    ///
    /// Calling open() on a Group instance that is already in the
    /// attached state has undefined behavior.
    ///
    /// Accessing a Realm database file through manual construction
    /// of a Group object does not offer any level of thread safety or
    /// transaction safety. When any of those kinds of safety are a
    /// concern, consider using a SharedGroup instead. When accessing
    /// a database file in read/write mode through a manually
    /// constructed Group object, it is entirely the responsibility of
    /// the application that the file is not accessed in any way by a
    /// third party during the life-time of that group object. It is,
    /// on the other hand, safe to concurrently access a database file
    /// by multiple manually created Group objects, as long as all of
    /// them are opened in read-only mode, and there is no other party
    /// that modifies the file concurrently.
    ///
    /// Do not call this function on a group instance that is managed
    /// by a shared group. Doing so will result in undefined behavior.
    ///
    /// Even if this function throws, it may have the side-effect of
    /// creating the specified file, and the file may get left behind
    /// in an invalid state. Of course, this can only happen if
    /// read/write mode (mode_ReadWrite) was requested, and the file
    /// did not already exist.
    ///
    /// \param file File system path to a Realm database file.
    ///
    /// \param encryption_key 32-byte key used to encrypt and decrypt
    /// the database file, or nullptr to disable encryption.
    ///
    /// \param mode Specifying a mode that is not mode_ReadOnly
    /// requires that the specified file can be opened in read/write
    /// mode. In general there is no reason to open a group in
    /// read/write mode unless you want to be able to call
    /// Group::commit().
    ///
    /// \throw util::File::AccessError If the file could not be
    /// opened. If the reason corresponds to one of the exception
    /// types that are derived from util::File::AccessError, the
    /// derived exception type is thrown. Note that InvalidDatabase is
    /// among these derived exception types.
    void open(const std::string& file, const char* encryption_key = nullptr, OpenMode mode = mode_ReadOnly);

    /// Attach this Group instance to the specified memory buffer.
    ///
    /// This is similar to constructing a group from a file except
    /// that in this case the database is assumed to be stored in the
    /// specified memory buffer.
    ///
    /// If \a take_ownership is `true`, you pass the ownership of the
    /// specified buffer to the group. In this case the buffer will
    /// eventually be freed using std::free(), so the buffer you pass,
    /// must have been allocated using std::malloc().
    ///
    /// On the other hand, if \a take_ownership is set to `false`, it
    /// is your responsibility to keep the memory buffer alive during
    /// the lifetime of the group, and in case the buffer needs to be
    /// deallocated afterwards, that is your responsibility too.
    ///
    /// If this function throws, the ownership of the memory buffer
    /// will remain with the caller, regardless of whether \a
    /// take_ownership is set to `true` or `false`.
    ///
    /// Calling open() on a Group instance that is already in the
    /// attached state has undefined behavior.
    ///
    /// Do not call this function on a group instance that is managed
    /// by a shared group. Doing so will result in undefined behavior.
    ///
    /// \throw InvalidDatabase If the specified buffer does not appear
    /// to contain a valid database.
    void open(BinaryData, bool take_ownership = true);

    /// A group may be created in the unattached state, and then later
    /// attached to a file with a call to open(). Calling any method
    /// other than open(), and is_attached() on an unattached instance
    /// results in undefined behavior.
    bool is_attached() const noexcept;

    /// Returns true if, and only if the number of tables in this
    /// group is zero.
    bool is_empty() const noexcept;

    size_t size() const noexcept;

    int get_history_schema_version() noexcept;

    /// Returns the keys for all tables in this group.
    TableKeys get_table_keys() const;

    /// \defgroup group_table_access Table Accessors
    ///
    /// has_table() returns true if, and only if this group contains a table
    /// with the specified name.
    ///
    /// find_table() returns the key of the first table in this group with the
    /// specified name, or `realm::not_found` if this group does not contain a
    /// table with the specified name.
    ///
    /// get_table_name() returns the name of table with the specified key.
    ///
    /// The versions of get_table(), that accepts a \a name argument, return a
    /// table with the specified name, or null if no such table exists.
    ///
    /// add_table() adds a table with the specified name to this group. It
    /// throws TableNameInUse if \a require_unique_name is true and \a name
    /// clashes with the name of an existing table. If \a require_unique_name is
    /// false, it is possible to add more than one table with the same
    /// name. Whenever a table is added the key assigned to it is returned.
    ///
    /// get_or_add_table() checks if a table exists in this group with the specified
    /// name. If it doesn't exist, a table is created.
    ///
    /// remove_table() removes the specified table from this group. A table can
    /// be removed only when it is not the target of a link column of a
    /// different table.
    ///
    /// rename_table() changes the name of a preexisting table. If \a
    /// require_unique_name is false, it becomes possible to have more than one
    /// table with a given name in a single group.
    ///
    /// The template functions work exactly like their non-template namesakes
    /// except as follows: The template versions of get_table() and
    /// get_or_add_table() throw DescriptorMismatch if the dynamic type of the
    /// specified table does not match the statically specified custom table
    /// type. The template versions of add_table() and get_or_add_table() set
    /// the dynamic type (descriptor) to match the statically specified custom
    /// table type.
    ///
    /// \param key Key of table in this group.
    ///
    /// \param name Name of table. All strings are valid table names as long as
    /// they are valid UTF-8 encodings and the number of bytes does not exceed
    /// `max_table_name_length`. A call to add_table() or get_or_add_table()
    /// with a name that is longer than `max_table_name_length` will cause an
    /// exception to be thrown.
    ///
    /// \param new_name New name for preexisting table.
    ///
    /// \param require_unique_name When set to true (the default), it becomes
    /// impossible to add a table with a name that is already in use, or to
    /// rename a table to a name that is already in use.
    ///
    /// \param was_added When specified, the boolean variable is set to true if
    /// the table was added, and to false otherwise. If the function throws, the
    /// boolean variable retains its original value.
    ///
    /// \return get_table(), add_table(), and get_or_add_table() return a table
    /// accessor attached to the requested (or added) table. get_table() may
    /// return null.
    ///
    /// \throw DescriptorMismatch Thrown by get_table() and get_or_add_table()
    /// tf the dynamic table type does not match the statically specified custom
    /// table type (\a T).
    ///
    /// \throw NoSuchTable Thrown by remove_table() and rename_table() if there
    /// is no table with the specified \a name.
    ///
    /// \throw TableNameInUse Thrown by add_table() if \a require_unique_name is
    /// true and \a name clashes with the name of a preexisting table. Thrown by
    /// rename_table() if \a require_unique_name is true and \a new_name clashes
    /// with the name of a preexisting table.
    ///
    /// \throw CrossTableLinkTarget Thrown by remove_table() if the specified
    /// table is the target of a link column of a different table.
    ///
    //@{

    static const size_t max_table_name_length = 63;

    bool has_table(StringData name) const noexcept;
    TableKey find_table(StringData name) const noexcept;
    StringData get_table_name(TableKey key) const;

    TableRef get_table(TableKey key);
    ConstTableRef get_table(TableKey key) const;

    // Catch some implicit conversions
    TableRef get_table(int) = delete;
    ConstTableRef get_table(int) const = delete;

    TableRef get_table(StringData name);
    ConstTableRef get_table(StringData name) const;

    TableRef add_table(StringData name, bool require_unique_name = true);
    TableRef get_or_add_table(StringData name, bool* was_added = nullptr);

    void remove_table(TableKey key);
    void remove_table(StringData name);

    void rename_table(TableKey key, StringData new_name, bool require_unique_name = true);
    void rename_table(StringData name, StringData new_name, bool require_unique_name = true);

    //@}

    // Serialization

    /// Write this database to the specified output stream.
    ///
    /// \param out The destination output stream to write to.
    ///
    /// \param pad If true, the file is padded to ensure the footer is aligned
    /// to the end of a page
    void write(std::ostream& out, bool pad = false) const;

    /// Write this database to a new file. It is an error to specify a
    /// file that already exists. This is to protect against
    /// overwriting a database file that is currently open, which
    /// would cause undefined behaviour.
    ///
    /// \param file A filesystem path.
    ///
    /// \param encryption_key 32-byte key used to encrypt the database file,
    /// or nullptr to disable encryption.
    ///
    /// \throw util::File::AccessError If the file could not be
    /// opened. If the reason corresponds to one of the exception
    /// types that are derived from util::File::AccessError, the
    /// derived exception type is thrown. In particular,
    /// util::File::Exists will be thrown if the file exists already.
    void write(const std::string& file, const char* encryption_key = nullptr) const;

    /// Write this database to a memory buffer.
    ///
    /// Ownership of the returned buffer is transferred to the
    /// caller. The memory will have been allocated using
    /// std::malloc().
    BinaryData write_to_mem() const;

    /// Commit changes to the attached file. This requires that the
    /// attached file is opened in read/write mode.
    ///
    /// Calling this function on an unattached group, a free-standing
    /// group, a group whose attached file is opened in read-only
    /// mode, a group that is attached to a memory buffer, or a group
    /// that is managed by a shared group, is an error and will result
    /// in undefined behavior.
    ///
    /// Table accesors will remain valid across the commit. Note that
    /// this is not the case when working with proper transactions.
    void commit();

    //@{
    /// Some operations on Tables in a Group can cause indirect changes to other
    /// fields, including in other Tables in the same Group. Specifically,
    /// removing a row will set any links to that row to null, and if it had the
    /// last strong links to other rows, will remove those rows. When this
    /// happens, The cascade notification handler will be called with a
    /// CascadeNotification containing information about what indirect changes
    /// will occur, before any changes are made.
    ///
    /// has_cascade_notification_handler() returns true if and only if there is
    /// currently a non-null notification handler registered.
    ///
    /// set_cascade_notification_handler() replaces the current handler (if any)
    /// with the passed in handler. Pass in nullptr to remove the current handler
    /// without registering a new one.
    ///
    /// CascadeNotification contains a vector of rows which will be removed and
    /// a vector of links which will be set to null (or removed, for entries in
    /// LinkLists).
    struct CascadeNotification {
        struct row {
            /// Key identifying a group-level table.
            TableKey table_key;

            /// Key identifying object to be removed.
            ObjKey key;

            row() = default;

            row(TableKey tk, ObjKey k)
                : table_key(tk)
                , key(k)
            {
            }
            bool operator==(const row& r) const noexcept
            {
                return table_key == r.table_key && key == r.key;
            }
            bool operator!=(const row& r) const noexcept
            {
                return !(*this == r);
            }
            /// Trivial lexicographic order
            bool operator<(const row& r) const noexcept
            {
                return table_key < r.table_key || (table_key == r.table_key && key < r.key);
            }
        };

        struct link {
            const Table* origin_table; ///< A group-level table.
            ColKey origin_col_ndx;     ///< Link column being nullified.
            ObjKey origin_key;         ///< Row in column being nullified.
            /// The target row index which is being removed. Mostly relevant for
            /// LinkList (to know which entries are being removed), but also
            /// valid for Link.
            ObjKey old_target_key;
        };

        /// A sorted list of rows which will be removed by the current operation.
        std::vector<row> rows;

        /// An unordered list of links which will be nullified by the current
        /// operation.
        std::vector<link> links;
    };

    bool has_cascade_notification_handler() const noexcept;
    void set_cascade_notification_handler(std::function<void(const CascadeNotification&)> new_handler) noexcept;

    //@}

    //@{
    /// During sync operation, schema changes may happen at runtime as connected
    /// clients update their schema as part of an app update. Since this is a
    /// relatively rare event, no attempt is made at limiting the amount of work
    /// the handler is required to do to update its information about table and
    /// column indices (i.e., all table and column indices must be recalculated).
    ///
    /// At the time of writing, only additive schema changes may occur in that
    /// scenario.
    ///
    /// has_schema_change_notification_handler() returns true iff there is currently
    /// a non-null notification handler registered.
    ///
    /// set_schema_change_notification_handler() replaces the current handler (if any)
    /// with the passed in handler. Pass in nullptr to remove the current handler
    /// without registering a new one.

    bool has_schema_change_notification_handler() const noexcept;
    void set_schema_change_notification_handler(std::function<void()> new_handler) noexcept;

    //@}

    // Conversion
    template <class S>
    void to_json(S& out, size_t link_depth = 0, std::map<std::string, std::string>* renames = nullptr) const;
    void to_string(std::ostream& out) const;

    /// Compare two groups for equality. Two groups are equal if, and
    /// only if, they contain the same tables in the same order, that
    /// is, for each table T at index I in one of the groups, there is
    /// a table at index I in the other group that is equal to T.
    /// Tables are equal if they have the same content and the same table name.
    bool operator==(const Group&) const;

    /// Compare two groups for inequality. See operator==().
    bool operator!=(const Group& g) const
    {
        return !(*this == g);
    }

    /// Compute the sum of the sizes in number of bytes of all the array nodes
    /// that currently make up this group. When this group represents a snapshot
    /// in a Realm file (such as during a read transaction via a SharedGroup
    /// instance), this function computes the footprint of that snapshot within
    /// the Realm file.
    ///
    /// If this group accessor is the detached state, this function returns
    /// zero.
    size_t compute_aggregated_byte_size() const noexcept;

    void verify() const;
#ifdef REALM_DEBUG
    void print() const;
    void print_free() const;
    MemStats stats();
    void enable_mem_diagnostics(bool enable = true)
    {
        m_alloc.enable_debug(enable);
    }
    void to_dot(std::ostream&) const;
    void to_dot() const; // To std::cerr (for GDB)
    void to_dot(const char* file_path) const;
#endif

private:
    // nullptr, if we're sharing an allocator provided during initialization
    std::unique_ptr<SlabAlloc> m_local_alloc;
    // in-use allocator. If local, then equal to m_local_alloc.
    SlabAlloc& m_alloc;


    int m_file_format_version;
    /// `m_top` is the root node (or top array) of the Realm, and has the
    /// following layout:
    ///
    /// <pre>
    ///
    ///                                                     Introduced in file
    ///   Slot  Value                                       format version
    ///   ---------------------------------------------------------------------
    ///    1st   m_table_names
    ///    2nd   m_tables
    ///    3rd   Logical file size
    ///    4th   GroupWriter::m_free_positions (optional)
    ///    5th   GroupWriter::m_free_lengths   (optional)
    ///    6th   GroupWriter::m_free_versions  (optional)
    ///    7th   Transaction number / version  (optional)
    ///    8th   History type         (optional)             4
    ///    9th   History ref          (optional)             4
    ///   10th   History version      (optional)             7
    ///
    /// </pre>
    ///
    /// The 'History type' slot stores a value of type
    /// Replication::HistoryType. The 'History version' slot stores a history
    /// schema version as returned by Replication::get_history_schema_version().
    ///
    /// The first three entries are mandatory. In files created by
    /// Group::write(), none of the optional entries are present and the size of
    /// `m_top` is 3. In files updated by Group::commit(), the 4th and 5th entry
    /// are present, and the size of `m_top` is 5. In files updated by way of a
    /// transaction (SharedGroup::commit()), the 4th, 5th, 6th, and 7th entry
    /// are present, and the size of `m_top` is 7. In files that contain a
    /// changeset history, the 8th, 9th, and 10th entry are present, except that
    /// if the file was opened in nonshared mode (via Group::open()), and the
    /// file format remains at 6 (not previously upgraded to 7 or later), then
    /// the 10th entry will be absent.
    ///
    /// When a group accessor is attached to a newly created file or an empty
    /// memory buffer where there is no top array yet, `m_top`, `m_tables`, and
    /// `m_table_names` will be left in the detached state until the initiation
    /// of the first write transaction. In particular, they will remain in the
    /// detached state during read transactions that precede the first write
    /// transaction.
    Array m_top;
    Array m_tables;
    ArrayStringShort m_table_names;
    uint64_t m_last_seen_mapping_version = 0;

    typedef std::vector<Table*> table_accessors;
    mutable table_accessors m_table_accessors;
    mutable std::mutex m_accessor_mutex;
    mutable int m_num_tables = 0;
    bool m_attached = false;
    bool m_is_writable = true;
    const bool m_is_shared;

    std::function<void(const CascadeNotification&)> m_notify_handler;
    std::function<void()> m_schema_change_handler;
    std::shared_ptr<metrics::Metrics> m_metrics;
    size_t m_total_rows;

    class TableRecycler : public std::vector<Table*> {
    public:
        ~TableRecycler()
        {
            for (auto t : *this) {
                delete t;
            }
        }
    };

    // We use the classic approach to construct a FIFO from two LIFO's,
    // insertion is done into recycler_1, removal is done from recycler_2,
    // and when recycler_2 is empty, recycler_1 is reversed into recycler_2.
    // this i O(1) for each entry.
    static TableRecycler g_table_recycler_1;
    static TableRecycler g_table_recycler_2;
    // number of tables held back before being recycled. We hold back recycling
    // the latest to increase the probability of detecting race conditions
    // without crashing.
    const static int g_table_recycling_delay = 100;
    static std::mutex g_table_recycler_mutex;

    struct shared_tag {
    };
    Group(shared_tag) noexcept;

    Group(SlabAlloc* alloc) noexcept;
    void init_array_parents() noexcept;

    void open(ref_type top_ref, const std::string& file_path);

    // If the underlying memory mappings have been extended, this method is used
    // to update all the tables' allocator wrappers. The allocator wrappers are
    // configure to either allow or deny changes.
    void update_allocator_wrappers(bool writable);

    /// If `top_ref` is not zero, attach this group accessor to the specified
    /// underlying node structure. If `top_ref` is zero and \a
    /// create_group_when_missing is true, create a new node structure that
    /// represents an empty group, and attach this group accessor to it. It is
    /// an error to call this function on an already attached group accessor.
    void attach(ref_type top_ref, bool create_group_when_missing);

    /// Detach this group accessor from the underlying node structure. If this
    /// group accessors is already in the detached state, this function does
    /// nothing (idempotency).
    void detach() noexcept;

    /// \param writable Must be set to true when, and only when attaching for a
    /// write transaction.
    void attach_shared(ref_type new_top_ref, size_t new_file_size, bool writable);

    void create_empty_group();
    void remove_table(size_t table_ndx, TableKey key);

    void reset_free_space_tracking();

    void remap(size_t new_file_size);
    void remap_and_update_refs(ref_type new_top_ref, size_t new_file_size, bool writable);

    /// Recursively update refs stored in all cached array
    /// accessors. This includes cached array accessors in any
    /// currently attached table accessors. This ensures that the
    /// group instance itself, as well as any attached table accessor
    /// that exists across Group::commit() will remain valid. This
    /// function is not appropriate for use in conjunction with
    /// commits via shared group.
    void update_refs(ref_type top_ref, size_t old_baseline) noexcept;

    // Overriding method in ArrayParent
    void update_child_ref(size_t, ref_type) override;

    // Overriding method in ArrayParent
    ref_type get_child_ref(size_t) const noexcept override;

    class TableWriter;
    class DefaultTableWriter;

    static void write(std::ostream&, int file_format_version, TableWriter&, bool no_top_array,
                      bool pad_for_encryption, uint_fast64_t version_number);

    typedef void (*DescSetter)(Table&);
    typedef bool (*DescMatcher)(const Spec&);

    Table* do_get_table(size_t ndx, DescMatcher desc_matcher);
    Table* do_get_table(TableKey key, DescMatcher desc_matcher);
    const Table* do_get_table(size_t ndx, DescMatcher desc_matcher) const;
    Table* do_get_table(StringData name, DescMatcher desc_matcher);
    const Table* do_get_table(StringData name, DescMatcher desc_matcher) const;
    Table* do_add_table(StringData name, DescSetter desc_setter, bool require_unique_name);
    Table* do_add_table(TableKey key, StringData name, DescSetter desc_setter, bool require_unique_name);

    Table* do_get_or_add_table(StringData name, DescMatcher desc_matcher, DescSetter setter, bool* was_added);
    TableRef get_or_add_table(TableKey key, StringData name, bool* was_added = nullptr);
    Table* do_get_or_add_table(TableKey key, StringData name, DescMatcher desc_matcher, DescSetter setter,
                               bool* was_added);

    void create_and_insert_table(TableKey key, StringData name);
    Table* create_table_accessor(size_t table_ndx);
    void recycle_table_accessor(Table*);

    void detach_table_accessors() noexcept; // Idempotent

    void mark_all_table_accessors() noexcept;

    void write(const std::string& file, const char* encryption_key, uint_fast64_t version_number) const;
    void write(util::File& file, const char* encryption_key, uint_fast64_t version_number) const;
    void write(std::ostream&, bool pad, uint_fast64_t version_numer) const;

    std::shared_ptr<metrics::Metrics> get_metrics() const noexcept;
    void set_metrics(std::shared_ptr<metrics::Metrics> other) noexcept;
    void update_num_objects();
    class TransactAdvancer;
    void advance_transact(ref_type new_top_ref, size_t new_file_size, _impl::NoCopyInputStream&, bool writable);
    void refresh_dirty_accessors();
    void flush_accessors_for_commit();

    /// \brief The version of the format of the node structure (in file or in
    /// memory) in use by Realm objects associated with this group.
    ///
    /// Every group contains a file format version field, which is returned
    /// by this function. The file format version field is set to the file format
    /// version specified by the attached file (or attached memory buffer) at the
    /// time of attachment and the value is used to determine if a file format
    /// upgrade is required.
    ///
    /// A value of zero means that the file format is not yet decided. This is
    /// only possible for empty Realms where top-ref is zero. (When group is created
    /// with the unattached_tag). The version number will then be determined in the
    /// subsequent call to Group::open.
    ///
    /// In shared mode (when a Realm file is opened via a SharedGroup instance)
    /// it can happen that the file format is upgraded asyncronously (via
    /// another SharedGroup instance), and in that case the file format version
    /// field can get out of date, but only for a short while. It is always
    /// guaranteed to be, and remain up to date after the opening process completes
    /// (when SharedGroup::do_open() returns).
    ///
    /// An empty Realm file (one whose top-ref is zero) may specify a file
    /// format version of zero to indicate that the format is not yet
    /// decided. In that case the file format version must be changed to a proper
    /// before the opening process completes (Group::open() or SharedGroup::open()).
    ///
    /// File format versions:
    ///
    ///   1 Initial file format version
    ///
    ///   2 Various changes.
    ///
    ///   3 Supporting null on string columns broke the file format in following
    ///     way: Index appends an 'X' character to all strings except the null
    ///     string, to be able to distinguish between null and empty
    ///     string. Bumped to 3 because of null support of String columns and
    ///     because of new format of index.
    ///
    ///   4 Introduction of optional in-Realm history of changes (additional
    ///     entries in Group::m_top). Since this change is not forward
    ///     compatible, the file format version had to be bumped. This change is
    ///     implemented in a way that achieves backwards compatibility with
    ///     version 3 (and in turn with version 2).
    ///
    ///   5 Introduced the new Timestamp column type that replaces DateTime.
    ///     When opening an older database file, all DateTime columns will be
    ///     automatically upgraded Timestamp columns.
    ///
    ///   6 Introduced a new structure for the StringIndex. Moved the commit
    ///     logs into the Realm file. Changes to the transaction log format
    ///     including reshuffling instructions. This is the format used in
    ///     milestone 2.0.0.
    ///
    ///   7 Introduced "history schema version" as 10th entry in top array.
    ///
    ///   8 Subtables can now have search index.
    ///
    ///   9 Replication instruction values shuffled, instr_MoveRow added.
    ///
    ///  10 Memory mapping changes which require special treatment of large files
    ///     of preceeding versions.
    ///
    /// IMPORTANT: When introducing a new file format version, be sure to review
    /// the file validity checks in Group::open() and SharedGroup::do_open, the file
    /// format selection logic in
    /// Group::get_target_file_format_version_for_session(), and the file format
    /// upgrade logic in Group::upgrade_file_format().

    int get_file_format_version() const noexcept;
    void set_file_format_version(int) noexcept;
    int get_committed_file_format_version() const noexcept;

    /// The specified history type must be a value of Replication::HistoryType.
    static int get_target_file_format_version_for_session(int current_file_format_version, int history_type) noexcept;

    std::pair<ref_type, size_t> get_to_dot_parent(size_t ndx_in_parent) const override;

    void send_cascade_notification(const CascadeNotification& notification) const;
    void send_schema_change_notification() const;

    static void get_version_and_history_info(const Array& top, _impl::History::version_type& version,
                                             int& history_type, int& history_schema_version) noexcept;
    static ref_type get_history_ref(const Array& top) noexcept;
    void set_history_schema_version(int version);
    template <class Accessor>
    void set_history_parent(Accessor& history_root) noexcept;
    void prepare_top_for_history(int history_type, int history_schema_version);
    template <class Accessor>
    void prepare_history_parent(Accessor& history_root, int history_type, int history_schema_version);

    size_t find_table_index(StringData name) const noexcept;
    TableKey ndx2key(size_t ndx) const;
    size_t key2ndx(TableKey key) const;
    size_t key2ndx_checked(TableKey key) const;
    void set_size() const noexcept;

    friend class Table;
    friend class GroupWriter;
    friend class DB;
    friend class _impl::GroupFriend;
    friend class _impl::TransactLogConvenientEncoder;
    friend class _impl::TransactLogParser;
    friend class Replication;
    friend class TrivialReplication;
    friend class metrics::QueryInfo;
    friend class metrics::Metrics;
    friend class Transaction;
    friend class TableKeyIterator;
};

class TableKeyIterator {
public:
    bool operator!=(const TableKeyIterator& other)
    {
        return m_pos != other.m_pos;
    }
    TableKeyIterator& operator++();
    TableKey operator*();

private:
    friend class TableKeys;
    const Group* m_group;
    size_t m_pos;
    size_t m_index_in_group = 0;
    TableKey m_table_key;

    TableKeyIterator(const Group* g, size_t p)
        : m_group(g)
        , m_pos(p)
    {
    }
    void load_key();
};

class TableKeys {
public:
    TableKeys(const Group* g)
        : m_iter(g, 0)
    {
    }
    size_t size() const
    {
        return m_iter.m_group->size();
    }
    bool empty() const
    {
        return size() == 0;
    }
    TableKey operator[](size_t p) const;
    TableKeyIterator begin() const
    {
        return TableKeyIterator(m_iter.m_group, 0);
    }
    TableKeyIterator end() const
    {
        return TableKeyIterator(m_iter.m_group, size());
    }

private:
    mutable TableKeyIterator m_iter;
};

// Implementation

inline TableKeys Group::get_table_keys() const
{
    return TableKeys(this);
}

inline bool Group::is_attached() const noexcept
{
    return m_attached;
}

inline bool Group::is_empty() const noexcept
{
    if (!is_attached())
        return false;
    return size() == 0;
}

inline StringData Group::get_table_name(TableKey key) const
{
    size_t table_ndx = key2ndx_checked(key);
    return m_table_names.get(table_ndx);
}

inline bool Group::has_table(StringData name) const noexcept
{
    size_t ndx = find_table_index(name);
    return ndx != not_found;
}

inline size_t Group::find_table_index(StringData name) const noexcept
{
    if (m_table_names.is_attached())
        return m_table_names.find_first(name);
    return not_found;
}

inline TableKey Group::find_table(StringData name) const noexcept
{
    if (!is_attached())
        return TableKey();
    size_t ndx = find_table_index(name);
    return (ndx != npos) ? ndx2key(ndx) : TableKey{};
}

inline TableRef Group::get_table(TableKey key)
{
    if (!is_attached())
        throw LogicError(LogicError::detached_accessor);
    DescMatcher desc_matcher = nullptr;                   // Do not check descriptor
    std::lock_guard<std::mutex> lock(m_accessor_mutex);
    auto ndx = key2ndx_checked(key);
    Table* table = do_get_table(ndx, desc_matcher); // Throws
    return TableRef(table);
}

inline ConstTableRef Group::get_table(TableKey key) const
{
    if (!is_attached())
        throw LogicError(LogicError::detached_accessor);
    DescMatcher desc_matcher = nullptr;                         // Do not check descriptor
    std::lock_guard<std::mutex> lock(m_accessor_mutex);
    auto ndx = key2ndx_checked(key);
    const Table* table = do_get_table(ndx, desc_matcher); // Throws
    return ConstTableRef(table);
}

inline TableRef Group::get_table(StringData name)
{
    if (!is_attached())
        throw LogicError(LogicError::detached_accessor);
    DescMatcher desc_matcher = nullptr;              // Do not check descriptor
    std::lock_guard<std::mutex> lock(m_accessor_mutex);
    Table* table = do_get_table(name, desc_matcher); // Throws
    return TableRef(table);
}

inline ConstTableRef Group::get_table(StringData name) const
{
    if (!is_attached())
        throw LogicError(LogicError::detached_accessor);
    DescMatcher desc_matcher = nullptr;                    // Do not check descriptor
    std::lock_guard<std::mutex> lock(m_accessor_mutex);
    const Table* table = do_get_table(name, desc_matcher); // Throws
    return ConstTableRef(table);
}

inline TableRef Group::add_table(StringData name, bool require_unique_name)
{
    if (!is_attached())
        throw LogicError(LogicError::detached_accessor);
    DescSetter desc_setter = nullptr;                                    // Do not add any columns
    Table* table = do_add_table(name, desc_setter, require_unique_name); // Throws
    return TableRef(table);
}

inline TableRef Group::get_or_add_table(StringData name, bool* was_added)
{
    if (!is_attached())
        throw LogicError(LogicError::detached_accessor);
    DescMatcher desc_matcher = nullptr;                                             // Do not check descriptor
    DescSetter desc_setter = nullptr;                                               // Do not add any columns
    Table* table = do_get_or_add_table(name, desc_matcher, desc_setter, was_added); // Throws
    return TableRef(table);
}

inline TableRef Group::get_or_add_table(TableKey key, StringData name, bool* was_added)
{
    if (!is_attached())
        throw LogicError(LogicError::detached_accessor);
    DescMatcher desc_matcher = nullptr;                                             // Do not check descriptor
    DescSetter desc_setter = nullptr;                                               // Do not add any columns
    Table* table = do_get_or_add_table(key, name, desc_matcher, desc_setter, was_added); // Throws
    return TableRef(table);
}

template <class S>
void Group::to_json(S& out, size_t link_depth, std::map<std::string, std::string>* renames) const
{
    if (!is_attached())
        throw LogicError(LogicError::detached_accessor);

    std::map<std::string, std::string> renames2;
    renames = renames ? renames : &renames2;

    out << "{";

    auto keys = get_table_keys();
    for (size_t i = 0; i < keys.size(); ++i) {
        auto key = keys[i];
        StringData name = get_table_name(key);
        std::map<std::string, std::string>& m = *renames;
        if (m[name] != "")
            name = m[name];

        ConstTableRef table = get_table(key);

        if (i)
            out << ",";
        out << "\"" << name << "\"";
        out << ":";
        table->to_json(out, link_depth, renames);
    }

    out << "}";
}

inline void Group::init_array_parents() noexcept
{
    m_table_names.set_parent(&m_top, 0);
    m_tables.set_parent(&m_top, 1);
}

inline void Group::update_child_ref(size_t child_ndx, ref_type new_ref)
{
    m_tables.set(child_ndx, new_ref);
}

inline ref_type Group::get_child_ref(size_t child_ndx) const noexcept
{
    return m_tables.get_as_ref(child_ndx);
}

inline bool Group::has_cascade_notification_handler() const noexcept
{
    return !!m_notify_handler;
}

inline void
Group::set_cascade_notification_handler(std::function<void(const CascadeNotification&)> new_handler) noexcept
{
    m_notify_handler = std::move(new_handler);
}

inline void Group::send_cascade_notification(const CascadeNotification& notification) const
{
    if (m_notify_handler)
        m_notify_handler(notification);
}

inline bool Group::has_schema_change_notification_handler() const noexcept
{
    return !!m_schema_change_handler;
}

inline void Group::set_schema_change_notification_handler(std::function<void()> new_handler) noexcept
{
    m_schema_change_handler = std::move(new_handler);
}

inline void Group::send_schema_change_notification() const
{
    if (m_schema_change_handler)
        m_schema_change_handler();
}

inline void Group::get_version_and_history_info(const Array& top, _impl::History::version_type& version,
                                                int& history_type, int& history_schema_version) noexcept
{
    using version_type = _impl::History::version_type;
    version_type version_2 = 0;
    int history_type_2 = 0;
    int history_schema_version_2 = 0;
    if (top.is_attached()) {
        if (top.size() >= 6) {
            REALM_ASSERT(top.size() >= 7);
            version_2 = version_type(top.get_as_ref_or_tagged(6).get_as_int());
        }
        if (top.size() >= 8) {
            REALM_ASSERT(top.size() >= 9);
            history_type_2           = int(top.get_as_ref_or_tagged(7).get_as_int());
        }
        if (top.size() >= 10) {
            history_schema_version_2 = int(top.get_as_ref_or_tagged(9).get_as_int());
        }
    }
    // Version 0 is not a legal initial version, so it has to be set to 1
    // instead.
    if (version_2 == 0)
        version_2 = 1;
    version = version_2;
    history_type = history_type_2;
    history_schema_version = history_schema_version_2;
}

inline ref_type Group::get_history_ref(const Array& top) noexcept
{
    bool has_history = (top.is_attached() && top.size() >= 8);
    if (has_history) {
        // This function is only used is shared mode (from SharedGroup)
        REALM_ASSERT(top.size() >= 10);
        return top.get_as_ref(8);
    }
    return 0;
}

inline int Group::get_history_schema_version() noexcept
{
    bool has_history = (m_top.is_attached() && m_top.size() >= 8);
    if (has_history) {
        // This function is only used is shared mode (from SharedGroup)
        REALM_ASSERT(m_top.size() >= 10);
        return int(m_top.get_as_ref_or_tagged(9).get_as_int());
    }
    return 0;
}

inline void Group::set_history_schema_version(int version)
{
    // This function is only used is shared mode (from SharedGroup)
    REALM_ASSERT(m_top.size() >= 10);
    m_top.set(9, RefOrTagged::make_tagged(unsigned(version))); // Throws
}

template <class Accessor>
inline void Group::set_history_parent(Accessor& history_root) noexcept
{
    history_root.set_parent(&m_top, 8);
}

template <class Accessor>
void Group::prepare_history_parent(Accessor& history_root, int history_type, int history_schema_version)
{
    prepare_top_for_history(history_type, history_schema_version);
    set_history_parent(history_root);
}

class Group::TableWriter {
public:
    struct HistoryInfo {
        ref_type ref = 0;
        int type = 0;
        int version = 0;
    };

    virtual ref_type write_names(_impl::OutputStream&) = 0;
    virtual ref_type write_tables(_impl::OutputStream&) = 0;
    virtual HistoryInfo write_history(_impl::OutputStream&) = 0;
    virtual ~TableWriter() noexcept
    {
    }
};

inline const Table* Group::do_get_table(size_t ndx, DescMatcher desc_matcher) const
{
    return const_cast<Group*>(this)->do_get_table(ndx, desc_matcher); // Throws
}

inline const Table* Group::do_get_table(StringData name, DescMatcher desc_matcher) const
{
    return const_cast<Group*>(this)->do_get_table(name, desc_matcher); // Throws
}

inline void Group::reset_free_space_tracking()
{
    // if used whith a shared allocator, free space should never be reset through
    // Group, but rather through the proper owner of the allocator, which is the DB object.
    REALM_ASSERT(m_local_alloc);
    m_alloc.reset_free_space_tracking(); // Throws
}

inline std::shared_ptr<metrics::Metrics> Group::get_metrics() const noexcept
{
    return m_metrics;
}

inline void Group::set_metrics(std::shared_ptr<metrics::Metrics> shared) noexcept
{
    m_metrics = shared;
}

// The purpose of this class is to give internal access to some, but
// not all of the non-public parts of the Group class.
class _impl::GroupFriend {
public:
    static Allocator& get_alloc(const Group& group) noexcept
    {
        return group.m_alloc;
    }

    static ref_type get_history_ref(Allocator& alloc, ref_type top_ref) noexcept
    {
        Array top(alloc);
        if (top_ref != 0)
            top.init_from_ref(top_ref);
        return Group::get_history_ref(top);
    }

    static ref_type get_history_ref(const Group& group) noexcept
    {
        return Group::get_history_ref(group.m_top);
    }

    static void get_version_and_history_info(const Allocator& alloc, ref_type top_ref,
                                             _impl::History::version_type& version,
                                             int& history_type,
                                             int& history_schema_version) noexcept
    {
        Array top{const_cast<Allocator&>(alloc)};
        if (top_ref != 0)
            top.init_from_ref(top_ref);
        Group::get_version_and_history_info(top, version, history_type, history_schema_version);
    }

<<<<<<< HEAD
    static ref_type get_history_ref(const Group& group) noexcept
    {
        return Group::get_history_ref(group.m_top);
    }

    static ref_type get_history_ref(Allocator& alloc, ref_type top_ref) noexcept
    {
        Array top(alloc);
        if (top_ref != 0)
            top.init_from_ref(top_ref);
        return Group::get_history_ref(top);
    }

    static void set_history_schema_version(Group& group, int version)
    {
        group.set_history_schema_version(version); // Throws
    }

    template <class Accessor>
    static void set_history_parent(Group& group, Accessor& history_root) noexcept
=======
    static void set_history_parent(Group& group, BPlusTreeBase& history_root) noexcept
>>>>>>> 1be271c1
    {
        group.set_history_parent(history_root);
    }

    template <class Accessor>
    static void prepare_history_parent(Group& group, Accessor& history_root, int history_type,
                                       int history_schema_version)
    {
        group.prepare_history_parent(history_root, history_type, history_schema_version); // Throws
    }
};


struct CascadeState : Group::CascadeNotification {
    enum Mode { all, strong, none };

    CascadeState(Mode mode = Mode::strong)
        : m_mode(mode)
    {
    }
    /// If non-null, then no recursion will be performed for rows of that
    /// table. The effect is then exactly as if all the rows of that table were
    /// added to \a state.rows initially, and then removed again after the
    /// explicit invocations of Table::cascade_break_backlinks_to() (one for
    /// each initiating row). This is used by Table::clear() to avoid
    /// reentrance.
    ///
    /// Must never be set concurrently with stop_on_link_list_column.
    Table* stop_on_table = nullptr;

    /// If non-null, then Table::cascade_break_backlinks_to() will skip the
    /// removal of reciprocal backlinks for the link list at
    /// stop_on_link_list_row_ndx in this column, and no recursion will happen
    /// on its behalf. This is used by LinkView::clear() to avoid reentrance.
    ///
    /// Must never be set concurrently with stop_on_table.
    ColKey stop_on_link_list_column_key = ColKey();

    /// Is ignored if stop_on_link_list_column is null.
    ObjKey stop_on_link_list_key;

    /// If false, the links field is not needed, so any work done just for that
    /// can be skipped.
    bool track_link_nullifications = false;

    /// Indicate which links to take action on. Either all, strong or none.
    Mode m_mode;
};

} // namespace realm

#endif // REALM_GROUP_HPP<|MERGE_RESOLUTION|>--- conflicted
+++ resolved
@@ -1210,20 +1210,6 @@
         Group::get_version_and_history_info(top, version, history_type, history_schema_version);
     }
 
-<<<<<<< HEAD
-    static ref_type get_history_ref(const Group& group) noexcept
-    {
-        return Group::get_history_ref(group.m_top);
-    }
-
-    static ref_type get_history_ref(Allocator& alloc, ref_type top_ref) noexcept
-    {
-        Array top(alloc);
-        if (top_ref != 0)
-            top.init_from_ref(top_ref);
-        return Group::get_history_ref(top);
-    }
-
     static void set_history_schema_version(Group& group, int version)
     {
         group.set_history_schema_version(version); // Throws
@@ -1231,9 +1217,6 @@
 
     template <class Accessor>
     static void set_history_parent(Group& group, Accessor& history_root) noexcept
-=======
-    static void set_history_parent(Group& group, BPlusTreeBase& history_root) noexcept
->>>>>>> 1be271c1
     {
         group.set_history_parent(history_root);
     }
