/*************************************************************************
 *
 * Copyright 2016 Realm Inc.
 *
 * Licensed under the Apache License, Version 2.0 (the "License");
 * you may not use this file except in compliance with the License.
 * You may obtain a copy of the License at
 *
 * http://www.apache.org/licenses/LICENSE-2.0
 *
 * Unless required by applicable law or agreed to in writing, software
 * distributed under the License is distributed on an "AS IS" BASIS,
 * WITHOUT WARRANTIES OR CONDITIONS OF ANY KIND, either express or implied.
 * See the License for the specific language governing permissions and
 * limitations under the License.
 *
 **************************************************************************/

#ifndef REALM_COLUMN_HPP
#define REALM_COLUMN_HPP

#include <stdint.h> // unint8_t etc
#include <cstdlib> // size_t
#include <vector>
#include <memory>

#include <realm/array_integer.hpp>
#include <realm/column_type.hpp>
#include <realm/column_fwd.hpp>
#include <realm/spec.hpp>
#include <realm/impl/output_stream.hpp>
#include <realm/query_conditions.hpp>
#include <realm/bptree.hpp>
#include <realm/index_string.hpp>
#include <realm/impl/destroy_guard.hpp>
#include <realm/exceptions.hpp>

namespace realm {


// Pre-definitions
struct CascadeState;
class StringIndex;

template<class T>
struct ImplicitNull;

template<class T>
struct ImplicitNull<util::Optional<T>> {
    static constexpr bool value = true;
};

template<>
struct ImplicitNull<int64_t> {
    static constexpr bool value = false;
};

template<>
struct ImplicitNull<float> {
    static constexpr bool value = true;
};

template<>
struct ImplicitNull<double> {
    static constexpr bool value = true;
};

// FIXME: Add specialization for ImplicitNull for float, double, StringData, BinaryData.

template<class T, class R, Action action, class Condition, class ColType>
R aggregate(const ColType& column, T target, size_t start, size_t end,
            size_t limit, size_t* return_ndx);

/// Base class for all column types.
class ColumnBase {
public:
    /// Get the number of entries in this column. This operation is relatively
    /// slow.
    virtual size_t size() const noexcept = 0;

    /// \throw LogicError Thrown if this column is not string valued.
    virtual void set_string(size_t row_ndx, StringData value);

    /// Whether or not this column is nullable.
    virtual bool is_nullable() const noexcept;

    /// Whether or not the value at \a row_ndx is NULL. If the column is not
    /// nullable, always returns false.
    virtual bool is_null(size_t row_ndx) const noexcept;

    /// Sets the value at \a row_ndx to be NULL.
    /// \throw LogicError Thrown if this column is not nullable.
    virtual void set_null(size_t row_ndx);

    /// Inserts the specified number of elements into this column
    /// starting at the specified row index. The new elements will have the
    /// default value for the column type.
    ///
    /// \param row_ndx The row to start insertion at. If the row_ndx is less than prior_num_rows then
    /// previous rows from row_ndx onwards will be moved ahead by num_rows_to_insert.
    ///
    /// \param num_rows_to_insert The number of rows to insert. There is no restriction on this value.
    ///
    /// \param prior_num_rows The number of elements in this column prior to the
    /// modification.
    ///
    /// \param nullable Specifies whether or not this column is nullable. This function may assert if
    /// nullable does not agree with \a is_nullable()
    virtual void insert_rows(size_t row_ndx, size_t num_rows_to_insert, size_t prior_num_rows, bool nullable) = 0;

    /// Removes the specified number of consecutive elements from
    /// this column, starting at the specified row index.
    ///
    /// \param row_ndx The row to start removal at (inclusive). This must be less than prior_num_rows.
    ///
    /// \param num_rows_to_erase The number of rows to erase. The row_ndx + num_rows_to_erase must
    /// be less than prior_num_rows.
    ///
    /// \param prior_num_rows The number of elements in this column prior to the
    /// modification.
    ///
    /// \param broken_reciprocal_backlinks If true, link columns must assume
    /// that reciprocal backlinks have already been removed. Non-link columns
    /// should ignore this argument.
    virtual void erase_rows(size_t row_ndx, size_t num_rows_to_erase, size_t prior_num_rows,
                            bool broken_reciprocal_backlinks) = 0;

    /// Removes the element at the specified row index by
    /// moving the element at the last row index over it. This reduces the
    /// number of elements by one.
    ///
    /// \param row_ndx The row to effectivly erase. This must be less than prior_num_rows.
    ///
    /// \param prior_num_rows The number of elements in this column prior to the
    /// modification.
    ///
    /// \param broken_reciprocal_backlinks If true, link columns must assume
    /// that reciprocal backlinks have already been removed. Non-link columns
    /// should ignore this argument.
    virtual void move_last_row_over(size_t row_ndx, size_t prior_num_rows,
                                    bool broken_reciprocal_backlinks) = 0;

    /// Remove all elements from this column.
    ///
    /// \param num_rows The total number of rows in this column.
    ///
    /// \param broken_reciprocal_backlinks If true, link columns must assume
    /// that reciprocal backlinks have already been removed. Non-link columns
    /// should ignore this argument.
    virtual void clear(size_t num_rows, bool broken_reciprocal_backlinks) = 0;

    /// \brief Swap the elements at the specified indices.
    ///
    /// Behaviour is undefined if:
    /// - \a row_ndx_1 or \a row_ndx_2 point to an invalid element (out-of
    /// bounds)
    /// - \a row_ndx_1 and \a row_ndx_2 point to the same value
    virtual void swap_rows(size_t row_ndx_1, size_t row_ndx_2) = 0;

    virtual void destroy() noexcept = 0;
    void move_assign(ColumnBase& col) noexcept;

    virtual ~ColumnBase() noexcept {}

    // Getter function for index. For integer index, the caller must supply a buffer that we can store the
    // extracted value in (it may be bitpacked, so we cannot return a pointer in to the Array as we do with
    // String index).
    virtual StringData get_index_data(size_t, StringIndex::StringConversionBuffer& buffer) const noexcept = 0;

    // Search index
    virtual bool supports_search_index() const noexcept;
    virtual bool has_search_index() const noexcept;
    virtual StringIndex* create_search_index();
    virtual void destroy_search_index() noexcept;
    virtual const StringIndex* get_search_index() const noexcept;
    virtual StringIndex* get_search_index() noexcept;
    virtual void set_search_index_ref(ref_type, ArrayParent*, size_t ndx_in_parent,
                                      bool allow_duplicate_values);
    virtual void set_search_index_allow_duplicate_values(bool) noexcept;

    virtual Allocator& get_alloc() const noexcept = 0;

    /// Returns the 'ref' of the root array.
    virtual ref_type get_ref() const noexcept = 0;
    virtual MemRef get_mem() const noexcept = 0;

    virtual void replace_root_array(std::unique_ptr<Array> leaf) = 0;
    virtual MemRef clone_deep(Allocator& alloc) const = 0;
    virtual void detach(void) = 0;
    virtual bool is_attached(void) const noexcept = 0;

    static size_t get_size_from_type_and_ref(ColumnType, ref_type, Allocator&) noexcept;

    // These assume that the right column compile-time type has been
    // figured out.
    static size_t get_size_from_ref(ref_type root_ref, Allocator&);
    static size_t get_size_from_ref(ref_type spec_ref, ref_type columns_ref, Allocator&);

    /// Write a slice of this column to the specified output stream.
    virtual ref_type write(size_t slice_offset, size_t slice_size,
                           size_t table_size, _impl::OutputStream&) const = 0;

    /// Get this column's logical index within the containing table, or npos
    /// for free-standing or non-top-level columns.
    size_t get_column_index() const noexcept { return m_column_ndx; }

    virtual void set_parent(ArrayParent*, size_t ndx_in_parent) noexcept = 0;
    virtual size_t get_ndx_in_parent() const noexcept = 0;
    virtual void set_ndx_in_parent(size_t ndx_in_parent) noexcept = 0;

    /// Called to update refs and memory pointers of this column accessor and
    /// all its nested accessors, but only in cases where the logical contents
    /// in strictly unchanged. Group::commit(), and
    /// SharedGroup::commit_and_continue_as_read()() are examples of such
    /// cases. In both those cases, the purpose is to keep user visible
    /// accessors in a valid state across a commit.
    virtual void update_from_parent(size_t old_baseline) noexcept = 0;

    //@{

    /// cascade_break_backlinks_to() is called iteratively for each column by
    /// Table::cascade_break_backlinks_to() with the same arguments as are
    /// passed to Table::cascade_break_backlinks_to(). Link columns must
    /// override it. The same is true for cascade_break_backlinks_to_all_rows(),
    /// except that it is called from
    /// Table::cascade_break_backlinks_to_all_rows(), and that it expects
    /// Table::cascade_break_backlinks_to_all_rows() to pass the number of rows
    /// in the table as \a num_rows.

    virtual void cascade_break_backlinks_to(size_t row_ndx, CascadeState&);
    virtual void cascade_break_backlinks_to_all_rows(size_t num_rows, CascadeState&);

    //@}

    void discard_child_accessors() noexcept;

    /// For columns that are able to contain subtables, this function returns
    /// the pointer to the subtable accessor at the specified row index if it
    /// exists, otherwise it returns null. For other column types, this function
    /// returns null.
    virtual Table* get_subtable_accessor(size_t row_ndx) const noexcept;

    /// Detach and remove the subtable accessor at the specified row if it
    /// exists. For column types that are unable to contain subtable, this
    /// function does nothing.
    virtual void discard_subtable_accessor(size_t row_ndx) noexcept;

    virtual void adj_acc_insert_rows(size_t row_ndx, size_t num_rows) noexcept;
    virtual void adj_acc_erase_row(size_t row_ndx) noexcept;
    /// See Table::adj_acc_move_over()
    virtual void adj_acc_move_over(size_t from_row_ndx,
                                   size_t to_row_ndx) noexcept;
    virtual void adj_acc_swap_rows(size_t row_ndx_1, size_t row_ndx_2) noexcept;
    virtual void adj_acc_clear_root_table() noexcept;

    enum {
        mark_Recursive   = 0x01,
        mark_LinkTargets = 0x02,
        mark_LinkOrigins = 0x04
    };

    virtual void mark(int type) noexcept;

    virtual void bump_link_origin_table_version() noexcept;

    virtual int compare_values(size_t row1, size_t row2) const noexcept = 0;

    /// Refresh the dirty part of the accessor subtree rooted at this column
    /// accessor.
    ///
    /// The following conditions are necessary and sufficient for the proper
    /// operation of this function:
    ///
    ///  - The parent table accessor (excluding its column accessors) is in a
    ///    valid state (already refreshed).
    ///
    ///  - Every subtable accessor in the subtree is marked dirty if it needs to
    ///    be refreshed, or if it has a descendant accessor that needs to be
    ///    refreshed.
    ///
    ///  - This column accessor, as well as all its descendant accessors, are in
    ///    structural correspondence with the underlying node hierarchy whose
    ///    root ref is stored in the parent (`Table::m_columns`) (see
    ///    AccessorConsistencyLevels).
    ///
    ///  - The 'index in parent' property of the cached root array
    ///    (`root->m_ndx_in_parent`) is valid.
    virtual void refresh_accessor_tree(size_t new_col_ndx, const Spec&);

#ifdef REALM_DEBUG
    virtual void verify() const = 0;
    virtual void verify(const Table&, size_t col_ndx) const;
    virtual void to_dot(std::ostream&, StringData title = StringData()) const = 0;
    void dump_node_structure() const; // To std::cerr (for GDB)
    virtual void do_dump_node_structure(std::ostream&, int level) const = 0;
    void bptree_to_dot(const Array* root, std::ostream& out) const;
#endif

protected:
    using SliceHandler = BpTreeBase::SliceHandler;

    ColumnBase(size_t column_ndx = npos) : m_column_ndx(column_ndx) {}
    ColumnBase(ColumnBase&&) = default;

    // Must not assume more than minimal consistency (see
    // AccessorConsistencyLevels).
    virtual void do_discard_child_accessors() noexcept {}

    //@{
    /// \tparam L Any type with an appropriate `value_type`, %size(),
    /// and %get() members.
    template<class L, class T>
    size_t lower_bound(const L& list, T value) const noexcept;

    template<class L, class T>
    size_t upper_bound(const L& list, T value) const noexcept;
    //@}

    // Node functions

    class CreateHandler {
    public:
        virtual ref_type create_leaf(size_t size) = 0;
        ~CreateHandler() noexcept {}
    };

    static ref_type create(Allocator&, size_t size, CreateHandler&);

#ifdef REALM_DEBUG
    class LeafToDot;
    virtual void leaf_to_dot(MemRef, ArrayParent*, size_t ndx_in_parent,
                             std::ostream&) const = 0;
#endif

    template<class Column>
    static int compare_values(const Column* column, size_t row1, size_t row2) noexcept;

private:
    size_t m_column_ndx = npos;

    static ref_type build(size_t* rest_size_ptr, size_t fixed_height,
                          Allocator&, CreateHandler&);
};


// FIXME: Temporary class until all column types have been migrated to use BpTree interface
class ColumnBaseSimple : public ColumnBase {
public:
    //@{
    /// Returns the array node at the root of this column, but note
    /// that there is no guarantee that this node is an inner B+-tree
    /// node or a leaf. This is the case for a MixedColumn in
    /// particular.
    Array* get_root_array() noexcept { return m_array.get(); }
    const Array* get_root_array() const noexcept { return m_array.get(); }
    //@}

    Allocator& get_alloc() const noexcept final { return m_array->get_alloc(); }
    void destroy() noexcept override { if (m_array) m_array->destroy_deep(); }
    ref_type get_ref() const noexcept final { return m_array->get_ref(); }
    MemRef get_mem() const noexcept final { return m_array->get_mem(); }
    void detach() noexcept final { m_array->detach(); }
    bool is_attached() const noexcept final { return m_array->is_attached(); }
    void set_parent(ArrayParent* parent, size_t ndx_in_parent) noexcept final { m_array->set_parent(parent, ndx_in_parent); }
    size_t get_ndx_in_parent() const noexcept final { return m_array->get_ndx_in_parent(); }
    void set_ndx_in_parent(size_t ndx_in_parent) noexcept override { m_array->set_ndx_in_parent(ndx_in_parent); }
    void update_from_parent(size_t old_baseline) noexcept override { m_array->update_from_parent(old_baseline); }
    MemRef clone_deep(Allocator& alloc) const override { return m_array->clone_deep(alloc); }

protected:
    ColumnBaseSimple(size_t column_ndx) : ColumnBase(column_ndx) {}
    ColumnBaseSimple(Array* root) : m_array(root) {}
    std::unique_ptr<Array> m_array;

    void replace_root_array(std::unique_ptr<Array> new_root) final;
    bool root_is_leaf() const noexcept { return !m_array->is_inner_bptree_node(); }

    /// Introduce a new root node which increments the height of the
    /// tree by one.
    void introduce_new_root(ref_type new_sibling_ref, Array::TreeInsertBase& state,
                            bool is_append);

    static ref_type write(const Array* root, size_t slice_offset, size_t slice_size,
                          size_t table_size, SliceHandler&, _impl::OutputStream&);

#if defined(REALM_DEBUG)
    void tree_to_dot(std::ostream&) const;
#endif
};

class ColumnBaseWithIndex : public ColumnBase {
public:
    ~ColumnBaseWithIndex() noexcept override {}
    void set_ndx_in_parent(size_t ndx) noexcept override;
    void update_from_parent(size_t old_baseline) noexcept override;
    void refresh_accessor_tree(size_t, const Spec&) override;
    void move_assign(ColumnBaseWithIndex& col) noexcept;
    void destroy() noexcept override;

    virtual bool supports_search_index() const noexcept override { return true; }
    bool has_search_index() const noexcept final { return bool(m_search_index); }
    StringIndex* get_search_index() noexcept final { return m_search_index.get(); }
    const StringIndex* get_search_index() const noexcept final { return m_search_index.get(); }
    void destroy_search_index() noexcept override;
    void set_search_index_ref(ref_type ref, ArrayParent* parent,
                              size_t ndx_in_parent, bool allow_duplicate_valaues) final;
    StringIndex* create_search_index() override = 0;
protected:
    using ColumnBase::ColumnBase;
    ColumnBaseWithIndex(ColumnBaseWithIndex&&) = default;
    std::unique_ptr<StringIndex> m_search_index;
};


/// A column (Column) is a single B+-tree, and the root of
/// the column is the root of the B+-tree. All leaf nodes are arrays.
template<class T>
class Column : public ColumnBaseWithIndex {
public:
    using value_type = T;
    using LeafInfo = typename BpTree<T>::LeafInfo;
    using LeafType = typename BpTree<T>::LeafType;

    static constexpr bool nullable = ImplicitNull<T>::value;

    struct unattached_root_tag {};

    explicit Column() noexcept : ColumnBaseWithIndex(npos), m_tree(Allocator::get_default()) {}
    explicit Column(std::unique_ptr<Array> root) noexcept;
    Column(Allocator&, ref_type, size_t column_ndx = npos);
    Column(unattached_root_tag, Allocator&);
    Column(Column&&) noexcept = default;
    ~Column() noexcept override;

    void init_from_parent();
    void init_from_ref(Allocator&, ref_type);
    void init_from_mem(Allocator&, MemRef);
    // Accessor concept:
    void destroy() noexcept override;
    Allocator& get_alloc() const noexcept final;
    ref_type get_ref() const noexcept final;
    MemRef get_mem() const noexcept final;
    void set_parent(ArrayParent* parent, size_t ndx_in_parent) noexcept override;
    size_t get_ndx_in_parent() const noexcept final;
    void set_ndx_in_parent(size_t ndx) noexcept final;
    void update_from_parent(size_t old_baseline) noexcept override;
    void refresh_accessor_tree(size_t, const Spec&) override;
    void detach() noexcept final;
    bool is_attached() const noexcept final;
    MemRef clone_deep(Allocator&) const override;

    void move_assign(Column&);

    size_t size() const noexcept override;
    bool is_empty() const noexcept { return size() == 0; }
    bool is_nullable() const noexcept override;

    /// Provides access to the leaf that contains the element at the
    /// specified index. Upon return \a ndx_in_leaf will be set to the
    /// corresponding index relative to the beginning of the leaf.
    ///
    /// LeafInfo is a struct defined by the underlying BpTree<T>
    /// data structure, that provides a way for the caller to do
    /// leaf caching without instantiating too many objects along
    /// the way.
    ///
    /// This function cannot be used for modifying operations as it
    /// does not ensure the presence of an unbroken chain of parent
    /// accessors. For this reason, the identified leaf should always
    /// be accessed through the returned const-qualified reference,
    /// and never directly through the specfied fallback accessor.
    void get_leaf(size_t ndx, size_t& ndx_in_leaf,
                  LeafInfo& inout_leaf) const noexcept;

    // Getting and setting values
    T get(size_t ndx) const noexcept;
    bool is_null(size_t ndx) const noexcept override;
    T back() const noexcept;
    void set(size_t, T value);
    void set_null(size_t) override;
    void add(T value = T{});
    void insert(size_t ndx, T value = T{}, size_t num_rows = 1);
    void erase(size_t row_ndx);
    void erase(size_t row_ndx, bool is_last);
    void move_last_over(size_t row_ndx, size_t last_row_ndx);
    void clear();

    // Index support
    StringData get_index_data(size_t ndx, StringIndex::StringConversionBuffer& buffer) const noexcept override;

    // FIXME: Remove these
    uint64_t get_uint(size_t ndx) const noexcept;
    ref_type get_as_ref(size_t ndx) const noexcept;
    void set_uint(size_t ndx, uint64_t value);
    void set_as_ref(size_t ndx, ref_type value);

    template<class U>
    void adjust(size_t ndx, U diff);

    template<class U>
    void adjust(U diff);

    template<class U>
    void adjust_ge(T limit, U diff);

    size_t count(T target) const;

    typename ColumnTypeTraits<T>::sum_type
    sum(size_t start = 0, size_t end = npos, size_t limit = npos, size_t* return_ndx = nullptr) const;

    typename ColumnTypeTraits<T>::minmax_type
    maximum(size_t start = 0, size_t end = npos, size_t limit = npos, size_t* return_ndx = nullptr) const;

    typename ColumnTypeTraits<T>::minmax_type
    minimum(size_t start = 0, size_t end = npos, size_t limit = npos, size_t* return_ndx = nullptr) const;

    double average(size_t start = 0, size_t end = npos, size_t limit = npos,
                   size_t* return_ndx = nullptr) const;

    size_t find_first(T value, size_t begin = 0, size_t end = npos) const;
    void find_all(Column<int64_t>& out_indices, T value,
                  size_t begin = 0, size_t end = npos) const;

    void populate_search_index();
    StringIndex* create_search_index() override;
    inline bool supports_search_index() const noexcept override
    {
        if (realm::is_any<T, float, double>::value)
            return false;
        else
            return true;
    }


    //@{
    /// Find the lower/upper bound for the specified value assuming
    /// that the elements are already sorted in ascending order
    /// according to ordinary integer comparison.
    size_t lower_bound(T value) const noexcept;
    size_t upper_bound(T value) const noexcept;
    //@}

    size_t find_gte(T target, size_t start) const;

    bool compare(const Column&) const noexcept;
    int compare_values(size_t row1, size_t row2) const noexcept override;

    static ref_type create(Allocator&, Array::Type leaf_type = Array::type_Normal,
                           size_t size = 0, T value = T{});

    // Overriding method in ColumnBase
    ref_type write(size_t, size_t, size_t,
                   _impl::OutputStream&) const override;

    void insert_rows(size_t, size_t, size_t, bool) override;
    void erase_rows(size_t, size_t, size_t, bool) override;
    void move_last_row_over(size_t, size_t, bool) override;

    /// \brief Swap the elements at the specified indices.
    ///
    /// If this \c Column has a search index defined, it will be updated to
    /// reflect the changes induced by the swap.
    ///
    /// Behaviour is undefined if:
    /// - \a row_ndx_1 or \a row_ndx_2 point to an invalid element (out-of
    /// bounds)
    /// - \a row_ndx_1 and \a row_ndx_2 point to the same value
    void swap_rows(size_t, size_t) override;
    void clear(size_t, bool) override;

    /// \param row_ndx Must be `realm::npos` if appending.
    /// \param value The value to store at the specified row.
    /// \param num_rows The number of rows to insert.
    void insert_without_updating_index(size_t row_ndx, T value, size_t num_rows);

#ifdef REALM_DEBUG
    void verify() const override;
    using ColumnBase::verify;
    void to_dot(std::ostream&, StringData title) const override;
    void tree_to_dot(std::ostream&) const;
    MemStats stats() const;
    void do_dump_node_structure(std::ostream&, int) const override;
#endif

    //@{
    /// Returns the array node at the root of this column, but note
    /// that there is no guarantee that this node is an inner B+-tree
    /// node or a leaf. This is the case for a MixedColumn in
    /// particular.
    Array* get_root_array() noexcept { return &m_tree.root(); }
    const Array* get_root_array() const noexcept { return &m_tree.root(); }
    //@}

protected:
    bool root_is_leaf() const noexcept { return m_tree.root_is_leaf(); }
    void replace_root_array(std::unique_ptr<Array> leaf) final { m_tree.replace_root(std::move(leaf)); }

    void set_without_updating_index(size_t row_ndx, T value);
    void erase_without_updating_index(size_t row_ndx, bool is_last);
    void move_last_over_without_updating_index(size_t row_ndx, size_t last_row_ndx);
    void swap_rows_without_updating_index(size_t row_ndx_1, size_t row_ndx_2);

    /// If any element points to an array node, this function recursively
    /// destroys that array node. Note that the same is **not** true for
    /// IntegerColumn::do_erase() and IntegerColumn::do_move_last_over().
    ///
    /// FIXME: Be careful, clear_without_updating_index() currently forgets
    /// if the leaf type is Array::type_HasRefs.
    void clear_without_updating_index();

#ifdef REALM_DEBUG
    void leaf_to_dot(MemRef, ArrayParent*, size_t ndx_in_parent,
                     std::ostream&) const override;
    static void dump_node_structure(const Array& root, std::ostream&, int level);
#endif

private:
    class EraseLeafElem;
    class CreateHandler;
    class SliceHandler;

    friend class Array;
    friend class ColumnBase;
    friend class StringIndex;

    BpTree<T> m_tree;

    void do_erase(size_t row_ndx, size_t num_rows_to_erase, bool is_last);
};

// Implementation:

inline bool ColumnBase::supports_search_index() const noexcept
{
    REALM_ASSERT(!has_search_index());
    return false;
}

inline bool ColumnBase::has_search_index() const noexcept
{
    return get_search_index() != nullptr;
}

inline StringIndex* ColumnBase::create_search_index()
{
    return nullptr;
}

inline void ColumnBase::destroy_search_index() noexcept
{
}

inline const StringIndex* ColumnBase::get_search_index() const noexcept
{
    return nullptr;
}

inline StringIndex* ColumnBase::get_search_index() noexcept
{
    return nullptr;
}

inline void ColumnBase::set_search_index_ref(ref_type, ArrayParent*, size_t, bool)
{
}

inline void ColumnBase::set_search_index_allow_duplicate_values(bool) noexcept
{
}

inline void ColumnBase::discard_child_accessors() noexcept
{
    do_discard_child_accessors();
}

inline Table* ColumnBase::get_subtable_accessor(size_t) const noexcept
{
    return 0;
}

inline void ColumnBase::discard_subtable_accessor(size_t) noexcept
{
    // Noop
}

inline void ColumnBase::adj_acc_insert_rows(size_t, size_t) noexcept
{
    // Noop
}

inline void ColumnBase::adj_acc_erase_row(size_t) noexcept
{
    // Noop
}

inline void ColumnBase::adj_acc_move_over(size_t, size_t) noexcept
{
    // Noop
}

inline void ColumnBase::adj_acc_swap_rows(size_t, size_t) noexcept
{
    // Noop
}

inline void ColumnBase::adj_acc_clear_root_table() noexcept
{
    // Noop
}

inline void ColumnBase::mark(int) noexcept
{
    // Noop
}

inline void ColumnBase::bump_link_origin_table_version() noexcept
{
    // Noop
}

template<class Column>
int ColumnBase::compare_values(const Column* column, size_t row1, size_t row2) noexcept
{
    // we negate nullability such that the two ternary statements in this method can look identical to reduce
    // risk of bugs
    bool v1 = !column->is_null(row1);
    bool v2 = !column->is_null(row2);

    if (!v1 || !v2)
        return v1 == v2 ? 0 : v1 < v2 ? 1 : -1;

    auto a = column->get(row1);
    auto b = column->get(row2);
    return a == b ? 0 : a < b ? 1 : -1;
}

template<class T>
void Column<T>::set_without_updating_index(size_t ndx, T value)
{
    m_tree.set(ndx, std::move(value));
}

template<class T>
void Column<T>::set(size_t ndx, T value)
{
    REALM_ASSERT_DEBUG(ndx < size());
    if (has_search_index()) {
        m_search_index->set(ndx, value);
    }
    set_without_updating_index(ndx, std::move(value));
}

template<class T>
void Column<T>::set_null(size_t ndx)
{
    REALM_ASSERT_DEBUG(ndx < size());
    if (!is_nullable()) {
        throw LogicError{LogicError::column_not_nullable};
    }
    if (has_search_index()) {
        m_search_index->set(ndx, null{});
    }
    m_tree.set_null(ndx);
}

// When a value of a signed type is converted to an unsigned type, the C++ standard guarantees that negative values
// are converted from the native representation to 2's complement, but the opposite conversion is left as undefined.
// realm::util::from_twos_compl() is used here to perform the correct opposite unsigned-to-signed conversion,
// which reduces to a no-op when 2's complement is the native representation of negative values.
template<class T>
void Column<T>::set_uint(size_t ndx, uint64_t value)
{
    set(ndx, util::from_twos_compl<int_fast64_t>(value));
}

template<class T>
void Column<T>::set_as_ref(size_t ndx, ref_type ref)
{
    set(ndx, from_ref(ref));
}

template<class T>
template<class U>
void Column<T>::adjust(size_t ndx, U diff)
{
    REALM_ASSERT_3(ndx, <, size());
    m_tree.adjust(ndx, diff);
}

template<class T>
template<class U>
void Column<T>::adjust(U diff)
{
    m_tree.adjust(diff);
}

template<class T>
template<class U>
void Column<T>::adjust_ge(T limit, U diff)
{
    m_tree.adjust_ge(limit, diff);
}

template<class T>
size_t Column<T>::count(T target) const
{
    if (has_search_index()) {
        return m_search_index->count(target);
    }
    return to_size_t(aggregate<T, int64_t, act_Count, Equal>(*this, target, 0, size(), npos, nullptr));
}

template<class T>
typename ColumnTypeTraits<T>::sum_type
Column<T>::sum(size_t start, size_t end, size_t limit, size_t* return_ndx) const
{
    using sum_type = typename ColumnTypeTraits<T>::sum_type;
    if (nullable)
        return aggregate<T, sum_type, act_Sum, NotNull>(*this, 0, start, end, limit, return_ndx);
    else
        return aggregate<T, sum_type, act_Sum, None>(*this, 0, start, end, limit, return_ndx);
}

template<class T>
double Column<T>::average(size_t start, size_t end, size_t limit, size_t* return_ndx) const
{
    if (end == size_t(-1))
        end = size();

    auto s = sum(start, end, limit);
    size_t cnt = to_size_t(aggregate<T, int64_t, act_Count, NotNull>(*this, 0, start, end, limit, nullptr));
    if (return_ndx)
        *return_ndx = cnt;
    double avg = double(s) / (cnt == 0 ? 1 : cnt);
    return avg;
}

template<class T>
typename ColumnTypeTraits<T>::minmax_type
Column<T>::minimum(size_t start, size_t end, size_t limit, size_t* return_ndx) const
{
    using R = typename ColumnTypeTraits<T>::minmax_type;
    return aggregate<T, R, act_Min, NotNull>(*this, 0, start, end, limit, return_ndx);
}

template<class T>
typename ColumnTypeTraits<T>::minmax_type
Column<T>::maximum(size_t start, size_t end, size_t limit, size_t* return_ndx) const
{
    using R = typename ColumnTypeTraits<T>::minmax_type;
    return aggregate<T, R, act_Max, NotNull>(*this, 0, start, end, limit, return_ndx);
}

template<class T>
void Column<T>::get_leaf(size_t ndx, size_t& ndx_in_leaf,
<<<<<<< HEAD
                             LeafInfo& inout_leaf_info) const noexcept
=======
                         typename BpTree<T>::LeafInfo& inout_leaf_info) const noexcept
>>>>>>> 7f22f75e
{
    m_tree.get_leaf(ndx, ndx_in_leaf, inout_leaf_info);
}

template<class T>
StringData Column<T>::get_index_data(size_t ndx, StringIndex::StringConversionBuffer& buffer) const noexcept
{
    T x = get(ndx);
    return to_str(x, buffer);
}

template<class T>
void Column<T>::populate_search_index()
{
    REALM_ASSERT(has_search_index());
    // Populate the index
    size_t num_rows = size();
    for (size_t row_ndx = 0; row_ndx != num_rows; ++row_ndx) {
        bool is_append = true;
        if (is_null(row_ndx)) {
            m_search_index->insert(row_ndx, null{}, 1, is_append); // Throws
        }
        else {
            T value = get(row_ndx);
            m_search_index->insert(row_ndx, value, 1, is_append); // Throws
        }
    }
}

template<class T>
StringIndex* Column<T>::create_search_index()
{
    if (realm::is_any<T, float, double>::value)
        return nullptr;

    REALM_ASSERT(!has_search_index());
    REALM_ASSERT(supports_search_index());
    m_search_index.reset(new StringIndex(this, get_alloc())); // Throws
    populate_search_index();
    return m_search_index.get();
}

template<class T>
size_t Column<T>::find_first(T value, size_t begin, size_t end) const
{
    REALM_ASSERT_3(begin, <=, size());
    REALM_ASSERT(end == npos || (begin <= end && end <= size()));

    if (m_search_index && begin == 0 && end == npos)
        return m_search_index->find_first(value);
    return m_tree.find_first(value, begin, end);
}

template<class T>
void Column<T>::find_all(IntegerColumn& result, T value, size_t begin, size_t end) const
{
    REALM_ASSERT_3(begin, <=, size());
    REALM_ASSERT(end == npos || (begin <= end && end <= size()));

    if (m_search_index && begin == 0 && end == npos)
        return m_search_index->find_all(result, value);
    return m_tree.find_all(result, value, begin, end);
}

inline size_t ColumnBase::get_size_from_ref(ref_type root_ref, Allocator& alloc)
{
    const char* root_header = alloc.translate(root_ref);
    bool root_is_leaf = !Array::get_is_inner_bptree_node_from_header(root_header);
    if (root_is_leaf)
        return Array::get_size_from_header(root_header);
    return Array::get_bptree_size_from_header(root_header);
}

template<class L, class T>
size_t ColumnBase::lower_bound(const L& list, T value) const noexcept
{
    size_t i = 0;
    size_t list_size = list.size();
    while (0 < list_size) {
        size_t half = list_size / 2;
        size_t mid = i + half;
        typename L::value_type probe = list.get(mid);
        if (probe < value) {
            i = mid + 1;
            list_size -= half + 1;
        }
        else {
            list_size = half;
        }
    }
    return i;
}

template<class L, class T>
size_t ColumnBase::upper_bound(const L& list, T value) const noexcept
{
    size_t i = 0;
    size_t list_size = list.size();
    while (0 < list_size) {
        size_t half = list_size / 2;
        size_t mid = i + half;
        typename L::value_type probe = list.get(mid);
        if (!(value < probe)) {
            i = mid + 1;
            list_size -= half + 1;
        }
        else {
            list_size = half;
        }
    }
    return i;
}


inline ref_type ColumnBase::create(Allocator& alloc, size_t column_size, CreateHandler& handler)
{
    size_t rest_size = column_size;
    size_t fixed_height = 0; // Not fixed
    return build(&rest_size, fixed_height, alloc, handler);
}

template<class T>
Column<T>::Column(Allocator& alloc, ref_type ref, size_t column_ndx)
: ColumnBaseWithIndex(column_ndx), m_tree(BpTreeBase::unattached_tag{})
{
    // fixme, must m_search_index be copied here?
    m_tree.init_from_ref(alloc, ref);
}

template<class T>
Column<T>::Column(unattached_root_tag, Allocator& alloc) : ColumnBaseWithIndex(npos), m_tree(alloc)
{
}

template<class T>
Column<T>::Column(std::unique_ptr<Array> root) noexcept : m_tree(std::move(root))
{
}

template<class T>
Column<T>::~Column() noexcept
{
}

template<class T>
void Column<T>::init_from_parent()
{
    m_tree.init_from_parent();
}

template<class T>
void Column<T>::init_from_ref(Allocator& alloc, ref_type ref)
{
    m_tree.init_from_ref(alloc, ref);
}

template<class T>
void Column<T>::init_from_mem(Allocator& alloc, MemRef mem)
{
    m_tree.init_from_mem(alloc, mem);
}

template<class T>
void Column<T>::destroy() noexcept
{
    ColumnBaseWithIndex::destroy();
    m_tree.destroy();
}

template<class T>
void Column<T>::move_assign(Column<T>& col)
{
    ColumnBaseWithIndex::move_assign(col);
    m_tree = std::move(col.m_tree);
}

template<class T>
Allocator& Column<T>::get_alloc() const noexcept
{
    return m_tree.get_alloc();
}

template<class T>
void Column<T>::set_parent(ArrayParent* parent, size_t ndx_in_parent) noexcept
{
    m_tree.set_parent(parent, ndx_in_parent);
}

template<class T>
size_t Column<T>::get_ndx_in_parent() const noexcept
{
    return m_tree.get_ndx_in_parent();
}

template<class T>
void Column<T>::set_ndx_in_parent(size_t ndx_in_parent) noexcept
{
    ColumnBaseWithIndex::set_ndx_in_parent(ndx_in_parent);
    m_tree.set_ndx_in_parent(ndx_in_parent);
}

template<class T>
void Column<T>::detach() noexcept
{
    m_tree.detach();
}

template<class T>
bool Column<T>::is_attached() const noexcept
{
    return m_tree.is_attached();
}

template<class T>
ref_type Column<T>::get_ref() const noexcept
{
    return get_root_array()->get_ref();
}

template<class T>
MemRef Column<T>::get_mem() const noexcept
{
    return get_root_array()->get_mem();
}

template<class T>
void Column<T>::update_from_parent(size_t old_baseline) noexcept
{
    ColumnBaseWithIndex::update_from_parent(old_baseline);
    m_tree.update_from_parent(old_baseline);
}

template<class T>
MemRef Column<T>::clone_deep(Allocator& alloc) const
{
    return m_tree.clone_deep(alloc);
}

template<class T>
size_t Column<T>::size() const noexcept
{
    return m_tree.size();
}

template<class T>
bool Column<T>::is_nullable() const noexcept
{
    return nullable;
}

template<class T>
T Column<T>::get(size_t ndx) const noexcept
{
    return m_tree.get(ndx);
}

template<class T>
bool Column<T>::is_null(size_t ndx) const noexcept
{
    return nullable && m_tree.is_null(ndx);
}

template<class T>
T Column<T>::back() const noexcept
{
    return m_tree.back();
}

template<class T>
ref_type Column<T>::get_as_ref(size_t ndx) const noexcept
{
    return to_ref(get(ndx));
}

template<class T>
uint64_t Column<T>::get_uint(size_t ndx) const noexcept
{
    static_assert(std::is_convertible<T, uint64_t>::value, "T is not convertible to uint.");
    return static_cast<uint64_t>(get(ndx));
}

template<class T>
void Column<T>::add(T value)
{
    insert(npos, std::move(value));
}

template<class T>
void Column<T>::insert_without_updating_index(size_t row_ndx, T value, size_t num_rows)
{
    size_t column_size = this->size(); // Slow
    bool is_append = row_ndx == column_size || row_ndx == npos;
    size_t ndx_or_npos_if_append = is_append ? npos : row_ndx;

    m_tree.insert(ndx_or_npos_if_append, std::move(value), num_rows); // Throws
}

template<class T>
void Column<T>::insert(size_t row_ndx, T value, size_t num_rows)
{
    size_t column_size = this->size(); // Slow
    bool is_append = row_ndx == column_size || row_ndx == npos;
    size_t ndx_or_npos_if_append = is_append ? npos : row_ndx;

    m_tree.insert(ndx_or_npos_if_append, value, num_rows); // Throws

    if (has_search_index()) {
        row_ndx = is_append ? column_size : row_ndx;
        m_search_index->insert(row_ndx, value, num_rows, is_append); // Throws
    }
}

template<class T>
void Column<T>::erase_without_updating_index(size_t row_ndx, bool is_last)
{
    m_tree.erase(row_ndx, is_last);
}

template<class T>
void Column<T>::erase(size_t row_ndx)
{
    REALM_ASSERT(size() >= 1);
    size_t last_row_ndx = size() - 1; // Note that size() is slow
    bool is_last = (row_ndx == last_row_ndx);
    erase(row_ndx, is_last); // Throws
}

template<class T>
void Column<T>::erase(size_t row_ndx, bool is_last)
{
    size_t num_rows_to_erase = 1;
    do_erase(row_ndx, num_rows_to_erase, is_last); // Throws
}

template<class T>
void Column<T>::move_last_over_without_updating_index(size_t row_ndx, size_t last_row_ndx)
{
    m_tree.move_last_over(row_ndx, last_row_ndx);
}

template<class T>
void Column<T>::move_last_over(size_t row_ndx, size_t last_row_ndx)
{
    REALM_ASSERT_3(row_ndx, <=, last_row_ndx);
    REALM_ASSERT_DEBUG(last_row_ndx + 1 == size());

    if (has_search_index()) {
        // remove the value to be overwritten from index
        bool is_last = true; // This tells StringIndex::erase() to not adjust subsequent indexes
        m_search_index->erase<StringData>(row_ndx, is_last); // Throws

        // update index to point to new location
        if (row_ndx != last_row_ndx) {
            T moved_value = get(last_row_ndx);
            m_search_index->update_ref(moved_value, last_row_ndx, row_ndx); // Throws
        }
    }

    move_last_over_without_updating_index(row_ndx, last_row_ndx);
}

template<class T>
void Column<T>::swap_rows(size_t row_ndx_1, size_t row_ndx_2)
{
    REALM_ASSERT_3(row_ndx_1, <, size());
    REALM_ASSERT_3(row_ndx_2, <, size());
    REALM_ASSERT_DEBUG(row_ndx_1 != row_ndx_2);

    if (has_search_index()) {
        T value_1 = get(row_ndx_1);
        T value_2 = get(row_ndx_2);
        size_t column_size = this->size();
        bool row_ndx_1_is_last = row_ndx_1 == column_size - 1;
        bool row_ndx_2_is_last = row_ndx_2 == column_size - 1;
        m_search_index->erase<StringData>(row_ndx_1, row_ndx_1_is_last);
        m_search_index->insert(row_ndx_1, value_2, 1, row_ndx_1_is_last);

        m_search_index->erase<StringData>(row_ndx_2, row_ndx_2_is_last);
        m_search_index->insert(row_ndx_2, value_1, 1, row_ndx_2_is_last);
    }

    swap_rows_without_updating_index(row_ndx_1, row_ndx_2);
}

template<class T>
void Column<T>::swap_rows_without_updating_index(size_t row_ndx_1, size_t row_ndx_2)
{
    // FIXME: This can be optimized with direct getters and setters.
    T value_1 = get(row_ndx_1);
    T value_2 = get(row_ndx_2);
    m_tree.set(row_ndx_1, value_2);
    m_tree.set(row_ndx_2, value_1);
}

template<class T>
void Column<T>::clear_without_updating_index()
{
    m_tree.clear(); // Throws
}

template<class T>
void Column<T>::clear()
{
    if (has_search_index()) {
        m_search_index->clear();
    }
    clear_without_updating_index();
}

template<class T, class Enable = void> struct NullOrDefaultValue;
template<class T> struct NullOrDefaultValue<T, typename std::enable_if<std::is_floating_point<T>::value>::type> {
    static T null_or_default_value(bool is_null)
    {
        if (is_null) {
            return null::get_null_float<T>();
        }
        else {
            return T{};
        }
    }
};
template<class T> struct NullOrDefaultValue<util::Optional<T>, void> {
    static util::Optional<T> null_or_default_value(bool is_null)
    {
        if (is_null) {
            return util::none;
        }
        else {
            return util::some<T>(T{});
        }
    }
};
template <class T>
struct NullOrDefaultValue<T, typename std::enable_if<!ImplicitNull<T>::value>::type> {
    static T null_or_default_value(bool is_null)
    {
        REALM_ASSERT(!is_null);
        return T{};
    }
};

// Implementing pure virtual method of ColumnBase.
template<class T>
void Column<T>::insert_rows(size_t row_ndx, size_t num_rows_to_insert, size_t prior_num_rows, bool insert_nulls)
{
    REALM_ASSERT_DEBUG(prior_num_rows == size());
    REALM_ASSERT(row_ndx <= prior_num_rows);

    size_t row_ndx_2 = (row_ndx == prior_num_rows ? realm::npos : row_ndx);
    T value = NullOrDefaultValue<T>::null_or_default_value(insert_nulls);
    insert(row_ndx_2, value, num_rows_to_insert); // Throws
}

// Implementing pure virtual method of ColumnBase.
template<class T>
void Column<T>::erase_rows(size_t row_ndx, size_t num_rows_to_erase, size_t prior_num_rows, bool)
{
    REALM_ASSERT_DEBUG(prior_num_rows == size());
    REALM_ASSERT(num_rows_to_erase <= prior_num_rows);
    REALM_ASSERT(row_ndx <= prior_num_rows - num_rows_to_erase);

    bool is_last = (row_ndx + num_rows_to_erase == prior_num_rows);
    do_erase(row_ndx, num_rows_to_erase, is_last); // Throws
}

// Implementing pure virtual method of ColumnBase.
template<class T>
void Column<T>::move_last_row_over(size_t row_ndx, size_t prior_num_rows, bool)
{
    REALM_ASSERT_DEBUG(prior_num_rows == size());
    REALM_ASSERT(row_ndx < prior_num_rows);

    size_t last_row_ndx = prior_num_rows - 1;
    move_last_over(row_ndx, last_row_ndx); // Throws
}

// Implementing pure virtual method of ColumnBase.
template<class T>
void Column<T>::clear(size_t, bool)
{
    clear(); // Throws
}


template<class T>
size_t Column<T>::lower_bound(T value) const noexcept
{
    if (root_is_leaf()) {
        auto root = static_cast<const LeafType*>(get_root_array());
        return root->lower_bound(value);
    }
    return ColumnBase::lower_bound(*this, value);
}

template<class T>
size_t Column<T>::upper_bound(T value) const noexcept
{
    if (root_is_leaf()) {
        auto root = static_cast<const LeafType*>(get_root_array());
        return root->upper_bound(value);
    }
    return ColumnBase::upper_bound(*this, value);
}

// For a *sorted* Column, return first element E for which E >= target or return -1 if none
template<class T>
size_t Column<T>::find_gte(T target, size_t start) const
{
    // fixme: slow reference implementation. See Array::find_gte for faster version
    size_t ref = 0;
    size_t idx;
    for (idx = start; idx < size(); ++idx) {
        if (get(idx) >= target) {
            ref = idx;
            break;
        }
    }
    if (idx == size())
        ref = not_found;

    return ref;
}


template<class T>
bool Column<T>::compare(const Column<T>& c) const noexcept
{
    size_t n = size();
    if (c.size() != n)
        return false;
    for (size_t i = 0; i < n; ++i) {
        bool left_is_null = is_null(i);
        bool right_is_null = c.is_null(i);
        if (left_is_null != right_is_null) {
            return false;
        }
        if (!left_is_null) {
            if (get(i) != c.get(i))
                return false;
        }
    }
    return true;
}

template<class T>
int Column<T>::compare_values(size_t row1, size_t row2) const noexcept
{
    return ColumnBase::compare_values(this, row1, row2);
}

template<class T>
class Column<T>::CreateHandler: public ColumnBase::CreateHandler {
public:
    CreateHandler(Array::Type leaf_type, T value, Allocator& alloc):
        m_value(value), m_alloc(alloc), m_leaf_type(leaf_type) {}
    ref_type create_leaf(size_t size) override
    {
        MemRef mem = BpTree<T>::create_leaf(m_leaf_type, size, m_value, m_alloc); // Throws
        return mem.get_ref();
    }
private:
    const T m_value;
    Allocator& m_alloc;
    Array::Type m_leaf_type;
};

template<class T>
ref_type Column<T>::create(Allocator& alloc, Array::Type leaf_type, size_t size, T value)
{
    CreateHandler handler(leaf_type, std::move(value), alloc);
    return ColumnBase::create(alloc, size, handler);
}

template<class T>
ref_type Column<T>::write(size_t slice_offset, size_t slice_size,
                          size_t table_size, _impl::OutputStream& out) const
{
    return m_tree.write(slice_offset, slice_size, table_size, out);
}

template<class T>
void Column<T>::refresh_accessor_tree(size_t new_col_ndx, const Spec& spec)
{
    m_tree.init_from_parent();
    ColumnBaseWithIndex::refresh_accessor_tree(new_col_ndx, spec);
}

template<class T>
void Column<T>::do_erase(size_t row_ndx, size_t num_rows_to_erase, bool is_last)
{
    if (has_search_index()) {
        for (size_t i = num_rows_to_erase; i > 0; --i) {
            size_t row_ndx_2 = row_ndx + i - 1;
            m_search_index->erase<T>(row_ndx_2, is_last); // Throws
        }
    }
    for (size_t i = num_rows_to_erase; i > 0; --i) {
        size_t row_ndx_2 = row_ndx + i - 1;
        erase_without_updating_index(row_ndx_2, is_last); // Throws
    }
}

#ifdef REALM_DEBUG

template<class T>
void Column<T>::verify() const
{
    m_tree.verify();
}


template<class T>
void Column<T>::to_dot(std::ostream& out, StringData title) const
{
    ref_type ref = get_root_array()->get_ref();
    out << "subgraph cluster_integer_column" << ref << " {" << std::endl;
    out << " label = \"Integer column";
    if (title.size() != 0)
        out << "\\n'" << title << "'";
    out << "\";" << std::endl;
    tree_to_dot(out);
    out << "}" << std::endl;
}

template<class T>
void Column<T>::tree_to_dot(std::ostream& out) const
{
    ColumnBase::bptree_to_dot(get_root_array(), out);
}

template<class T>
void Column<T>::leaf_to_dot(MemRef leaf_mem, ArrayParent* parent, size_t ndx_in_parent,
                            std::ostream& out) const
{
    BpTree<T>::leaf_to_dot(leaf_mem, parent, ndx_in_parent, out, get_alloc());
}

template<class T>
MemStats Column<T>::stats() const
{
    MemStats mem_stats;
    get_root_array()->stats(mem_stats);
    return mem_stats;
}

namespace _impl {
void leaf_dumper(MemRef mem, Allocator& alloc, std::ostream& out, int level);
}

template<class T>
void Column<T>::do_dump_node_structure(std::ostream& out, int level) const
{
    dump_node_structure(*get_root_array(), out, level);
}

template<class T>
void Column<T>::dump_node_structure(const Array& root, std::ostream& out, int level)
{
    root.dump_bptree_structure(out, level, &_impl::leaf_dumper);
}

#endif // REALM_DEBUG


} // namespace realm

#endif // REALM_COLUMN_HPP<|MERGE_RESOLUTION|>--- conflicted
+++ resolved
@@ -853,11 +853,7 @@
 
 template<class T>
 void Column<T>::get_leaf(size_t ndx, size_t& ndx_in_leaf,
-<<<<<<< HEAD
-                             LeafInfo& inout_leaf_info) const noexcept
-=======
-                         typename BpTree<T>::LeafInfo& inout_leaf_info) const noexcept
->>>>>>> 7f22f75e
+                         LeafInfo& inout_leaf_info) const noexcept
 {
     m_tree.get_leaf(ndx, ndx_in_leaf, inout_leaf_info);
 }
