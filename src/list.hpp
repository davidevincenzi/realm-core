////////////////////////////////////////////////////////////////////////////
//
// Copyright 2015 Realm Inc.
//
// Licensed under the Apache License, Version 2.0 (the "License");
// you may not use this file except in compliance with the License.
// You may obtain a copy of the License at
//
// http://www.apache.org/licenses/LICENSE-2.0
//
// Unless required by applicable law or agreed to in writing, software
// distributed under the License is distributed on an "AS IS" BASIS,
// WITHOUT WARRANTIES OR CONDITIONS OF ANY KIND, either express or implied.
// See the License for the specific language governing permissions and
// limitations under the License.
//
////////////////////////////////////////////////////////////////////////////

#ifndef REALM_OS_LIST_HPP
#define REALM_OS_LIST_HPP

#include "collection_notifications.hpp"
#include "impl/collection_notifier.hpp"
#include "object.hpp"
#include "property.hpp"
#include "util/copyable_atomic.hpp"

#include <realm/decimal128.hpp>
#include <realm/list.hpp>
#include <realm/mixed.hpp>
#include <realm/object_id.hpp>

#include <functional>
#include <memory>

namespace realm {
class Obj;
class ObjectSchema;
class Query;
class Realm;
class Results;
class SortDescriptor;
class ThreadSafeReference;
struct ColKey;
struct ObjKey;

namespace _impl {
class ListNotifier;
}

class List {
public:
    List() noexcept;
    List(std::shared_ptr<Realm> r, const Obj& parent_obj, ColKey col);
    List(std::shared_ptr<Realm> r, const LstBase& list);
    ~List();

    List(const List&);
    List& operator=(const List&);
    List(List&&);
    List& operator=(List&&);

    const std::shared_ptr<Realm>& get_realm() const { return m_realm; }
    Query get_query() const;

    ColKey get_parent_column_key() const;
    ObjKey get_parent_object_key() const;
    TableKey get_parent_table_key() const;

    // Get the type of the values contained in this List
    PropertyType get_type() const { return m_type; }

    // Get the ObjectSchema of the values in this List
    // Only valid if get_type() returns PropertyType::Object
    ObjectSchema const& get_object_schema() const;

    bool is_valid() const;
    void verify_attached() const;
    void verify_in_transaction() const;

    size_t size() const;

    void move(size_t source_ndx, size_t dest_ndx);
    void remove(size_t list_ndx);
    void remove_all();
    void swap(size_t ndx1, size_t ndx2);
    void delete_at(size_t list_ndx);
    void delete_all();

    template<typename T = Obj>
    T get(size_t row_ndx) const;
    template<typename T>
    size_t find(T const& value) const;

    // Find the index in the List of the first row matching the query
    size_t find(Query&& query) const;

    template<typename T>
    void add(T value);
    template<typename T>
    void insert(size_t list_ndx, T value);
    template<typename T>
    void set(size_t row_ndx, T value);

    Results sort(SortDescriptor order) const;
    Results sort(std::vector<std::pair<std::string, bool>> const& keypaths) const;
    Results filter(Query q) const;

    // Return a Results representing a live view of this List.
    Results as_results() const;

    // Return a Results representing a snapshot of this List.
    Results snapshot() const;

    // Returns a frozen copy of this result
    List freeze(std::shared_ptr<Realm> realm) const;

    // Returns whether or not this List is frozen.
    bool is_frozen() const noexcept;

    // Get the min/max/average/sum of the given column
    // All but sum() returns none when there are zero matching rows
    // sum() returns 0,
    // Throws UnsupportedColumnTypeException for sum/average on timestamp or non-numeric column
    // Throws OutOfBoundsIndexException for an out-of-bounds column
<<<<<<< HEAD
    util::Optional<Mixed> max(ColKey column={});
    util::Optional<Mixed> min(ColKey column={});
    util::Optional<Mixed> average(ColKey column={});
    Mixed sum(ColKey column={});
=======
    util::Optional<Mixed> max(ColKey column={}) const;
    util::Optional<Mixed> min(ColKey column={}) const;
    util::Optional<double> average(ColKey column={}) const;
    Mixed sum(ColKey column={}) const;
>>>>>>> 47581b9b

    bool operator==(List const& rgt) const noexcept;

    NotificationToken add_notification_callback(CollectionChangeCallback cb) &;

    template<typename Context>
    auto get(Context&, size_t row_ndx) const;
    template<typename T, typename Context>
    size_t find(Context&, T&& value) const;

    template<typename T, typename Context>
    void add(Context&, T&& value, CreatePolicy=CreatePolicy::ForceCreate);
    template<typename T, typename Context>
    void insert(Context&, size_t list_ndx, T&& value, CreatePolicy=CreatePolicy::ForceCreate);
    template<typename T, typename Context>
    void set(Context&, size_t row_ndx, T&& value, CreatePolicy=CreatePolicy::ForceCreate);

    // Replace the values in this list with the values from an enumerable object
    template<typename T, typename Context>
    void assign(Context&, T&& value, CreatePolicy=CreatePolicy::ForceCreate);

    // The List object has been invalidated (due to the Realm being invalidated,
    // or the containing object being deleted)
    // All non-noexcept functions can throw this
    struct InvalidatedException : public std::logic_error {
        InvalidatedException() : std::logic_error("Access to invalidated List object") {}
    };

    // The input index parameter was out of bounds
    struct OutOfBoundsIndexException : public std::out_of_range {
        OutOfBoundsIndexException(size_t r, size_t c);
        size_t requested;
        size_t valid_count;
    };

private:
    std::shared_ptr<Realm> m_realm;
    PropertyType m_type;
    mutable util::CopyableAtomic<const ObjectSchema*> m_object_schema = nullptr;
    _impl::CollectionNotifier::Handle<_impl::ListNotifier> m_notifier;
    std::shared_ptr<LstBase> m_list_base;

    void verify_valid_row(size_t row_ndx, bool insertion = false) const;
    void validate(const Obj&) const;

    template<typename Fn>
    auto dispatch(Fn&&) const;
    template<typename T>
    auto& as() const;

    template<typename T, typename Context>
    void set_if_different(Context&, size_t row_ndx, T&& value, CreatePolicy);

    friend struct std::hash<List>;
};

template<typename T>
auto& List::as() const
{
    return static_cast<Lst<T>&>(*m_list_base);
}

template<>
inline auto& List::as<Obj>() const
{
    return static_cast<LnkLst&>(*m_list_base);
}

template<typename Fn>
auto List::dispatch(Fn&& fn) const
{
    verify_attached();
    return switch_on_type(get_type(), std::forward<Fn>(fn));
}

template<typename Context>
auto List::get(Context& ctx, size_t row_ndx) const
{
    return dispatch([&](auto t) { return ctx.box(this->get<std::decay_t<decltype(*t)>>(row_ndx)); });
}

template<typename T, typename Context>
size_t List::find(Context& ctx, T&& value) const
{
    return dispatch([&](auto t) { return this->find(ctx.template unbox<std::decay_t<decltype(*t)>>(value, CreatePolicy::Skip)); });
}

template<typename T, typename Context>
void List::add(Context& ctx, T&& value, CreatePolicy policy)
{
    dispatch([&](auto t) { this->add(ctx.template unbox<std::decay_t<decltype(*t)>>(value, policy)); });
}

template<typename T, typename Context>
void List::insert(Context& ctx, size_t list_ndx, T&& value, CreatePolicy policy)
{
    dispatch([&](auto t) { this->insert(list_ndx, ctx.template unbox<std::decay_t<decltype(*t)>>(value, policy)); });
}

template<typename T, typename Context>
void List::set(Context& ctx, size_t row_ndx, T&& value, CreatePolicy policy)
{
    dispatch([&](auto t) { this->set(row_ndx, ctx.template unbox<std::decay_t<decltype(*t)>>(value, policy)); });
}

namespace _impl {
template <class T>
inline ObjKey help_get_current_row(const T&)
{
    return ObjKey();
}

template <>
inline ObjKey help_get_current_row(const ConstObj& v)
{
    return v.get_key();
}

template <>
inline ObjKey help_get_current_row(const Obj& v)
{
    return v.get_key();
}

template <class T>
inline bool help_compare_values(const T& v1, const T& v2)
{
    return v1 != v2;
}
template <>
inline bool help_compare_values(const Obj& v1, const Obj& v2)
{
    return v1.get_table() != v2.get_table() || v1.get_key() != v2.get_key();
}
}

template<typename T, typename Context>
void List::set_if_different(Context& ctx, size_t row_ndx, T&& value, CreatePolicy policy)
{
    dispatch([&](auto t) {
        using U = std::decay_t<decltype(*t)>;
        auto old_value =  this->get<U>(row_ndx);
        auto new_value = ctx.template unbox<U>(value, policy, _impl::help_get_current_row(old_value));
        if (_impl::help_compare_values(old_value, new_value))
            this->set(row_ndx, new_value);
    });
}


template<typename T, typename Context>
void List::assign(Context& ctx, T&& values, CreatePolicy policy)
{
    if (ctx.is_same_list(*this, values))
        return;

    if (ctx.is_null(values)) {
        remove_all();
        return;
    }

    if (policy == CreatePolicy::UpdateModified) {
        size_t sz = size();
        size_t index = 0;
        ctx.enumerate_list(values, [&](auto&& element) {
            if (index < sz) {
                this->set_if_different(ctx, index, element, policy);
            }
            else {
                this->add(ctx, element, policy);
            }
            index++;
        });
        while (index < sz) {
            remove(--sz);
        }
    }
    else {
        remove_all();
        ctx.enumerate_list(values, [&](auto&& element) {
            this->add(ctx, element, policy);
        });
    }
}
} // namespace realm

namespace std {
template<> struct hash<realm::List> {
    size_t operator()(realm::List const&) const;
};
}

#endif // REALM_OS_LIST_HPP<|MERGE_RESOLUTION|>--- conflicted
+++ resolved
@@ -123,17 +123,10 @@
     // sum() returns 0,
     // Throws UnsupportedColumnTypeException for sum/average on timestamp or non-numeric column
     // Throws OutOfBoundsIndexException for an out-of-bounds column
-<<<<<<< HEAD
-    util::Optional<Mixed> max(ColKey column={});
-    util::Optional<Mixed> min(ColKey column={});
-    util::Optional<Mixed> average(ColKey column={});
-    Mixed sum(ColKey column={});
-=======
     util::Optional<Mixed> max(ColKey column={}) const;
     util::Optional<Mixed> min(ColKey column={}) const;
-    util::Optional<double> average(ColKey column={}) const;
+    util::Optional<Mixed> average(ColKey column={}) const;
     Mixed sum(ColKey column={}) const;
->>>>>>> 47581b9b
 
     bool operator==(List const& rgt) const noexcept;
 
