////////////////////////////////////////////////////////////////////////////
//
// Copyright 2019 Realm Inc.
//
// Licensed under the Apache License, Version 2.0 (the "License");
// you may not use this file except in compliance with the License.
// You may obtain a copy of the License at
//
// http://www.apache.org/licenses/LICENSE-2.0
//
// Unless required by applicable law or agreed to in writing, software
// distributed under the License is distributed on an "AS IS" BASIS,
// WITHOUT WARRANTIES OR CONDITIONS OF ANY KIND, either express or implied.
// See the License for the specific language governing permissions and
// limitations under the License.
//
////////////////////////////////////////////////////////////////////////////

#include "sync/async_open_task.hpp"

#include "impl/realm_coordinator.hpp"
#include "sync/sync_manager.hpp"
#include "sync/sync_session.hpp"
#include "thread_safe_reference.hpp"

namespace realm {

AsyncOpenTask::AsyncOpenTask(std::shared_ptr<_impl::RealmCoordinator> coordinator, std::shared_ptr<realm::SyncSession> session)
: m_coordinator(coordinator)
, m_session(session)
{
}

void AsyncOpenTask::start(std::function<void(ThreadSafeReference, std::exception_ptr)> callback)
{
    auto session = m_session.load();
    if (!session)
        return;

    std::shared_ptr<AsyncOpenTask> self(shared_from_this());
    session->wait_for_download_completion([callback, self, this](std::error_code ec) {
       auto session = m_session.exchange(nullptr);
        if (!session)
            return; // Swallow all events if the task as been canceled.

        // Release our references to the coordinator after calling the callback
        auto coordinator = std::move(m_coordinator);
        m_coordinator = nullptr;

        if (ec)
            return callback({}, std::make_exception_ptr(std::system_error(ec)));

<<<<<<< HEAD
            ThreadSafeReference realm;
            try {
                realm = coordinator->get_unbound_realm();
            }
            catch (...) {
                return callback({}, std::current_exception());
            }
            callback(std::move(realm), nullptr);
=======
        ThreadSafeReference<Realm> realm;
        try {
            realm = coordinator->get_unbound_realm();
        }
        catch (...) {
            return callback({}, std::current_exception());
>>>>>>> 8cd7b40e
        }
        callback(std::move(realm), nullptr);
    });
}

void AsyncOpenTask::cancel()
{
    if (auto session = m_session.exchange(nullptr)) {
        // Does a better way exists for canceling the download?
        session->log_out();
        m_coordinator = nullptr;
    }
}

uint64_t AsyncOpenTask::register_download_progress_notifier(std::function<SyncProgressNotifierCallback> callback)
{
    if (auto session = m_session.load()) {
        return session->register_progress_notifier(callback, realm::SyncSession::NotifierType::download, false);
    }
    else {
        return 0;
    }
}

void AsyncOpenTask::unregister_download_progress_notifier(uint64_t token)
{
    if (auto session = m_session.load())
        session->unregister_progress_notifier(token);
}

}<|MERGE_RESOLUTION|>--- conflicted
+++ resolved
@@ -50,23 +50,12 @@
         if (ec)
             return callback({}, std::make_exception_ptr(std::system_error(ec)));
 
-<<<<<<< HEAD
-            ThreadSafeReference realm;
-            try {
-                realm = coordinator->get_unbound_realm();
-            }
-            catch (...) {
-                return callback({}, std::current_exception());
-            }
-            callback(std::move(realm), nullptr);
-=======
-        ThreadSafeReference<Realm> realm;
+        ThreadSafeReference realm;
         try {
             realm = coordinator->get_unbound_realm();
         }
         catch (...) {
             return callback({}, std::current_exception());
->>>>>>> 8cd7b40e
         }
         callback(std::move(realm), nullptr);
     });
