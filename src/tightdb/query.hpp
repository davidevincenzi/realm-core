/*************************************************************************
 *
 * TIGHTDB CONFIDENTIAL
 * __________________
 *
 *  [2011] - [2012] TightDB Inc
 *  All Rights Reserved.
 *
 * NOTICE:  All information contained herein is, and remains
 * the property of TightDB Incorporated and its suppliers,
 * if any.  The intellectual and technical concepts contained
 * herein are proprietary to TightDB Incorporated
 * and its suppliers and may be covered by U.S. and Foreign Patents,
 * patents in process, and are protected by trade secret or copyright law.
 * Dissemination of this information or reproduction of this material
 * is strictly forbidden unless prior written permission is obtained
 * from TightDB Incorporated.
 *
 **************************************************************************/
#ifndef TIGHTDB_QUERY_HPP
#define TIGHTDB_QUERY_HPP

#include <stdint.h>
#include <cstdio>
#include <climits>
#include <algorithm>
#include <string>
#include <vector>

// FIXME: If at all possible, we should hide the use of pthreads in the cpp-file
#include <pthread.h>

#include <tightdb/table_ref.hpp>
#include <tightdb/binary_data.hpp>

namespace tightdb {


// Pre-declarations
class ParentNode;
class Table;
class TableView;
class ConstTableView;
class Array;


class Query {
public:
    Query(const Query& copy); // FIXME: Try to remove this
    ~Query();

    // Conditions: Query only rows contained in tv
    Query& tableview(const TableView& tv);
    Query& tableview(const Array& arr);

    // Conditions: int
    Query& equal(size_t column_ndx, int64_t value);
    Query& not_equal(size_t column_ndx, int64_t value);
    Query& greater(size_t column_ndx, int64_t value);
    Query& greater_equal(size_t column_ndx, int64_t value);
    Query& less(size_t column_ndx, int64_t value);
    Query& less_equal(size_t column_ndx, int64_t value);
    Query& between(size_t column_ndx, int64_t from, int64_t to);

    // Conditions: float
    Query& equal(size_t column_ndx, float value);
    Query& not_equal(size_t column_ndx, float value);
    Query& greater(size_t column_ndx, float value);
    Query& greater_equal(size_t column_ndx, float value);
    Query& less(size_t column_ndx, float value);
    Query& less_equal(size_t column_ndx, float value);
    Query& between(size_t column_ndx, float from, float to);

     // Conditions: double
    Query& equal(size_t column_ndx, double value);
    Query& not_equal(size_t column_ndx, double value);
    Query& greater(size_t column_ndx, double value);
    Query& greater_equal(size_t column_ndx, double value);
    Query& less(size_t column_ndx, double value);
    Query& less_equal(size_t column_ndx, double value);
    Query& between(size_t column_ndx, double from, double to);

    // Conditions: bool
    Query& equal(size_t column_ndx, bool value);

    // Conditions: strings
    Query& equal(size_t column_ndx, const char* value, bool caseSensitive=true);
    Query& begins_with(size_t column_ndx, const char* value, bool caseSensitive=true);
    Query& ends_with(size_t column_ndx, const char* value, bool caseSensitive=true);
    Query& contains(size_t column_ndx, const char* value, bool caseSensitive=true);
    Query& not_equal(size_t column_ndx, const char* value, bool caseSensitive=true);

    // Conditions: date
    Query& equal_date(size_t column_ndx, time_t value) { return equal(column_ndx, int64_t(value)); }
    Query& not_equal_date(size_t column_ndx, time_t value) { return not_equal(column_ndx, int64_t(value)); }
    Query& greater_date(size_t column_ndx, time_t value) { return greater(column_ndx, int64_t(value)); }
    Query& greater_equal_date(size_t column_ndx, time_t value) { return greater_equal(column_ndx, int64_t(value)); }
    Query& less_date(size_t column_ndx, time_t value) { return less(column_ndx, int64_t(value)); }
    Query& less_equal_date(size_t column_ndx, time_t value) { return less_equal(column_ndx, int64_t(value)); }
    Query& between_date(size_t column_ndx, time_t from, time_t to) { return between(column_ndx, int64_t(from), int64_t(to)); }

    // Conditions: binary data
    // Only BinaryData prototype can exist, else it would conflict with equal() for strings
<<<<<<< HEAD

    Query& equal(size_t column_ndx, BinaryData b);
=======
    Query& equal(size_t column_ndx, BinaryData value);
>>>>>>> 5bd719c2
/*
    Query& equal_binary(size_t column_ndx, const char* ptr, size_t len);
    Query& begins_with_binary(size_t column_ndx, const char* ptr, size_t len);
    Query& ends_with_binary(size_t column_ndx, const char* ptr, size_t len);
    Query& contains_binary(size_t column_ndx, const char* ptr, size_t len);
*/

    // Grouping
    Query& group();
    Query& end_group();
    void subtable(size_t column);
    void end_subtable();
    Query& Or();

    // Searching
    size_t         find_next(size_t lastmatch=size_t(-1));
    TableView      find_all(size_t start=0, size_t end=size_t(-1), size_t limit=size_t(-1));
    ConstTableView find_all(size_t start=0, size_t end=size_t(-1), size_t limit=size_t(-1)) const;

    // Aggregates
    size_t count(size_t start=0, size_t end=size_t(-1), size_t limit=size_t(-1)) const;

    int64_t sum(    size_t column_ndx, size_t* resultcount=NULL, size_t start=0, size_t end = size_t(-1), size_t limit=size_t(-1)) const;
    double average( size_t column_ndx, size_t* resultcount=NULL, size_t start=0, size_t end = size_t(-1), size_t limit=size_t(-1)) const;
    int64_t maximum(size_t column_ndx, size_t* resultcount=NULL, size_t start=0, size_t end = size_t(-1), size_t limit=size_t(-1)) const;
    int64_t minimum(size_t column_ndx, size_t* resultcount=NULL, size_t start=0, size_t end = size_t(-1), size_t limit=size_t(-1)) const;

    double sum_float(     size_t column_ndx, size_t* resultcount=NULL, size_t start=0, size_t end = size_t(-1), size_t limit=size_t(-1)) const;
    double average_float( size_t column_ndx, size_t* resultcount=NULL, size_t start=0, size_t end = size_t(-1), size_t limit=size_t(-1)) const;
    float maximum_float(  size_t column_ndx, size_t* resultcount=NULL, size_t start=0, size_t end = size_t(-1), size_t limit=size_t(-1)) const;
    float minimum_float  (size_t column_ndx, size_t* resultcount=NULL, size_t start=0, size_t end = size_t(-1), size_t limit=size_t(-1)) const;

    double sum_double(    size_t column_ndx, size_t* resultcount=NULL, size_t start=0, size_t end = size_t(-1), size_t limit=size_t(-1)) const;
    double average_double(size_t column_ndx, size_t* resultcount=NULL, size_t start=0, size_t end = size_t(-1), size_t limit=size_t(-1)) const;
    double maximum_double(size_t column_ndx, size_t* resultcount=NULL, size_t start=0, size_t end = size_t(-1), size_t limit=size_t(-1)) const;
    double minimum_double(size_t column_ndx, size_t* resultcount=NULL, size_t start=0, size_t end = size_t(-1), size_t limit=size_t(-1)) const;

/*
  TODO:  time_t maximum_date(const Table& table, size_t column, size_t* resultcount=NULL, size_t start=0, size_t end = size_t(-1), size_t limit=size_t(-1)) const;
  TODO:  time_t minimum_date(const Table& table, size_t column, size_t* resultcount=NULL, size_t start=0, size_t end = size_t(-1), size_t limit=size_t(-1)) const;
*/

    // Deletion
    size_t  remove(size_t start=0, size_t end=size_t(-1), size_t limit=size_t(-1));

    // Multi-threading
    TableView      find_all_multi(size_t start=0, size_t end=size_t(-1));
    ConstTableView find_all_multi(size_t start=0, size_t end=size_t(-1)) const;
    int            set_threads(unsigned int threadcount);

    TableRef& get_table() {return m_table;}

#ifdef TIGHTDB_DEBUG
    std::string Verify(); // Must be upper case to avoid conflict with macro in ObjC
#endif

    std::string error_code;

protected:
    friend class Table;
    template <typename T> friend class BasicTable;
    friend class XQueryAccessorInt;
    friend class XQueryAccessorString;

    Query(Table& table);
    Query(const Table& table); // FIXME: This constructor should not exist. We need a ConstQuery class.
    void Create();

    void   Init(const Table& table) const;
    size_t FindInternal(size_t start=0, size_t end=size_t(-1)) const;
    void   UpdatePointers(ParentNode* p, ParentNode** newnode);

    static bool  comp(const std::pair<size_t, size_t>& a, const std::pair<size_t, size_t>& b);
    static void* query_thread(void* arg);

    struct thread_state {
        pthread_mutex_t result_mutex;
        pthread_cond_t  completed_cond;
        pthread_mutex_t completed_mutex;
        pthread_mutex_t jobs_mutex;
        pthread_cond_t  jobs_cond;
        size_t next_job;
        size_t end_job;
        size_t done_job;
        size_t count;
        ParentNode* node;
        Table* table;
        std::vector<size_t> results;
        std::vector<std::pair<size_t, size_t> > chunks;
    } ts;
    static const size_t max_threads = 128;
    pthread_t threads[max_threads];

    TableRef m_table;
    std::vector<ParentNode*> first;
    std::vector<ParentNode**> update;
    std::vector<ParentNode**> update_override;
    std::vector<ParentNode**> subtables;
    std::vector<ParentNode*> all_nodes;
    mutable bool do_delete;

private:
    size_t m_threadcount;

    template <typename T, class N> Query& add_condition(size_t column_ndx, T value);
    template<typename T>
        double average(size_t column_ndx, size_t* resultcount=NULL, size_t start=0, size_t end=size_t(-1), size_t limit=size_t(-1)) const;
    template <Action action, typename T, typename R, class ColClass>
        R aggregate(R (ColClass::*method)(size_t, size_t) const,
                    size_t column_ndx, size_t* resultcount, size_t start, size_t end, size_t limit) const;

};


} // namespace tightdb

#endif // TIGHTDB_QUERY_HPP<|MERGE_RESOLUTION|>--- conflicted
+++ resolved
@@ -101,12 +101,7 @@
 
     // Conditions: binary data
     // Only BinaryData prototype can exist, else it would conflict with equal() for strings
-<<<<<<< HEAD
-
-    Query& equal(size_t column_ndx, BinaryData b);
-=======
-    Query& equal(size_t column_ndx, BinaryData value);
->>>>>>> 5bd719c2
+    Query& equal(size_t column_ndx, BinaryData);
 /*
     Query& equal_binary(size_t column_ndx, const char* ptr, size_t len);
     Query& begins_with_binary(size_t column_ndx, const char* ptr, size_t len);
