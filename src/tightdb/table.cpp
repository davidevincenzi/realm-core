#define _CRT_SECURE_NO_WARNINGS
#include <limits>
#include <stdexcept>
#include <iostream>
#include <iomanip>
#include <fstream>
#include <sstream>

#include <tightdb/util/features.h>
#include <tightdb/util/unique_ptr.hpp>
#include <tightdb/impl/destroy_guard.hpp>
#include <tightdb/table.hpp>
#include <tightdb/descriptor.hpp>
#include <tightdb/alloc_slab.hpp>
#include <tightdb/column.hpp>
#include <tightdb/column_basic.hpp>
#include <tightdb/column_string.hpp>
#include <tightdb/column_string_enum.hpp>
#include <tightdb/column_binary.hpp>
#include <tightdb/column_table.hpp>
#include <tightdb/column_mixed.hpp>
#include <tightdb/column_link.hpp>
#include <tightdb/column_linklist.hpp>
#include <tightdb/column_backlink.hpp>
#include <tightdb/index_string.hpp>
#include <tightdb/group.hpp>
#include <tightdb/link_view.hpp>
#ifdef TIGHTDB_ENABLE_REPLICATION
#  include <tightdb/replication.hpp>
#endif


// Minimal Accessor Hierarchy Consistency Guarantee (accessor destruction)
//
// The "Minimal Accessor Hierarchy Consistency Guarantee" is an invariant. It
// means that the following items are guaranteed to be valid (the list may not
// yet be complete):
//
//  - The 'is_attached' property of array accessors (Array::m_data == 0).
//
//  - The 'parent' property of array accessors (Array::m_parent), but crucially,
//    **not** the `index_in_parent` property.
//
//  - The list of table accessors in a group accessor
//    (Group::m_table_accessors). All non-null pointers refer to existing table
//    accessors.
//
//  - The list of column accessors in a table acccessor (Table::m_cols). All
//    non-null pointers refer to existing column accessors.
//
//  - The 'root_array' property of a column accessor (ColumnBase::m_array). It
//    always refers to an existing array accessor. The exact type of that array
//    accessor must be determinable from the following properties of itself:
//    `is_inner_bptree_node` (Array::m_is_inner_bptree_node), `has_refs`
//    (Array::m_has_refs), and `context_flag` (Array::m_context_flag). This
//    allows for a column accessor to be properly destroyed.
//
//  - The map of subtable accessors in a column acccessor
//    (ColumnSubtableParent::m_subtable_map). All pointers refer to existing
//    subtable accessors.
//
//  - The `descriptor` property of a table accesor (Table::m_descriptor). If it
//    is not null, then it refers to an existing descriptor accessor.
//
//  - The map of subdescriptor accessors in a descriptor accessor
//    (Descriptor::m_subdesc_map). All non-null pointers refer to existing
//    dubdescriptor accessors.
//
//  - The `search_index` property of a column accesor
//    (AdaptiveStringColumn::m_index, ColumnStringEnum::m_index). When it is
//    non-null, it refers to an existing search index accessor.
//
// Note especially that this does **not** guarantee any correspondance between
// the accessor hierarchy and any underlying structure of array nodes.
//
// The main purpose of the Minimal Accessor Hierarchy Consistency Guarantee is
// to ensures that a group can be destroyed at any time without corruption or
// memory leaks, even after a failure to allocate memory, regardless of where
// that happens.


// Accessor Hierarchy Correspondence Requirement (accessor reattachment)
//
// The "Accessor Hierarchy Correspondence Requirement" defines a minimum level
// of structural correspondance between a particular accessor tree (or subtree)
// and a particular underlying structure of array nodes. It is assumed that the
// accessor tree and the underlying node structure are structurally sound
// individually.
//
// With this level of correspondence, it is possible to reattach the accessor
// tree to the underlying node structure (Table::refresh_accessor_tree()).
//
// While all the accessors in the tree must be in the attached state (before
// reattachement), they are not required to refer to existing underlying nodes;
// that is, their references **are** allowed to be dangling. Roughly speaking,
// this means that the accessor tree must have been attached to a node structure
// at some earlier point in time.
//
// Requirements at group level:
//
//  - The number of tables in the underlying group must be equal to the number
//    of entries in `Group::m_table_accessors` in the group accessor.
//
//  - For each table in the underlying group, the corresponding entry in
//    `Table::m_table_accessors` (at same index) is either null, or points to a
//    table accessor that satisfies all the "requirements for a table".
//
// Requirements for a table:
//
//  - The corresponding underlying table has independent descriptor if, and only
//    if `Table::m_top` is attached.
//
//  - The row index of every row accessor is strictly less than the number of
//    rows in the underlying table.
//
//  - If `Table::m_columns` is unattached (degenerate table), then
//    `Table::m_cols` is empty, otherwise the number of columns in the
//    underlying table is equal to the number of entries in `Table::m_cols`.
//
//  - Each entry in `Table::m_cols` is either null, or points to a column
//    accessor whose type agrees with the data type (tightdb::DataType) of the
//    corresponding underlying column (at same index).
//
//  - If a column accessor is of type `ColumnStringEnum`, then the corresponding
//    underlying column must be an enumerated strings column (the reverse is not
//    required).
//
//  - If a column accessor is equipped with a search index accessor, then the
//    corresponding underlying column must be equipped with a search index (the
//    reverse is not required).
//
//  - For each entry in the subtable map of a column accessor there must be an
//    underlying subtable at column `i` and row `j`, where `i` is the index of
//    the column accessor in `Table::m_cols`, and `j` is the value of
//    `ColumnSubtableParent::SubtableMap::entry::m_subtable_ndx`. The
//    corresponding subtable accessor must satisfy all the "requirements for a
//    table" with respect to that underlying subtable.
//
//  - It the table refers to a descriptor accessor (only possible for tables
//    with independent descriptor), then that descriptor accessor must satisfy
//    all the "requirements for a descriptor" with respect to the underlying
//    spec structure (of this table).
//
// Requirements for a descriptor:
//
//  - For each entry in the subdescriptor map there must be an underlying
//    subspec at column `i`, where `i` is the value of
//    `Descriptor::subdesc_entry::m_column_ndx`. The corresponding subdescriptor
//    accessor must satisfy all the "requirements for a descriptor" with respect
//    to that underlying subspec.
//
// The 'ndx_in_parent' property of most array accessors is required to be
// valid. There exceptions are:
//
//  - The top array accessor of root tables (Table::m_top). Root tables are
//    tables with independent descriptor.
//
//  - The columns array accessor of subtables with shared descriptor
//    (Table::m_columns).
//
//  - The top array accessor of spec objects of subtables with shared descriptor
//    (Table::m_spec.m_top).
//
//  - The root array accessor of table level columns
//    (*Table::m_cols[]->m_array).
//
//  - The root array accessor of the subcolumn of unique strings in an
//    enumerated string column (*ColumnStringEnum::m_keys.m_array).
//
//  - The root array accessor of search indexes
//    (*Table::m_cols[]->m_index->m_array).
//
// Note that the Accessor Hierarchy Correspondence Requirement trivially
// includes the Minimal Accessor Hierarchy Consistency Guarantee, since the
// latter it an invariant.


using namespace std;
using namespace tightdb;
using namespace tightdb::util;


// fixme, we need to gather all these typetraits definitions to just 1 single
template<class T> struct ColumnTypeTraits3;

template<> struct ColumnTypeTraits3<int64_t> {
    const static ColumnType ct_id = col_type_Int;
    const static ColumnType ct_id_real = col_type_Int;
    typedef Column column_type;
};
template<> struct ColumnTypeTraits3<bool> {
    const static ColumnType ct_id = col_type_Bool;
    const static ColumnType ct_id_real = col_type_Bool;
    typedef Column column_type;
};
template<> struct ColumnTypeTraits3<float> {
    const static ColumnType ct_id = col_type_Float;
    const static ColumnType ct_id_real = col_type_Float;
    typedef ColumnFloat column_type;
};
template<> struct ColumnTypeTraits3<double> {
    const static ColumnType ct_id = col_type_Double;
    const static ColumnType ct_id_real = col_type_Double;
    typedef ColumnDouble column_type;
};
template<> struct ColumnTypeTraits3<DateTime> {
    const static ColumnType ct_id = col_type_DateTime;
    const static ColumnType ct_id_real = col_type_Int;
    typedef Column column_type;
};

// -- Table ---------------------------------------------------------------------------------


size_t Table::add_column(DataType type, StringData name, DescriptorRef* subdesc)
{
    TIGHTDB_ASSERT(!has_shared_type());
    bump_version();
    return get_descriptor()->add_column(type, name, subdesc); // Throws
}

std::size_t Table::add_column_link(DataType type, StringData name, Table& target_table)
{
    TIGHTDB_ASSERT(type == type_Link || type == type_LinkList);
    bump_version();

    // links only work for top-level tables from groups
    TIGHTDB_ASSERT(!has_shared_type());
    TIGHTDB_ASSERT(get_parent_group());

    DescriptorRef desc = get_descriptor();
    size_t column_ndx = desc->add_column(type, name); // Throws
    size_t target_table_ndx = target_table.get_index_in_parent();
    m_spec.set_link_target_table(column_ndx, target_table_ndx);

    // Create backlinks in target table
    size_t current_table_ndx = get_index_in_parent();
    target_table.create_backlinks_column(current_table_ndx, column_ndx);

    if (type == type_Link) {
        // Column needs target table to create accessors
        ColumnLink& column = get_column<ColumnLink, col_type_Link>(column_ndx);
        column.set_target_table(target_table.get_table_ref());
        column.set_backlink_column(target_table.get_backlink_column(current_table_ndx, column_ndx));
    }
    else {
        // Column needs target table to create accessors
        ColumnLinkList& column = get_column<ColumnLinkList, col_type_LinkList>(column_ndx);
        column.set_target_table(target_table.get_table_ref());
        column.set_backlink_column(target_table.get_backlink_column(current_table_ndx, column_ndx));
    }

    return column_ndx;
}

void Table::create_backlinks_column(size_t source_table_ndx, size_t source_table_column_ndx)
{
    // links only work for top-level tables from groups
    TIGHTDB_ASSERT(!has_shared_type());
    TIGHTDB_ASSERT(get_parent_group());

    DescriptorRef desc = get_descriptor();
    size_t column_ndx = desc->add_column(type_BackLink, ""); // Throws
    m_spec.set_link_target_table(column_ndx, source_table_ndx);
    m_spec.set_backlink_source_column(column_ndx, source_table_column_ndx);

    // Column needs source table to create accessors
    Table* source_table = get_parent_group()->get_table_by_ndx(source_table_ndx);
    ColumnBackLink& column = get_column<ColumnBackLink, col_type_BackLink>(column_ndx);
    column.set_source_table(source_table->get_table_ref());

    DataType col_type = source_table->get_column_type(source_table_column_ndx);
    TIGHTDB_ASSERT(col_type == type_Link || col_type == type_LinkList);
    if (col_type == type_Link) {
        ColumnLink& source_column =
            source_table->get_column<ColumnLink, col_type_Link>(source_table_column_ndx);
        column.set_source_column(source_column);
    }
    else  {
        ColumnLinkList& source_column =
            source_table->get_column<ColumnLinkList, col_type_LinkList>(source_table_column_ndx);
        column.set_source_column(source_column);
    }
}

ColumnBackLink& Table::get_backlink_column(std::size_t source_table_ndx,
                                           std::size_t source_table_column_ndx)
{
    size_t column_ndx = m_spec.find_backlink_column(source_table_ndx, source_table_column_ndx);
    return get_column<ColumnBackLink, col_type_BackLink>(column_ndx);
}

size_t Table::get_backlink_count(size_t row_ndx, const Table& source_table,
                                 size_t source_column_ndx) const TIGHTDB_NOEXCEPT
{
    size_t source_table_ndx = source_table.get_index_in_parent();
    size_t column_ndx = m_spec.find_backlink_column(source_table_ndx, source_column_ndx);
    const ColumnBackLink& column = get_column<ColumnBackLink, col_type_BackLink>(column_ndx);

    return column.get_backlink_count(row_ndx);
}

size_t Table::get_backlink(size_t row_ndx, const Table& source_table, size_t source_column_ndx,
                           size_t backlink_ndx) const TIGHTDB_NOEXCEPT
{
    size_t source_table_ndx = source_table.get_index_in_parent();
    size_t column_ndx = m_spec.find_backlink_column(source_table_ndx, source_column_ndx);
    const ColumnBackLink& column = get_column<ColumnBackLink, col_type_BackLink>(column_ndx);

    return column.get_backlink(row_ndx, backlink_ndx);
}

void Table::initialize_link_targets()
{
    // links only work for top-level tables from groups
    TIGHTDB_ASSERT(!has_shared_type());
    TIGHTDB_ASSERT(get_parent_group());

    DescriptorRef desc = get_descriptor();
    typedef _impl::DescriptorFriend df;
    Spec* spec = df::get_spec(*desc);
    size_t column_count = spec->get_column_count();
    size_t current_table_ndx = get_index_in_parent();

    for (size_t i = 0; i < column_count; ++i) {
        ColumnType column_type = spec->get_real_column_type(i);

        if (column_type == col_type_Link || column_type == col_type_LinkList) {
            // Get the target table from group
            size_t target_table_ndx = spec->get_link_target_table(i);
            Table* target_table = get_parent_group()->get_table_by_ndx(target_table_ndx);

            // Set target table in column
            ColumnLinkBase& column = get_column_linkbase(i);
            column.set_target_table(target_table->get_table_ref());
            column.set_backlink_column(target_table->get_backlink_column(current_table_ndx, i));
        }
        else if (column_type == col_type_BackLink) {
            // Get the source table from group
            size_t source_table_ndx = spec->get_link_target_table(i);
            Table* source_table = get_parent_group()->get_table_by_ndx(source_table_ndx);

            // Get the columns the links originate from
            size_t source_column_ndx = spec->get_backlink_source_column(i);
            ColumnLinkBase& source_column = source_table->get_column_linkbase(source_column_ndx);

            // Set target table in column
            ColumnBackLink& column = get_column<ColumnBackLink, col_type_BackLink>(i);
            column.set_source_table(source_table->get_table_ref());
            column.set_source_column(source_column);
        }
    }
}

void Table::insert_column(size_t column_ndx, DataType type, StringData name,
                          DescriptorRef* subdesc)
{
    TIGHTDB_ASSERT(!has_shared_type());
    get_descriptor()->insert_column(column_ndx, type, name, subdesc); // Throws
}


void Table::remove_column(size_t column_ndx)
{
    TIGHTDB_ASSERT(!has_shared_type());
    bump_version();
    get_descriptor()->remove_column(column_ndx); // Throws
}


void Table::rename_column(size_t column_ndx, StringData name)
{
    TIGHTDB_ASSERT(!has_shared_type());
    bump_version();
    get_descriptor()->rename_column(column_ndx, name); // Throws
}


DescriptorRef Table::get_descriptor()
{
    TIGHTDB_ASSERT(is_attached());

    if (has_shared_type()) {
        ArrayParent* array_parent = m_columns.get_parent();
        TIGHTDB_ASSERT(dynamic_cast<Parent*>(array_parent));
        Parent* table_parent = static_cast<Parent*>(array_parent);
        size_t column_ndx = 0;
        Table* parent = table_parent->get_parent_table(&column_ndx);
        TIGHTDB_ASSERT(parent);
        return parent->get_descriptor()->get_subdescriptor(column_ndx); // Throws
    }

    DescriptorRef desc;
    if (!m_descriptor) {
        typedef _impl::DescriptorFriend df;
        desc.reset(df::create()); // Throws
        Descriptor* parent = 0;
        df::attach(*desc, this, parent, &m_spec);
        m_descriptor = desc.get();
    }
    else {
        desc.reset(m_descriptor);
    }
    return move(desc);
}


ConstDescriptorRef Table::get_descriptor() const
{
    return const_cast<Table*>(this)->get_descriptor(); // Throws
}


DescriptorRef Table::get_subdescriptor(size_t column_ndx)
{
    return get_descriptor()->get_subdescriptor(column_ndx); // Throws
}


ConstDescriptorRef Table::get_subdescriptor(size_t column_ndx) const
{
    return get_descriptor()->get_subdescriptor(column_ndx); // Throws
}


DescriptorRef Table::get_subdescriptor(const path_vec& path)
{
    DescriptorRef desc = get_descriptor(); // Throws
    typedef path_vec::const_iterator iter;
    iter end = path.end();
    for (iter i = path.begin(); i != end; ++i)
        desc = desc->get_subdescriptor(*i); // Throws
    return desc;
}


ConstDescriptorRef Table::get_subdescriptor(const path_vec& path) const
{
    return const_cast<Table*>(this)->get_subdescriptor(path); // Throws
}


size_t Table::add_subcolumn(const path_vec& path, DataType type, StringData name)
{
    bump_version();
    DescriptorRef desc = get_subdescriptor(path); // Throws
    size_t column_ndx = desc->get_column_count();
    desc->insert_column(column_ndx, type, name); // Throws
    return column_ndx;
}


void Table::insert_subcolumn(const path_vec& path, size_t column_ndx,
                             DataType type, StringData name)
{
    get_subdescriptor(path)->insert_column(column_ndx, type, name); // Throws
}


void Table::remove_subcolumn(const path_vec& path, size_t column_ndx)
{
    bump_version();
    get_subdescriptor(path)->remove_column(column_ndx); // Throws
}


void Table::rename_subcolumn(const path_vec& path, size_t column_ndx, StringData name)
{
    bump_version();
    get_subdescriptor(path)->rename_column(column_ndx, name); // Throws
}



void Table::init_from_ref(ref_type top_ref, ArrayParent* parent, size_t ndx_in_parent)
{
    // Load from allocated memory
    m_top.init_from_ref(top_ref);
    m_top.set_parent(parent, ndx_in_parent);
    TIGHTDB_ASSERT(m_top.size() == 2);

    ref_type spec_ref    = m_top.get_as_ref(0);
    ref_type columns_ref = m_top.get_as_ref(1);

    size_t spec_ndx_in_parent = 0;
    m_spec.set_parent(&m_top, spec_ndx_in_parent);
    m_spec.init(spec_ref);
    m_columns.init_from_ref(columns_ref);
    size_t columns_ndx_in_parent = 1;
    m_columns.set_parent(&m_top, columns_ndx_in_parent);

    // Also initializes m_size
    create_column_accessors(); // Throws
}


void Table::init_from_ref(ConstSubspecRef shared_spec, ref_type columns_ref,
                          ArrayParent* parent, size_t ndx_in_parent)
{
    m_spec.init(SubspecRef(SubspecRef::const_cast_tag(), shared_spec));

    // A table instatiated with a zero-ref is just an empty table
    // but it will have to create itself on first modification
    if (columns_ref != 0) {
        m_columns.init_from_ref(columns_ref);
        // Also initializes m_size
        create_column_accessors(); // Throws
    }
    m_columns.set_parent(parent, ndx_in_parent);
}


struct Table::InsertSubtableColumns: SubtableUpdater {
    InsertSubtableColumns(size_t i, DataType t):
        m_column_ndx(i), m_type(t)
    {
    }
    void update(const ColumnTable& subtables, size_t row_ndx, Array& subcolumns) TIGHTDB_OVERRIDE
    {
        size_t subtable_size = subtables.get_subtable_size(row_ndx);
        Allocator& alloc = subcolumns.get_alloc();
        ref_type column_ref = create_column(m_type, subtable_size, alloc); // Throws
        _impl::DeepArrayRefDestroyGuard dg(column_ref, alloc);
        subcolumns.insert(m_column_ndx, column_ref); // Throws
        dg.release();
    }
    void update_accessor(Table& table, size_t row_ndx) TIGHTDB_OVERRIDE
    {
        table.adj_insert_column(m_column_ndx); // Throws
        table.mark_dirty();
        table.refresh_accessor_tree(row_ndx);
    }
private:
    const size_t m_column_ndx;
    const DataType m_type;
};


struct Table::RemoveSubtableColumns: SubtableUpdater {
    RemoveSubtableColumns(size_t i):
        m_column_ndx(i)
    {
    }
    void update(const ColumnTable&, size_t, Array& subcolumns) TIGHTDB_OVERRIDE
    {
        ref_type column_ref = to_ref(subcolumns.get(m_column_ndx));
        subcolumns.erase(m_column_ndx); // Throws
        Array::destroy_deep(column_ref, subcolumns.get_alloc());
    }
    void update_accessor(Table& table, size_t row_ndx) TIGHTDB_OVERRIDE
    {
        table.adj_erase_column(m_column_ndx);
        table.mark_dirty();
        table.refresh_accessor_tree(row_ndx);
    }
private:
    const size_t m_column_ndx;
};


void Table::do_insert_column(Descriptor& desc, size_t column_ndx,
                             DataType type, StringData name)
{
    TIGHTDB_ASSERT(desc.is_attached());

    typedef _impl::DescriptorFriend df;
    Table& root_table = df::root_table(desc);
    TIGHTDB_ASSERT(!root_table.has_shared_type());
    TIGHTDB_ASSERT(column_ndx <= df::get_internal_column_count(desc));

    if (desc.is_root()) {
        root_table.insert_root_column(column_ndx, type, name); // Throws
    }
    else {
        Spec* spec = df::get_spec(desc);
        spec->insert_column(column_ndx, type, name); // Throws
        if (!root_table.is_empty()) {
            InsertSubtableColumns updater(column_ndx, type);
            update_subtables(desc, &updater); // Throws
        }
    }

#ifdef TIGHTDB_ENABLE_REPLICATION
    if (Replication* repl = root_table.get_repl())
        repl->insert_column(desc, column_ndx, type, name); // Throws
#endif
}


void Table::do_remove_column(Descriptor& desc, size_t column_ndx)
{
    TIGHTDB_ASSERT(desc.is_attached());

    typedef _impl::DescriptorFriend df;
    Table& root_table = df::root_table(desc);
    TIGHTDB_ASSERT(!root_table.has_shared_type());
    TIGHTDB_ASSERT(column_ndx < desc.get_column_count());

    if (desc.is_root()) {
        root_table.remove_root_column(column_ndx); // Throws
    }
    else {
        Spec* spec = df::get_spec(desc);
        spec->remove_column(column_ndx); // Throws
        if (!root_table.is_empty()) {
            RemoveSubtableColumns updater(column_ndx);
            update_subtables(desc, &updater); // Throws
        }
    }

#ifdef TIGHTDB_ENABLE_REPLICATION
    if (Replication* repl = root_table.get_repl())
        repl->erase_column(desc, column_ndx); // Throws
#endif
}


void Table::do_rename_column(Descriptor& desc, size_t column_ndx, StringData name)
{
    TIGHTDB_ASSERT(desc.is_attached());

    typedef _impl::DescriptorFriend df;
    Table& root_table = df::root_table(desc);
    TIGHTDB_ASSERT(!root_table.has_shared_type());
    TIGHTDB_ASSERT(column_ndx < desc.get_column_count());

    Spec* spec = df::get_spec(desc);
    spec->rename_column(column_ndx, name); // Throws

    if (!desc.is_root()) {
        if (!root_table.is_empty()) {
            // No modification needed beyond refreshing of shared spec accessors
            // in preexisting subtable accessors
            SubtableUpdater* updater = 0;
            update_subtables(desc, updater); // Throws
        }
    }

#ifdef TIGHTDB_ENABLE_REPLICATION
    if (Replication* repl = root_table.get_repl())
        repl->rename_column(desc, column_ndx, name); // Throws
#endif
}


void Table::insert_root_column(size_t column_ndx, DataType type, StringData name)
{
    m_search_index = 0;

    // Add the column to the spec
    m_spec.insert_column(column_ndx, type, name); // Throws

    Spec::ColumnInfo info;
    m_spec.get_column_info(column_ndx, info);

    Allocator& alloc = m_columns.get_alloc();
    ref_type ref = 0;
    Array* parent = &m_columns;
    size_t ndx_in_parent = info.m_column_ref_ndx;
    UniquePtr<ColumnBase> new_col;

    try {
        switch (type) {
            case type_Int:
            case type_Bool:
            case type_DateTime: {
                int_fast64_t value = 0;
                ref = Column::create(Array::type_Normal, size(), value, alloc); // Throws
                new_col.reset(new Column(ref, parent, ndx_in_parent, alloc)); // Throws
                goto add;
            }
            case type_Link: {
                ref = ColumnLink::create(size(), alloc); // Throws
                new_col.reset(new ColumnLink(ref, parent, ndx_in_parent, alloc)); // Throws
                goto add;
            }
            case type_LinkList: {
                ref = ColumnLinkList::create(size(), alloc); // Throws
                new_col.reset(new ColumnLinkList(ref, parent, ndx_in_parent, alloc)); // Throws
                goto add;
            }
            case type_BackLink: {
                TIGHTDB_ASSERT(column_ndx == m_columns.size());

                ref = ColumnBackLink::create(size(), alloc); // Throws
                new_col.reset(new ColumnBackLink(ref, parent, ndx_in_parent, alloc)); // Throws
                goto add;
            }
            case type_Float:
                ref = ColumnFloat::create(size(), alloc); // Throws
                new_col.reset(new ColumnFloat(ref, parent, ndx_in_parent, alloc)); // Throws
                goto add;
            case type_Double:
                ref = ColumnDouble::create(size(), alloc); // Throws
                new_col.reset(new ColumnDouble(ref, parent, ndx_in_parent, alloc)); // Throws
                goto add;
            case type_String:
                ref = AdaptiveStringColumn::create(size(), alloc); // Throws
                new_col.reset(new AdaptiveStringColumn(ref, parent, ndx_in_parent,
                                                       alloc)); // Throws
                goto add;
            case type_Binary:
                ref = ColumnBinary::create(size(), alloc); // Throws
                new_col.reset(new ColumnBinary(ref, parent, ndx_in_parent, alloc)); // Throws
                goto add;
            case type_Table: {
                ref = ColumnTable::create(size(), alloc); // Throws
                new_col.reset(new ColumnTable(alloc, this, column_ndx, parent, ndx_in_parent,
                                              ref)); // Throws
                goto add;
            }
            case type_Mixed:
                ref = ColumnMixed::create(size(), alloc); // Throws
                new_col.reset(new ColumnMixed(alloc, this, column_ndx, parent, ndx_in_parent,
                                              ref)); // Throws
                goto add;
        }
        TIGHTDB_ASSERT(false);

      add:
        m_columns.insert(ndx_in_parent, new_col->get_ref()); // Throws
        try {
            // FIXME: intptr_t is not guaranteed to exists, even in
            // C++11. Solve this by changing the type of
            // `Table::m_cols` to `std::vector<ColumnBase*>`. Also
            // change its name to `Table::m_column_accessors`.
            m_cols.insert(column_ndx, intptr_t(new_col.get())); // Throws
            new_col.release();
        }
        catch (...) {
            m_columns.erase(ndx_in_parent); // Guaranteed to not throw
            throw;
        }
    }
    catch (...) {
        if (ref != 0)
            Array::destroy_deep(ref, alloc);
        throw;
    }

    // Update cached column indexes for subsequent column accessors
    int ndx_in_parent_diff = 1;
    adjust_column_index(column_ndx+1, ndx_in_parent_diff);
}


void Table::remove_root_column(size_t column_ndx)
{
    bump_version();
    m_search_index = 0;

    Spec::ColumnInfo info;
    m_spec.get_column_info(column_ndx, info);

    // Remove the column from the spec
    m_spec.remove_column(column_ndx); // Throws

    // Remove and destroy the ref from m_columns
    ref_type column_ref = m_columns.get_as_ref(info.m_column_ref_ndx);
    Array::destroy_deep(column_ref, m_columns.get_alloc());
    m_columns.erase(info.m_column_ref_ndx);

    // If the column had an index we have to remove that as well
    if (info.m_has_index) {
        ref_type index_ref = m_columns.get_as_ref(info.m_column_ref_ndx);
        Array::destroy_deep(index_ref, m_columns.get_alloc());
        m_columns.erase(info.m_column_ref_ndx);
    }

    // Delete the column accessor
    ColumnBase* col = reinterpret_cast<ColumnBase*>(m_cols.get(column_ndx));
    col->detach_subtable_accessors();
    delete col;

    m_cols.erase(column_ndx);

    // Update cached column indexes for subsequent column accessors
    int ndx_in_parent_diff = info.m_has_index ? -2 : -1;
    adjust_column_index(column_ndx, ndx_in_parent_diff);

    // If there are no columns left, mark the table as empty
    if (get_column_count() == 0) {
        discard_row_accessors();
        detach_views_except(0);
        m_size = 0;
    }
}


void Table::unregister_view(const TableViewBase* view) TIGHTDB_NOEXCEPT
{
    // Fixme: O(n) may be unacceptable - if so, put and maintain
    // iterator or index in TableViewBase.
    std::vector<const TableViewBase*>::iterator it;
    std::vector<const TableViewBase*>::iterator end = m_views.end();
    for (it = m_views.begin(); it != end; ++it) {
        if (*it == view) {
            *it = m_views.back();
            m_views.pop_back();
            break;
        }
    }
}


void Table::register_row_accessor(RowBase* row) const
{
    m_row_accessors.push_back(row); // Throws
}


void Table::unregister_row_accessor(RowBase* row) const TIGHTDB_NOEXCEPT
{
    typedef row_accessors::iterator iter;
    iter i = m_row_accessors.begin(), end = m_row_accessors.end();
    for (;;) {
        if (i == end)
            return;
        if (*i == row)
            break;
        ++i;
    }
    --end;
    // If the discarded accessor is not the last entry, we
    // need to move the last entry over
    if (i != end)
        *i = *end;
    m_row_accessors.pop_back();
}


void Table::discard_row_accessors() TIGHTDB_NOEXCEPT
{
    typedef row_accessors::const_iterator iter;
    iter end = m_row_accessors.end();
    for (iter i = m_row_accessors.begin(); i != end; ++i)
        (*i)->m_table.reset(); // Detach
    m_row_accessors.clear();
}


void Table::update_subtables(Descriptor& desc, SubtableUpdater* updater)
{
    size_t stat_buf[8];
    size_t size = sizeof stat_buf / sizeof *stat_buf;
    size_t* begin = stat_buf;
    size_t* end = begin + size;
    UniquePtr<size_t> dyn_buf;
    for (;;) {
        typedef _impl::DescriptorFriend df;
        begin = df::record_subdesc_path(desc, begin, end);
        if (TIGHTDB_LIKELY(begin)) {
            Table& root_table = df::root_table(desc);
            root_table.update_subtables(begin, end, updater); // Throws
            return;
        }
        if (int_multiply_with_overflow_detect(size, 2))
            throw runtime_error("Too many subdescriptor nesting levels");
        begin = new size_t[size]; // Throws
        end = begin + size;
        dyn_buf.reset(begin);
    }
}


void Table::update_subtables(const size_t* col_path_begin, const size_t* col_path_end,
                             SubtableUpdater* updater)
{
    size_t col_path_size = col_path_end - col_path_begin;
    TIGHTDB_ASSERT(col_path_size >= 1);

    size_t column_ndx = *col_path_begin;
    TIGHTDB_ASSERT(get_real_column_type(column_ndx) == col_type_Table);

    ColumnTable& subtables = get_column_table(column_ndx); // Throws
    size_t num_rows = size();
    bool is_parent_of_modify_level = col_path_size == 1;
    for (size_t row_ndx = 0; row_ndx < num_rows; ++row_ndx) {
        // Fetch the subtable accessor, but only if it exists already. Note that
        // it would not be safe to instantiate new accessors for subtables at
        // the modification level, because there would be a mismatch between the
        // shared descriptor and the underlying subtable.
        TableRef subtable(subtables.get_subtable_accessor(row_ndx));
        if (subtable) {
            // If it exists, we need to refresh its shared spec accessor since
            // parts of the underlying shared spec may have been relocated.
            subtable->m_spec.init_from_parent();
        }
        if (is_parent_of_modify_level) {
            // These subtables of the parent at this level are the ones that
            // need to be modified.
            if (!updater)
                continue;
            // If the table is degenerate, there is no underlying subtable to
            // modify, and since a table accessor attached to a degenerate
            // subtable has no cached columns, a preexisting subtable accessor
            // will not have to be refreshed either.
            ref_type subtable_ref = subtables.get_as_ref(row_ndx);
            if (subtable_ref == 0)
                continue;
            Allocator& alloc = m_columns.get_alloc();
            Array subcolumns(subtable_ref, &subtables, row_ndx, alloc);
            updater->update(subtables, row_ndx, subcolumns); // Throws
            if (subtable)
                updater->update_accessor(*subtable, row_ndx); // Throws
        }
        else {
            // These subtables of the parent at this level are ancestors of the
            // subtables that need to be modified, so we can safely instantiate
            // missing subtable accessors.
            if (subtables.get_as_ref(row_ndx) == 0)
                continue; // Degenerate subatble
            if (!subtable) {
                // If there is no updater, the we only need to refesh
                // preexisting accessors
                if (!updater)
                    continue;
                subtable.reset(subtables.get_subtable_ptr(row_ndx)); // Throws
            }
            subtable->update_subtables(col_path_begin+1, col_path_end, updater); // Throws
        }
    }
}


void Table::update_accessors(const size_t* col_path_begin, const size_t* col_path_end,
                             AccessorUpdater& updater)
{
    // This function must be able to operate with only the Minimal Accessor
    // Hierarchy Consistency Guarantee. This means, in particular, that it
    // cannot access the underlying array structure.

    bump_version();
    TIGHTDB_ASSERT(is_attached());

    if (col_path_begin == col_path_end) {
        updater.update(*this); // Throws
        return;
    }
    updater.update_parent(*this); // Throws

    size_t col_ndx = col_path_begin[0];
    // If this table is not a degenerate subtable, then `col_ndx` must be a
    // valid index into `m_cols`.
    TIGHTDB_ASSERT(!m_columns.is_attached() || col_ndx < m_cols.size());

    // Early-out if this accessor refers to a degenerate subtable
    if (m_cols.is_empty())
        return;

    if (ColumnBase* col = reinterpret_cast<ColumnBase*>(m_cols.get(col_ndx))) {
        TIGHTDB_ASSERT(dynamic_cast<ColumnTable*>(col));
        ColumnTable* col_2 = static_cast<ColumnTable*>(col);
        col_2->update_table_accessors(col_path_begin+1, col_path_end, updater); // Throws
    }
}


// Create columns as well as column accessors.
void Table::create_columns()
{
    TIGHTDB_ASSERT(!m_columns.is_attached() || m_columns.is_empty()); // only on initial creation

    // Instantiate first if we have an empty table (from zero-ref)
    if (!m_columns.is_attached()) {
        m_columns.create(Array::type_HasRefs);
        m_columns.update_parent();
    }

    Allocator& alloc = m_columns.get_alloc();

    // Add the newly defined columns
    size_t n = m_spec.get_column_count();
    for (size_t i=0; i<n; ++i) {
        ColumnType type = m_spec.get_real_column_type(i);
        ColumnAttr attr = m_spec.get_column_attr(i);
        size_t ref_pos =  m_columns.size();
        ColumnBase* new_col = 0;

        switch (type) {
            case type_Int:
            case type_Bool:
            case type_DateTime: {
                Column* c = new Column(Array::type_Normal, alloc);
                m_columns.add(c->get_ref());
                c->set_parent(&m_columns, ref_pos);
                new_col = c;
                break;
            }
            case type_Link: {
                ColumnLink* c = new ColumnLink(alloc);
                m_columns.add(c->get_ref());
                c->set_parent(&m_columns, ref_pos);
                new_col = c;
                break;
            }
            case type_LinkList: {
                ColumnLinkList* c = new ColumnLinkList(alloc);
                m_columns.add(c->get_ref());
                c->set_parent(&m_columns, ref_pos);
                new_col = c;
                break;
            }
            case type_Float: {
                ColumnFloat* c = new ColumnFloat(alloc);
                m_columns.add(c->get_ref());
                c->set_parent(&m_columns, ref_pos);
                new_col = c;
                break;
            }
            case type_Double: {
                ColumnDouble* c = new ColumnDouble(alloc);
                m_columns.add(c->get_ref());
                c->set_parent(&m_columns, ref_pos);
                new_col = c;
                break;
            }
            case type_String: {
                AdaptiveStringColumn* c = new AdaptiveStringColumn(alloc);
                m_columns.add(c->get_ref());
                c->set_parent(&m_columns, ref_pos);
                new_col = c;
                break;
            }
            case type_Binary: {
                ColumnBinary* c = new ColumnBinary(alloc);
                m_columns.add(c->get_ref());
                c->set_parent(&m_columns, ref_pos);
                new_col = c;
                break;
            }
            case type_Table: {
                size_t column_ndx = m_cols.size();
                ColumnTable* c = new ColumnTable(alloc, this, column_ndx);
                m_columns.add(c->get_ref());
                c->set_parent(&m_columns, ref_pos);
                new_col = c;
                break;
            }
            case type_Mixed: {
                size_t column_ndx = m_cols.size();
                ColumnMixed* c = new ColumnMixed(alloc, this, column_ndx);
                m_columns.add(c->get_ref());
                c->set_parent(&m_columns, ref_pos);
                new_col = c;
                break;
            }

            case col_type_StringEnum:
            case col_type_Reserved1:
            case col_type_Reserved4:
            case col_type_BackLink:
                TIGHTDB_ASSERT(false);
        }

        // Cache Columns
        m_cols.add(reinterpret_cast<intptr_t>(new_col)); // FIXME: intptr_t is not guaranteed to exists, not even in C++11

        // Atributes on columns may define that they come with an index
        if (attr != col_attr_None) {
            TIGHTDB_ASSERT(attr == col_attr_Indexed); // only supported attr so far
            size_t column_ndx = m_cols.size()-1;
            set_index(column_ndx, false);
        }
    }
}


void Table::detach() TIGHTDB_NOEXCEPT
{
    // This function must be able to operate with only the Minimal Accessor
    // Hierarchy Consistency Guarantee. This means, in particular, that it
    // cannot access the underlying array structure.

#ifdef TIGHTDB_ENABLE_REPLICATION
    if (Replication* repl = get_repl())
        repl->on_table_destroyed(this);
    m_spec.m_top.detach();
#endif

    discard_desc_accessor();

    // This prevents the destructor from deallocating the underlying
    // memory structure, and from attempting to notify the parent. It
    // also causes is_attached() to return false.
    m_columns.set_parent(0,0);

    discard_row_accessors();
    discard_subtable_accessors();

    destroy_column_accessors();
    m_cols.destroy();
    detach_views_except(0);
}


// Note about exception safety:
// This function must be called with a view that is either 0, OR
// already present in the view registry, Otherwise it may throw.
void Table::detach_views_except(const TableViewBase* view) TIGHTDB_NOEXCEPT
{
    std::vector<const TableViewBase*>::iterator end = m_views.end();
    std::vector<const TableViewBase*>::iterator it = m_views.begin();
    while (it != end) {
        const TableViewBase* v = *it;
        if (v != view)
            v->detach();
        ++it;
    }
    m_views.clear();
    if (view) {
        // Can **not** throw, because if the view is not 0, it must
        // have been in the registry before AND since clear does not
        // release memory, no new memory is needed for push_back:
        m_views.push_back(view);
    }
}


void Table::discard_subtable_accessors() TIGHTDB_NOEXCEPT
{
    // This function must be able to operate with only the Minimal Accessor
    // Hierarchy Consistency Guarantee. This means, in particular, that it
    // cannot access the underlying array structure.

    size_t n = m_cols.size();
    for (size_t i = 0; i < n; ++i) {
        if (ColumnBase* col = reinterpret_cast<ColumnBase*>(uintptr_t(m_cols.get(i))))
            col->detach_subtable_accessors();
    }
}


void Table::discard_desc_accessor() TIGHTDB_NOEXCEPT
{
    if (m_descriptor) {
        // Must hold a reliable reference count while detaching
        DescriptorRef desc(m_descriptor);
        typedef _impl::DescriptorFriend df;
        df::detach(*desc);
        m_descriptor = 0;
    }
}


void Table::instantiate_before_change()
{
    // Empty (zero-ref'ed) tables need to be instantiated before first modification
    if (!m_columns.is_attached())
        create_columns(); // Throws
}


ColumnBase* Table::create_column_accessor(ColumnType col_type, size_t col_ndx, size_t ndx_in_parent)
{
    ref_type ref = m_columns.get_as_ref(ndx_in_parent);
    Allocator& alloc = m_columns.get_alloc();
    switch (col_type) {
        case col_type_Int:
        case col_type_Bool:
        case col_type_DateTime:
            return new Column(ref, &m_columns, ndx_in_parent, alloc); // Throws
        case col_type_Float:
            return new ColumnFloat(ref, &m_columns, ndx_in_parent, alloc); // Throws
        case col_type_Double:
            return new ColumnDouble(ref, &m_columns, ndx_in_parent, alloc); // Throws
        case col_type_String:
            return new AdaptiveStringColumn(ref, &m_columns, ndx_in_parent, alloc); // Throws
        case col_type_Binary:
            return new ColumnBinary(ref, &m_columns, ndx_in_parent, alloc); // Throws
        case col_type_StringEnum: {
            ArrayParent* keys_parent;
            size_t keys_ndx_in_parent;
            ref_type keys_ref =
                m_spec.get_enumkeys_ref(col_ndx, &keys_parent, &keys_ndx_in_parent);
            return new ColumnStringEnum(keys_ref, ref, &m_columns, ndx_in_parent,
                                        keys_parent, keys_ndx_in_parent, alloc); // Throws
        }
        case col_type_Table:
            return new ColumnTable(alloc, this, col_ndx, &m_columns, ndx_in_parent, ref); // Throws
        case col_type_Mixed:
            return new ColumnMixed(alloc, this, col_ndx, &m_columns, ndx_in_parent, ref); // Throws
        case type_Link:
            // Target table will be set by group after entire table has been created
            return new ColumnLink(ref, &m_columns, ndx_in_parent, alloc); // Throws
        case type_LinkList:
            // Target table will be set by group after entire table has been created
            return new ColumnLinkList(ref, &m_columns, ndx_in_parent, alloc); // Throws
        case type_BackLink:
            // Source table will be set by group after entire table has been created
            return new ColumnBackLink(ref, &m_columns, ndx_in_parent, alloc); // Throws
        case col_type_Reserved1:
        case col_type_Reserved4:
            // These have no function yet and are therefore unexpected.
            break;
    }
    TIGHTDB_ASSERT(false);
    return 0;
}


void Table::create_column_accessors()
{
    TIGHTDB_ASSERT(m_cols.is_empty()); // only done on creation

    size_t ndx_in_parent = 0;
    size_t num_cols = m_spec.get_column_count();
    for (size_t col_ndx = 0; col_ndx < num_cols; ++col_ndx) {
        ColumnType col_type = m_spec.get_real_column_type(col_ndx);
        ColumnBase* col = create_column_accessor(col_type, col_ndx, ndx_in_parent); // Throws
        // FIXME: Memory leak if the following addition statement fails. This
        // problem disappears as soon as m_cols is changed to be of std::vector
        // type. When that happens `m_cols` must be resized to num_cols
        // initially. This also means the column accessors can be null in m_cols
        // in other cases than during Group::advance_transact().
        m_cols.add(intptr_t(col));

        // Attributes on columns may define that they come with a search index
        ColumnAttr attr = m_spec.get_column_attr(col_ndx);
        if (attr != col_attr_None) {
            TIGHTDB_ASSERT(attr == col_attr_Indexed); // only attribute supported for now
            TIGHTDB_ASSERT(col_type == col_type_String ||
                           col_type == col_type_StringEnum);  // index only for strings

            ref_type index_ref = m_columns.get_as_ref(ndx_in_parent + 1);
            col->set_index_ref(index_ref, &m_columns, ndx_in_parent + 1); // Throws

            // A search index occupies one slot in m_columns.
            ++ndx_in_parent;
        }

        ++ndx_in_parent;
    }

    // Set table size
    if (num_cols == 0) {
        m_size = 0;
    }
    else {
        ColumnBase* first_col = reinterpret_cast<ColumnBase*>(m_cols.get(0));
        m_size = first_col->size();
    }
}


void Table::destroy_column_accessors() TIGHTDB_NOEXCEPT
{
    // This function must be able to operate with only the Minimal Accessor
    // Hierarchy Consistency Guarantee. This means, in particular, that it
    // cannot access the underlying array structure.

    TIGHTDB_ASSERT(m_cols.is_attached());

    size_t n = m_cols.size();
    for (size_t i = 0; i != n; ++i) {
        ColumnBase* column = reinterpret_cast<ColumnBase*>(m_cols.get(i));
        delete column;
    }
    m_cols.clear();
}


Table::~Table() TIGHTDB_NOEXCEPT
{
    // Whenever this is not a free-standing table, the destructor must be able
    // to operate with only the Minimal Accessor Hierarchy Consistency
    // Guarantee. This means, in particular, that it cannot access the
    // underlying structure of array nodes.

    if (!is_attached()) {
        // This table has been detached.
        TIGHTDB_ASSERT(m_ref_count == 0);
        return;
    }

#ifdef TIGHTDB_ENABLE_REPLICATION
    if (Replication* repl = get_repl())
        repl->on_table_destroyed(this);
    m_spec.m_top.detach();
#endif

    if (!m_top.is_attached()) {
        // This is a subtable with a shared spec, and its lifetime is managed by
        // reference counting, so we must let the parent know about the demise
        // of this subtable.
        ArrayParent* parent = m_columns.get_parent();
        TIGHTDB_ASSERT(parent);
        TIGHTDB_ASSERT(m_ref_count == 0);
        TIGHTDB_ASSERT(dynamic_cast<Parent*>(parent));
        static_cast<Parent*>(parent)->child_accessor_destroyed(this);
        destroy_column_accessors();
        m_cols.destroy();
        return;
    }

    // This is a table with an independent spec.
    if (ArrayParent* parent = m_top.get_parent()) {
        // This is a table whose lifetime is managed by reference
        // counting, so we must let our parent know about our demise.
        TIGHTDB_ASSERT(m_ref_count == 0);
        TIGHTDB_ASSERT(dynamic_cast<Parent*>(parent));
        static_cast<Parent*>(parent)->child_accessor_destroyed(this);
        destroy_column_accessors();
        m_cols.destroy();
        return;
    }

    // This is a freestanding table, so we are responsible for
    // deallocating the underlying memory structure. If the table was
    // created using the public table constructor (a stack allocated
    // table) then the reference count must be strictly positive at
    // this point. Otherwise the table has been created using
    // LangBindHelper::new_table(), and then the reference count must
    // be zero, because that is what has caused the destructor to be
    // called. In the latter case, there can be no descriptors or
    // subtables to detach, because attached ones would have kept
    // their parent alive.
    if (0 < m_ref_count) {
        detach();
    }
    else {
        destroy_column_accessors();
        m_cols.destroy();
    }
    m_top.destroy_deep();
}


bool Table::has_index(size_t column_ndx) const TIGHTDB_NOEXCEPT
{
    TIGHTDB_ASSERT(column_ndx < get_column_count());
    const ColumnBase& col = get_column_base(column_ndx);
    return col.has_index();
}


void Table::set_index(size_t column_ndx, bool update_spec)
{
    bump_version();
    TIGHTDB_ASSERT(!has_shared_type());
    TIGHTDB_ASSERT(column_ndx < get_column_count());
    if (has_index(column_ndx))
        return;

    m_search_index = 0;

    ColumnType ct = get_real_column_type(column_ndx);
    Spec::ColumnInfo info;
    m_spec.get_column_info(column_ndx, info);
    size_t column_pos = info.m_column_ref_ndx;
    ref_type index_ref = 0;

    if (ct == col_type_String) {
        AdaptiveStringColumn& col = get_column_string(column_ndx);

        // Create the index
        StringIndex& index = col.create_index();
        index.set_parent(&m_columns, column_pos+1);
        index_ref = index.get_ref();
    }
    else if (ct == col_type_StringEnum) {
        ColumnStringEnum& col = get_column_string_enum(column_ndx);

        // Create the index
        StringIndex& index = col.create_index();
        index.set_parent(&m_columns, column_pos+1);
        index_ref = index.get_ref();
    }
    else {
        TIGHTDB_ASSERT(false);
        return;
    }

    // Insert ref into columns list after the owning column
    m_columns.insert(column_pos+1, index_ref);
    int ndx_in_parent_diff = 1;
    adjust_column_index(column_ndx+1, ndx_in_parent_diff);

    // Update spec
    if (update_spec)
        m_spec.set_column_attr(column_ndx, col_attr_Indexed);

#ifdef TIGHTDB_ENABLE_REPLICATION
    if (Replication* repl = get_repl())
        repl->add_index_to_column(this, column_ndx); // Throws
#endif
}



// FIXME:
//
// Note the two versions of get_column_base(). The difference between
// them is that the non-const version calls
// instantiate_before_change(). This is because a table accessor can
// be created for a subtable that does not yet exist (top-ref = 0),
// and in that case instantiate_before_change() will create the
// missing subtable.
//
// While this on-demand creation of "degenerate" subtables is
// desirebale, the fact that the feature is integrated into
// get_column_base() has turned out to be a bad idea. The problem is
// that every method that calls get_column_base() must also exist in
// two versions, and this applies recursivly all the way out to the
// public methods such as get_subtable().
//
// Rather than having two entirely distinct versions of
// get_subtable(), the const-propagating version should really be a
// thin wrapper around the non-const version. That would be good for
// two reasons, it would reduce the amount of code, and it would make
// it clear to the reader that the two versions really do exactly the
// same thing, apart from the const-propagation. Since get_subtable()
// takes a row index as argument, and a degenerate subtable has no
// rows, there is no way that a valid call to non-const get_subtable()
// can ever end up instantiating a degenrate subtable, so the two
// versions of it perform the exact same function.
//
// Note also that the only Table methods that can ever end up
// instantiating a degenerate table, are those that insert rows,
// because row insertion is the only valid modifying operation on a
// degenerate subtable.
//
// The right thing to do, is therefore to remove the
// instantiate_before_change() call from get_column_base(), and add it
// to the methods that insert rows. This in turn will allow us to
// collapse a large number of methods that currently exist in two
// versions.
//
// Note: get_subtable_ptr() has now been collapsed to one version, but
// the suggested change will still be a significant improvement.

ColumnBase& Table::get_column_base(size_t ndx)
{
    TIGHTDB_ASSERT(ndx < m_spec.get_column_count());
    instantiate_before_change();
    TIGHTDB_ASSERT(m_cols.size() == m_spec.get_column_count());
    return *reinterpret_cast<ColumnBase*>(m_cols.get(ndx));
}


const ColumnBase& Table::get_column_base(size_t ndx) const TIGHTDB_NOEXCEPT
{
    TIGHTDB_ASSERT(ndx < m_spec.get_column_count());
    TIGHTDB_ASSERT(m_cols.size() == m_spec.get_column_count());
    return *reinterpret_cast<ColumnBase*>(m_cols.get(ndx));
}

ColumnLinkBase& Table::get_column_linkbase(size_t ndx)
{
    TIGHTDB_ASSERT(ndx < m_spec.get_column_count());
    TIGHTDB_ASSERT(m_spec.get_column_type(ndx) == type_Link ||
                   m_spec.get_column_type(ndx) == type_LinkList);
    instantiate_before_change();
    TIGHTDB_ASSERT(m_cols.size() == m_spec.get_column_count());

    ColumnBase* colbase = reinterpret_cast<ColumnBase*>(m_cols.get(ndx));
    ColumnLinkBase* column = static_cast<ColumnLinkBase*>(colbase);
    return *column;
}


void Table::validate_column_type(const ColumnBase& column, ColumnType coltype, size_t ndx) const
{
    if (coltype == col_type_Int || coltype == col_type_DateTime || coltype == col_type_Bool) {
        TIGHTDB_ASSERT(column.IsIntColumn());
    }
    else {
        TIGHTDB_ASSERT(coltype == get_real_column_type(ndx));
    }
    static_cast<void>(column);
    static_cast<void>(ndx);
}


size_t Table::get_size_from_ref(ref_type spec_ref, ref_type columns_ref,
                                Allocator& alloc) TIGHTDB_NOEXCEPT
{
    ColumnType first_col_type = ColumnType();
    if (!Spec::get_first_column_type_from_ref(spec_ref, alloc, first_col_type))
        return 0;
    const char* columns_header = alloc.translate(columns_ref);
    TIGHTDB_ASSERT(Array::get_size_from_header(columns_header) != 0);
    ref_type first_col_ref = to_ref(Array::get(columns_header, 0));
    size_t size = ColumnBase::get_size_from_type_and_ref(first_col_type, first_col_ref, alloc);
    return size;
}


ref_type Table::create_empty_table(Allocator& alloc)
{
    Array top(alloc);
    _impl::DeepArrayDestroyGuard dg(&top);
    top.create(Array::type_HasRefs); // Throws
    _impl::DeepArrayRefDestroyGuard dg_2(alloc);

    {
        MemRef mem = Spec::create_empty_spec(alloc); // Throws
        dg_2.reset(mem.m_ref);
        int_fast64_t v(mem.m_ref); // FIXME: Dangerous case (unsigned -> signed)
        top.add(v); // Throws
        dg_2.release();
    }
    {
        bool context_flag = false;
        MemRef mem = Array::create_empty_array(Array::type_HasRefs, context_flag, alloc); // Throws
        dg_2.reset(mem.m_ref);
        int_fast64_t v(mem.m_ref); // FIXME: Dangerous case (unsigned -> signed)
        top.add(v); // Throws
        dg_2.release();
    }

    dg.release();
    return top.get_ref();
}


ref_type Table::create_column(DataType column_type, size_t size, Allocator& alloc)
{
    switch (column_type) {
        case type_Int:
        case type_Bool:
        case type_DateTime: {
            int_fast64_t value = 0;
            return Column::create(Array::type_Normal, size, value, alloc); // Throws
        }
        case type_Link:
            return ColumnLink::create(size, alloc); // Throws
        case type_LinkList:
            return ColumnLinkList::create(size, alloc); // Throws
        case type_Float:
            return ColumnFloat::create(size, alloc); // Throws
        case type_Double:
            return ColumnDouble::create(size, alloc); // Throws
        case type_String:
            return AdaptiveStringColumn::create(size, alloc); // Throws
        case type_Binary:
            return ColumnBinary::create(size, alloc); // Throws
        case type_Table:
            return ColumnTable::create(size, alloc); // Throws
        case type_Mixed:
            return ColumnMixed::create(size, alloc); // Throws
        case type_BackLink:
            TIGHTDB_ASSERT(false);
            return 0;
    }

    TIGHTDB_ASSERT(false);
    return 0;
}


ref_type Table::clone_columns(Allocator& alloc) const
{
    Array new_columns(Array::type_HasRefs, null_ptr, 0, alloc);
    size_t n = get_column_count();
    for (size_t i=0; i<n; ++i) {
        ref_type new_col_ref;
        const ColumnBase* col = &get_column_base(i);
        if (const ColumnStringEnum* enum_col = dynamic_cast<const ColumnStringEnum*>(col)) {
            AdaptiveStringColumn new_col(alloc);
            // FIXME: Should be optimized with something like
            // new_col.add(seq_tree_accessor.begin(),
            // seq_tree_accessor.end())
            size_t n2 = enum_col->size();
            for (size_t i2=0; i2<n2; ++i2)
                new_col.add(enum_col->get(i));
            new_col_ref = new_col.get_ref();
        }
        else {
            const Array& root = *col->get_root_array();
            MemRef mem = root.clone_deep(alloc); // Throws
            new_col_ref = mem.m_ref;
        }
        new_columns.add(new_col_ref);
    }
    return new_columns.get_ref();
}


ref_type Table::clone(Allocator& alloc) const
{
    if (m_top.is_attached()) {
        MemRef mem = m_top.clone_deep(alloc); // Throws
        return mem.m_ref;
    }

    Array new_top(alloc);
    _impl::DeepArrayDestroyGuard dg(&new_top);
    new_top.create(Array::type_HasRefs); // Throws
    _impl::DeepArrayRefDestroyGuard dg_2(alloc);
    {
        MemRef mem = m_spec.m_top.clone_deep(alloc); // Throws
        dg_2.reset(mem.m_ref);
        int_fast64_t v(mem.m_ref); // FIXME: Dangerous cast (unsigned -> signed)
        new_top.add(v); // Throws
        dg_2.release();
    }
    {
        MemRef mem = m_columns.clone_deep(alloc); // Throws
        dg_2.reset(mem.m_ref);
        int_fast64_t v(mem.m_ref); // FIXME: Dangerous cast (unsigned -> signed)
        new_top.add(v); // Throws
        dg_2.release();
    }
    dg.release();
    return new_top.get_ref();
}



// TODO: get rid of the Column* template parameter

Column& Table::get_column(size_t ndx)
{
    return get_column<Column, col_type_Int>(ndx);
}

const Column& Table::get_column(size_t ndx) const TIGHTDB_NOEXCEPT
{
    return get_column<Column, col_type_Int>(ndx);
}

AdaptiveStringColumn& Table::get_column_string(size_t ndx)
{
    return get_column<AdaptiveStringColumn, col_type_String>(ndx);
}

const AdaptiveStringColumn& Table::get_column_string(size_t ndx) const TIGHTDB_NOEXCEPT
{
    return get_column<AdaptiveStringColumn, col_type_String>(ndx);
}

ColumnStringEnum& Table::get_column_string_enum(size_t ndx)
{
    return get_column<ColumnStringEnum, col_type_StringEnum>(ndx);
}

const ColumnStringEnum& Table::get_column_string_enum(size_t ndx) const TIGHTDB_NOEXCEPT
{
    return get_column<ColumnStringEnum, col_type_StringEnum>(ndx);
}

ColumnFloat& Table::get_column_float(size_t ndx)
{
    return get_column<ColumnFloat, col_type_Float>(ndx);
}

const ColumnFloat& Table::get_column_float(size_t ndx) const TIGHTDB_NOEXCEPT
{
    return get_column<ColumnFloat, col_type_Float>(ndx);
}

ColumnDouble& Table::get_column_double(size_t ndx)
{
    return get_column<ColumnDouble, col_type_Double>(ndx);
}

const ColumnDouble& Table::get_column_double(size_t ndx) const TIGHTDB_NOEXCEPT
{
    return get_column<ColumnDouble, col_type_Double>(ndx);
}

ColumnBinary& Table::get_column_binary(size_t ndx)
{
    return get_column<ColumnBinary, col_type_Binary>(ndx);
}

const ColumnBinary& Table::get_column_binary(size_t ndx) const TIGHTDB_NOEXCEPT
{
    return get_column<ColumnBinary, col_type_Binary>(ndx);
}

ColumnTable &Table::get_column_table(size_t ndx)
{
    return get_column<ColumnTable, col_type_Table>(ndx);
}

const ColumnTable &Table::get_column_table(size_t ndx) const TIGHTDB_NOEXCEPT
{
    return get_column<ColumnTable, col_type_Table>(ndx);
}

ColumnMixed& Table::get_column_mixed(size_t ndx)
{
    return get_column<ColumnMixed, col_type_Mixed>(ndx);
}

const ColumnMixed& Table::get_column_mixed(size_t ndx) const TIGHTDB_NOEXCEPT
{
    return get_column<ColumnMixed, col_type_Mixed>(ndx);
}


void Table::insert_empty_row(size_t row_ndx, size_t num_rows)
{
    bump_version();
    TIGHTDB_ASSERT(is_attached());
    TIGHTDB_ASSERT(row_ndx <= m_size);
    TIGHTDB_ASSERT(num_rows <= numeric_limits<size_t>::max() - row_ndx);
    size_t num_cols = m_spec.get_column_count();
    for (size_t col_ndx = 0; col_ndx != num_cols; ++col_ndx) {
        ColumnBase& column = get_column_base(col_ndx);
        bool is_append = row_ndx == m_size;
        column.insert(row_ndx, num_rows, is_append); // Throws
    }
    adj_row_acc_insert_rows(row_ndx, num_rows);
    m_size += num_rows;

#ifdef TIGHTDB_ENABLE_REPLICATION
    if (Replication* repl = get_repl())
        repl->insert_empty_rows(this, row_ndx, num_rows); // Throws
#endif
}


void Table::clear()
{
    TIGHTDB_ASSERT(is_attached());
    bump_version();

    size_t num_cols = m_spec.get_column_count();
    for (size_t col_ndx = 0; col_ndx != num_cols; ++col_ndx) {
        ColumnBase& column = get_column_base(col_ndx);
        column.clear(); // Throws
    }
    discard_row_accessors();
    m_size = 0;

#ifdef TIGHTDB_ENABLE_REPLICATION
    if (Replication* repl = get_repl())
        repl->clear_table(this); // Throws
#endif
}


void Table::do_remove(size_t row_ndx)
{
    bump_version();
    TIGHTDB_ASSERT(is_attached());
    TIGHTDB_ASSERT(row_ndx < m_size);

    bool is_last = row_ndx == m_size - 1;

    size_t num_cols = m_spec.get_column_count();
    for (size_t col_ndx = 0; col_ndx != num_cols; ++col_ndx) {
        ColumnBase& column = get_column_base(col_ndx);
        column.erase(row_ndx, is_last); // Throws
    }
    adj_row_acc_erase_row(row_ndx);
    --m_size;

#ifdef TIGHTDB_ENABLE_REPLICATION
    if (Replication* repl = get_repl())
        repl->erase_row(this, row_ndx); // Throws
#endif
}


void Table::move_last_over(size_t target_row_ndx)
{
    TIGHTDB_ASSERT(target_row_ndx < m_size);
    bump_version();

    // FIXME: PossibleLinkMergeConflict: `target_row_ndx` is now allowed to be equal to m_size-1. How does Group::TransactAdvancer deal with that?

    size_t last_row_ndx = m_size - 1;
    size_t num_cols = m_spec.get_column_count();
    if (target_row_ndx != last_row_ndx) {
        for (size_t col_ndx = 0; col_ndx != num_cols; ++col_ndx) {
            ColumnBase& column = get_column_base(col_ndx);
            column.move_last_over(target_row_ndx, last_row_ndx); // Throws
        }
    }
    else {
        for (size_t col_ndx = 0; col_ndx != num_cols; ++col_ndx) {
            ColumnBase& column = get_column_base(col_ndx);
            bool is_last = true;
            column.erase(target_row_ndx, is_last); // Throws
        }
    }
    adj_row_acc_move_last_over(target_row_ndx, last_row_ndx);
    --m_size;

#ifdef TIGHTDB_ENABLE_REPLICATION
    if (Replication* repl = get_repl())
        repl->move_last_over(this, target_row_ndx, last_row_ndx); // Throws
#endif
}


void Table::insert_subtable(size_t col_ndx, size_t row_ndx, const Table* table)
{
    TIGHTDB_ASSERT(col_ndx < get_column_count());
    TIGHTDB_ASSERT(get_real_column_type(col_ndx) == col_type_Table);
    TIGHTDB_ASSERT(row_ndx <= m_size);

    ColumnTable& subtables = get_column_table(col_ndx);
    subtables.insert(row_ndx, table);

    // FIXME: Replication is not yet able to handle copying insertion of non-empty tables.
#ifdef TIGHTDB_ENABLE_REPLICATION
    if (Replication* repl = get_repl())
        repl->insert_table(this, col_ndx, row_ndx); // Throws
#endif
}


void Table::set_subtable(size_t col_ndx, size_t row_ndx, const Table* table)
{
    TIGHTDB_ASSERT(col_ndx < get_column_count());
    TIGHTDB_ASSERT(get_real_column_type(col_ndx) == col_type_Table);
    TIGHTDB_ASSERT(row_ndx < m_size);
    bump_version();

    ColumnTable& subtables = get_column_table(col_ndx);
    subtables.set(row_ndx, table);

    // FIXME: Replication is not yet able to handle copying insertion of non-empty tables.
#ifdef TIGHTDB_ENABLE_REPLICATION
    if (Replication* repl = get_repl())
        repl->set_table(this, col_ndx, row_ndx); // Throws
#endif
}


void Table::insert_mixed_subtable(size_t col_ndx, size_t row_ndx, const Table* t)
{
    TIGHTDB_ASSERT(col_ndx < get_column_count());
    TIGHTDB_ASSERT(get_real_column_type(col_ndx) == col_type_Mixed);
    TIGHTDB_ASSERT(row_ndx <= m_size);

    ColumnMixed& mixed_col = get_column_mixed(col_ndx);
    mixed_col.insert_subtable(row_ndx, t);

    // FIXME: Replication is not yet able to handle copuing insertion of non-empty tables.
#ifdef TIGHTDB_ENABLE_REPLICATION
    if (Replication* repl = get_repl())
        repl->insert_mixed(this, col_ndx, row_ndx, Mixed::subtable_tag()); // Throws
#endif
}


void Table::set_mixed_subtable(size_t col_ndx, size_t row_ndx, const Table* t)
{
    TIGHTDB_ASSERT(col_ndx < get_column_count());
    TIGHTDB_ASSERT(get_real_column_type(col_ndx) == col_type_Mixed);
    TIGHTDB_ASSERT(row_ndx < m_size);
    bump_version();

    ColumnMixed& mixed_col = get_column_mixed(col_ndx);
    mixed_col.set_subtable(row_ndx, t);

    // FIXME: Replication is not yet able to handle copying assignment of non-empty tables.
#ifdef TIGHTDB_ENABLE_REPLICATION
    if (Replication* repl = get_repl())
        repl->set_mixed(this, col_ndx, row_ndx, Mixed::subtable_tag()); // Throws
#endif
}


Table* Table::get_subtable_accessor(size_t col_ndx, size_t row_ndx) TIGHTDB_NOEXCEPT
{
    // This function must be able to operate with only the Minimal Accessor
    // Hierarchy Consistency Guarantee. This means, in particular, that it
    // cannot access the underlying array structure.

    TIGHTDB_ASSERT(is_attached());
    // If this table is not a degenerate subtable, then `col_ndx` must be a
    // valid index into `m_cols`.
    TIGHTDB_ASSERT(!m_columns.is_attached() || col_ndx < m_cols.size());
    if (ColumnBase* col = reinterpret_cast<ColumnBase*>(m_cols.get(col_ndx)))
        return col->get_subtable_accessor(row_ndx);
    return 0;
}


void Table::discard_subtable_accessor(size_t col_ndx, size_t row_ndx) TIGHTDB_NOEXCEPT
{
    // This function must be able to operate with only the Minimal Accessor
    // Hierarchy Consistency Guarantee. This means, in particular, that it
    // cannot access the underlying array structure.

    TIGHTDB_ASSERT(is_attached());
    // If this table is not a degenerate subtable, then `col_ndx` must be a
    // valid index into `m_cols`.
    TIGHTDB_ASSERT(!m_columns.is_attached() || col_ndx < m_cols.size());
    if (ColumnBase* col = reinterpret_cast<ColumnBase*>(m_cols.get(col_ndx)))
        col->discard_subtable_accessor(row_ndx);
}


Table* Table::get_subtable_ptr(size_t col_ndx, size_t row_ndx)
{
    TIGHTDB_ASSERT(col_ndx < get_column_count());
    TIGHTDB_ASSERT(row_ndx < m_size);

    ColumnType type = get_real_column_type(col_ndx);
    if (type == col_type_Table) {
        ColumnTable& subtables = get_column_table(col_ndx);
        return subtables.get_subtable_ptr(row_ndx); // Throws
    }
    if (type == col_type_Mixed) {
        ColumnMixed& subtables = get_column_mixed(col_ndx);
        return subtables.get_subtable_ptr(row_ndx); // Throws
    }
    TIGHTDB_ASSERT(false);
    return 0;
}


size_t Table::get_subtable_size(size_t col_ndx, size_t row_ndx) const TIGHTDB_NOEXCEPT
{
    TIGHTDB_ASSERT(col_ndx < get_column_count());
    TIGHTDB_ASSERT(row_ndx < m_size);

    ColumnType type = get_real_column_type(col_ndx);
    if (type == col_type_Table) {
        const ColumnTable& subtables = get_column_table(col_ndx);
        return subtables.get_subtable_size(row_ndx);
    }
    if (type == col_type_Mixed) {
        const ColumnMixed& subtables = get_column_mixed(col_ndx);
        return subtables.get_subtable_size(row_ndx);
    }
    TIGHTDB_ASSERT(false);
    return 0;
}


void Table::clear_subtable(size_t col_ndx, size_t row_ndx)
{
    TIGHTDB_ASSERT(col_ndx < get_column_count());
    TIGHTDB_ASSERT(row_ndx <= m_size);
    bump_version();

    ColumnType type = get_real_column_type(col_ndx);
    if (type == col_type_Table) {
        ColumnTable& subtables = get_column_table(col_ndx);
        subtables.set(row_ndx, 0);

#ifdef TIGHTDB_ENABLE_REPLICATION
        if (Replication* repl = get_repl())
            repl->set_table(this, col_ndx, row_ndx); // Throws
#endif
    }
    else if (type == col_type_Mixed) {
        ColumnMixed& subtables = get_column_mixed(col_ndx);
        subtables.set_subtable(row_ndx, 0);

#ifdef TIGHTDB_ENABLE_REPLICATION
        if (Replication* repl = get_repl())
            repl->set_mixed(this, col_ndx, row_ndx, Mixed::subtable_tag()); // Throws
#endif
    }
    else {
        TIGHTDB_ASSERT(false);
    }
}


Group* Table::get_parent_group() const TIGHTDB_NOEXCEPT
{
    if (!m_top.is_attached())
        return null_ptr;

    Parent* parent = static_cast<Parent*>(m_top.get_parent()); // ArrayParent guaranteed to be Table::Parent
    if (!parent || !parent->is_parent_group())
        return null_ptr;

    Group* group = static_cast<Group*>(parent);
    return group;
}


TableRef Table::get_parent_table(size_t* column_ndx_out) TIGHTDB_NOEXCEPT
{
    TIGHTDB_ASSERT(is_attached());
    const Array& real_top = m_top.is_attached() ? m_top : m_columns;
    if (ArrayParent* array_parent = real_top.get_parent()) {
        TIGHTDB_ASSERT(dynamic_cast<Parent*>(array_parent));
        Parent* table_parent = static_cast<Parent*>(array_parent);
        if (Table* parent = table_parent->get_parent_table(column_ndx_out))
            return TableRef(parent);
    }
    return TableRef();
}


size_t Table::get_index_in_parent() const TIGHTDB_NOEXCEPT
{
    const Array& real_top = m_top.is_attached() ? m_top : m_columns;
    ArrayParent* parent = real_top.get_parent();
    if (!parent)
        return npos;
    size_t index_in_parent = real_top.get_ndx_in_parent();
    return index_in_parent;
}


int64_t Table::get_int(size_t column_ndx, size_t ndx) const TIGHTDB_NOEXCEPT
{
    TIGHTDB_ASSERT(column_ndx < get_column_count());
    TIGHTDB_ASSERT(ndx < m_size);

    const Column& column = get_column(column_ndx);
    return column.get(ndx);
}

void Table::set_int(size_t column_ndx, size_t ndx, int_fast64_t value)
{
    TIGHTDB_ASSERT(column_ndx < get_column_count());
    TIGHTDB_ASSERT(ndx < m_size);
    bump_version();

    Column& column = get_column(column_ndx);
    column.set(ndx, value);

#ifdef TIGHTDB_ENABLE_REPLICATION
    if (Replication* repl = get_repl())
        repl->set_int(this, column_ndx, ndx, value); // Throws
#endif
}

void Table::add_int(size_t column_ndx, int64_t value)
{
    TIGHTDB_ASSERT(column_ndx < get_column_count());
    TIGHTDB_ASSERT(get_real_column_type(column_ndx) == col_type_Int);
    bump_version();
    get_column(column_ndx).adjust(value);

#ifdef TIGHTDB_ENABLE_REPLICATION
    if (Replication* repl = get_repl())
        repl->add_int_to_column(this, column_ndx, value); // Throws
#endif
}

bool Table::get_bool(size_t column_ndx, size_t ndx) const TIGHTDB_NOEXCEPT
{
    TIGHTDB_ASSERT(column_ndx < get_column_count());
    TIGHTDB_ASSERT(get_real_column_type(column_ndx) == col_type_Bool);
    TIGHTDB_ASSERT(ndx < m_size);

    const Column& column = get_column(column_ndx);
    return column.get(ndx) != 0;
}

void Table::set_bool(size_t column_ndx, size_t ndx, bool value)
{
    TIGHTDB_ASSERT(column_ndx < get_column_count());
    TIGHTDB_ASSERT(get_real_column_type(column_ndx) == col_type_Bool);
    TIGHTDB_ASSERT(ndx < m_size);
    bump_version();

    Column& column = get_column(column_ndx);
    column.set(ndx, value ? 1 : 0);

#ifdef TIGHTDB_ENABLE_REPLICATION
    if (Replication* repl = get_repl())
        repl->set_bool(this, column_ndx, ndx, value); // Throws
#endif
}

DateTime Table::get_datetime(size_t column_ndx, size_t ndx) const TIGHTDB_NOEXCEPT
{
    TIGHTDB_ASSERT(column_ndx < get_column_count());
    TIGHTDB_ASSERT(get_real_column_type(column_ndx) == col_type_DateTime);
    TIGHTDB_ASSERT(ndx < m_size);

    const Column& column = get_column(column_ndx);
    return time_t(column.get(ndx));
}

void Table::set_datetime(size_t column_ndx, size_t ndx, DateTime value)
{
    TIGHTDB_ASSERT(column_ndx < get_column_count());
    TIGHTDB_ASSERT(get_real_column_type(column_ndx) == col_type_DateTime);
    TIGHTDB_ASSERT(ndx < m_size);
    bump_version();

    Column& column = get_column(column_ndx);
    column.set(ndx, int64_t(value.get_datetime()));

#ifdef TIGHTDB_ENABLE_REPLICATION
    if (Replication* repl = get_repl())
        repl->set_date_time(this, column_ndx, ndx, value); // Throws
#endif
}

void Table::insert_int(size_t column_ndx, size_t ndx, int64_t value)
{
    TIGHTDB_ASSERT(column_ndx < get_column_count());
    TIGHTDB_ASSERT(ndx <= m_size);

    Column& column = get_column(column_ndx);
    column.insert(ndx, value);

#ifdef TIGHTDB_ENABLE_REPLICATION
    if (Replication* repl = get_repl())
        repl->insert_int(this, column_ndx, ndx, value); // Throws
#endif
}


float Table::get_float(size_t column_ndx, size_t ndx) const TIGHTDB_NOEXCEPT
{
    TIGHTDB_ASSERT(column_ndx < get_column_count());
    TIGHTDB_ASSERT(ndx < m_size);

    const ColumnFloat& column = get_column_float(column_ndx);
    return column.get(ndx);
}

void Table::set_float(size_t column_ndx, size_t ndx, float value)
{
    TIGHTDB_ASSERT(column_ndx < get_column_count());
    TIGHTDB_ASSERT(ndx < m_size);
    bump_version();

    ColumnFloat& column = get_column_float(column_ndx);
    column.set(ndx, value);

#ifdef TIGHTDB_ENABLE_REPLICATION
    if (Replication* repl = get_repl())
        repl->set_float(this, column_ndx, ndx, value); // Throws
#endif
}

void Table::insert_float(size_t column_ndx, size_t ndx, float value)
{
    TIGHTDB_ASSERT(column_ndx < get_column_count());
    TIGHTDB_ASSERT(ndx <= m_size);

    ColumnFloat& column = get_column_float(column_ndx);
    column.insert(ndx, value);

#ifdef TIGHTDB_ENABLE_REPLICATION
    if (Replication* repl = get_repl())
        repl->insert_float(this, column_ndx, ndx, value); // Throws
#endif
}


double Table::get_double(size_t column_ndx, size_t ndx) const TIGHTDB_NOEXCEPT
{
    TIGHTDB_ASSERT(column_ndx < get_column_count());
    TIGHTDB_ASSERT(ndx < m_size);

    const ColumnDouble& column = get_column_double(column_ndx);
    return column.get(ndx);
}

void Table::set_double(size_t column_ndx, size_t ndx, double value)
{
    TIGHTDB_ASSERT(column_ndx < get_column_count());
    TIGHTDB_ASSERT(ndx < m_size);
    bump_version();

    ColumnDouble& column = get_column_double(column_ndx);
    column.set(ndx, value);

#ifdef TIGHTDB_ENABLE_REPLICATION
    if (Replication* repl = get_repl())
        repl->set_double(this, column_ndx, ndx, value); // Throws
#endif
}

void Table::insert_double(size_t column_ndx, size_t ndx, double value)
{
    TIGHTDB_ASSERT(column_ndx < get_column_count());
    TIGHTDB_ASSERT(ndx <= m_size);

    ColumnDouble& column = get_column_double(column_ndx);
    column.insert(ndx, value);

#ifdef TIGHTDB_ENABLE_REPLICATION
    if (Replication* repl = get_repl())
        repl->insert_double(this, column_ndx, ndx, value); // Throws
#endif
}


StringData Table::get_string(size_t column_ndx, size_t ndx) const TIGHTDB_NOEXCEPT
{
    TIGHTDB_ASSERT(column_ndx < m_columns.size());
    TIGHTDB_ASSERT(ndx < m_size);

    ColumnType type = get_real_column_type(column_ndx);
    if (type == col_type_String) {
        const AdaptiveStringColumn& column = get_column_string(column_ndx);
        return column.get(ndx);
    }

    TIGHTDB_ASSERT(type == col_type_StringEnum);
    const ColumnStringEnum& column = get_column_string_enum(column_ndx);
    return column.get(ndx);
}

void Table::set_string(size_t column_ndx, size_t ndx, StringData value)
{
    TIGHTDB_ASSERT(column_ndx < get_column_count());
    TIGHTDB_ASSERT(ndx < m_size);
    bump_version();

    ColumnType type = get_real_column_type(column_ndx);
    if (type == col_type_String) {
        AdaptiveStringColumn& column = get_column_string(column_ndx);
        column.set(ndx, value);
    }
    else {
        TIGHTDB_ASSERT(type == col_type_StringEnum);
        ColumnStringEnum& column = get_column_string_enum(column_ndx);
        column.set(ndx, value);
    }

#ifdef TIGHTDB_ENABLE_REPLICATION
    if (Replication* repl = get_repl())
        repl->set_string(this, column_ndx, ndx, value); // Throws
#endif
}

void Table::insert_string(size_t column_ndx, size_t ndx, StringData value)
{
    TIGHTDB_ASSERT(column_ndx < get_column_count());
    TIGHTDB_ASSERT(ndx <= m_size);

    ColumnType type = get_real_column_type(column_ndx);
    if (type == col_type_String) {
        AdaptiveStringColumn& column = get_column_string(column_ndx);
        column.insert(ndx, value);
    }
    else {
        TIGHTDB_ASSERT(type == col_type_StringEnum);
        ColumnStringEnum& column = get_column_string_enum(column_ndx);
        column.insert(ndx, value);
    }

#ifdef TIGHTDB_ENABLE_REPLICATION
    if (Replication* repl = get_repl())
        repl->insert_string(this, column_ndx, ndx, value); // Throws
#endif
}


BinaryData Table::get_binary(size_t column_ndx, size_t ndx) const TIGHTDB_NOEXCEPT
{
    TIGHTDB_ASSERT(column_ndx < m_columns.size());
    TIGHTDB_ASSERT(ndx < m_size);

    const ColumnBinary& column = get_column_binary(column_ndx);
    return column.get(ndx);
}

void Table::set_binary(size_t column_ndx, size_t ndx, BinaryData value)
{
    TIGHTDB_ASSERT(column_ndx < get_column_count());
    TIGHTDB_ASSERT(ndx < m_size);
    bump_version();

    ColumnBinary& column = get_column_binary(column_ndx);
    column.set(ndx, value);

#ifdef TIGHTDB_ENABLE_REPLICATION
    if (Replication* repl = get_repl())
        repl->set_binary(this, column_ndx, ndx, value); // Throws
#endif
}

void Table::insert_binary(size_t column_ndx, size_t ndx, BinaryData value)
{
    TIGHTDB_ASSERT(column_ndx < get_column_count());
    TIGHTDB_ASSERT(ndx <= m_size);

    ColumnBinary& column = get_column_binary(column_ndx);
    column.insert(ndx, value);

#ifdef TIGHTDB_ENABLE_REPLICATION
    if (Replication* repl = get_repl())
        repl->insert_binary(this, column_ndx, ndx, value); // Throws
#endif
}


Mixed Table::get_mixed(size_t column_ndx, size_t ndx) const TIGHTDB_NOEXCEPT
{
    TIGHTDB_ASSERT(column_ndx < m_columns.size());
    TIGHTDB_ASSERT(ndx < m_size);

    const ColumnMixed& column = get_column_mixed(column_ndx);

    DataType type = column.get_type(ndx);
    switch (type) {
        case type_Int:
            return Mixed(column.get_int(ndx));
        case type_Bool:
            return Mixed(column.get_bool(ndx));
        case type_DateTime:
            return Mixed(DateTime(column.get_datetime(ndx)));
        case type_Float:
            return Mixed(column.get_float(ndx));
        case type_Double:
            return Mixed(column.get_double(ndx));
        case type_String:
            return Mixed(column.get_string(ndx)); // Throws
        case type_Binary:
            return Mixed(column.get_binary(ndx)); // Throws
        case type_Table:
            return Mixed::subtable_tag();
        case type_Mixed:
        case type_Link:
        case type_LinkList:
        case type_BackLink:
            break;
    }
    TIGHTDB_ASSERT(false);
    return Mixed(int64_t(0));
}

DataType Table::get_mixed_type(size_t column_ndx, size_t ndx) const TIGHTDB_NOEXCEPT
{
    TIGHTDB_ASSERT(column_ndx < m_columns.size());
    TIGHTDB_ASSERT(ndx < m_size);

    const ColumnMixed& column = get_column_mixed(column_ndx);
    return column.get_type(ndx);
}

void Table::set_mixed(size_t column_ndx, size_t ndx, Mixed value)
{
    TIGHTDB_ASSERT(column_ndx < get_column_count());
    TIGHTDB_ASSERT(ndx < m_size);
    bump_version();

    ColumnMixed& column = get_column_mixed(column_ndx);
    DataType type = value.get_type();

    switch (type) {
        case type_Int:
            column.set_int(ndx, value.get_int());
            break;
        case type_Bool:
            column.set_bool(ndx, value.get_bool());
            break;
        case type_DateTime:
            column.set_datetime(ndx, value.get_datetime());
            break;
        case type_Float:
            column.set_float(ndx, value.get_float());
            break;
        case type_Double:
            column.set_double(ndx, value.get_double());
            break;
        case type_String:
            column.set_string(ndx, value.get_string());
            break;
        case type_Binary:
            column.set_binary(ndx, value.get_binary());
            break;
        case type_Table:
            column.set_subtable(ndx, 0);
            break;
        case type_Mixed:
        case type_Link:
        case type_LinkList:
        case type_BackLink:
            TIGHTDB_ASSERT(false);
            break;
    }

#ifdef TIGHTDB_ENABLE_REPLICATION
    if (Replication* repl = get_repl())
        repl->set_mixed(this, column_ndx, ndx, value); // Throws
#endif
}

void Table::insert_mixed(size_t column_ndx, size_t ndx, Mixed value)
{
    TIGHTDB_ASSERT(column_ndx < get_column_count());
    TIGHTDB_ASSERT(ndx <= m_size);

    ColumnMixed& column = get_column_mixed(column_ndx);
    DataType type = value.get_type();

    switch (type) {
        case type_Int:
            column.insert_int(ndx, value.get_int());
            break;
        case type_Bool:
            column.insert_bool(ndx, value.get_bool());
            break;
        case type_DateTime:
            column.insert_datetime(ndx, value.get_datetime());
            break;
        case type_Float:
            column.insert_float(ndx, value.get_float());
            break;
        case type_Double:
            column.insert_double(ndx, value.get_double());
            break;
        case type_String:
            column.insert_string(ndx, value.get_string());
            break;
        case type_Binary:
            column.insert_binary(ndx, value.get_binary());
            break;
        case type_Table:
            column.insert_subtable(ndx, 0);
            break;
        case type_Mixed:
        case type_Link:
        case type_LinkList:
        case type_BackLink:
            TIGHTDB_ASSERT(false);
            break;
    }

#ifdef TIGHTDB_ENABLE_REPLICATION
    if (Replication* repl = get_repl())
        repl->insert_mixed(this, column_ndx, ndx, value); // Throws
#endif
}

size_t Table::get_link(size_t column_ndx, size_t ndx) const TIGHTDB_NOEXCEPT
{
    TIGHTDB_ASSERT(column_ndx < get_column_count());
    TIGHTDB_ASSERT(get_real_column_type(column_ndx) == col_type_Link);
    TIGHTDB_ASSERT(ndx < m_size);

    const ColumnLink& column = get_column<ColumnLink, col_type_Link>(column_ndx);
    return column.get_link(ndx);
}

TableRef Table::get_link_target(size_t column_ndx) TIGHTDB_NOEXCEPT
{
    TIGHTDB_ASSERT(column_ndx < get_column_count());
    TIGHTDB_ASSERT(get_real_column_type(column_ndx) == col_type_Link ||
                   get_real_column_type(column_ndx) == col_type_LinkList);

    if (get_real_column_type(column_ndx) == col_type_Link) {
        ColumnLink& column = get_column<ColumnLink, col_type_Link>(column_ndx);
        return column.get_target_table();
    }
    else {
        ColumnLinkList& column = get_column<ColumnLinkList, col_type_LinkList>(column_ndx);
        return column.get_target_table();
    }
}

void Table::set_link(size_t column_ndx, size_t ndx, size_t target_row_ndx)
{
    TIGHTDB_ASSERT(column_ndx < get_column_count());
    TIGHTDB_ASSERT(get_real_column_type(column_ndx) == col_type_Link);
    TIGHTDB_ASSERT(ndx < m_size);
    bump_version();

    ColumnLink& column = get_column<ColumnLink, col_type_Link>(column_ndx);
    column.set_link(ndx, target_row_ndx);

#ifdef TIGHTDB_ENABLE_REPLICATION
    if (Replication* repl = get_repl())
        repl->set_int(this, column_ndx, ndx, target_row_ndx); // Throws
#endif
}

void Table::insert_link(size_t column_ndx, size_t ndx, size_t target_row_ndx)
{
    TIGHTDB_ASSERT(column_ndx < get_column_count());
    TIGHTDB_ASSERT(get_real_column_type(column_ndx) == col_type_Link);
    TIGHTDB_ASSERT(ndx == m_size); // can only append to unorded tables

    ColumnLink& column = get_column<ColumnLink, col_type_Link>(column_ndx);
    column.insert_link(ndx, target_row_ndx);

#ifdef TIGHTDB_ENABLE_REPLICATION
    if (Replication* repl = get_repl())
        repl->insert_int(this, column_ndx, ndx, target_row_ndx); // Throws
#endif
}

bool Table::is_null_link(size_t column_ndx, size_t ndx) const TIGHTDB_NOEXCEPT
{
    TIGHTDB_ASSERT(column_ndx < get_column_count());
    TIGHTDB_ASSERT(get_real_column_type(column_ndx) == col_type_Link);
    TIGHTDB_ASSERT(ndx <= m_size);

    const ColumnLink& column = get_column<ColumnLink, col_type_Link>(column_ndx);
    return column.is_null_link(ndx);
}

void Table::nullify_link(size_t column_ndx, size_t ndx)
{
    TIGHTDB_ASSERT(column_ndx < get_column_count());
    TIGHTDB_ASSERT(get_real_column_type(column_ndx) == col_type_Link);
    TIGHTDB_ASSERT(ndx <= m_size);
    bump_version();

    ColumnLink& column = get_column<ColumnLink, col_type_Link>(column_ndx);
    column.nullify_link(ndx);
}

void Table::insert_linklist(size_t column_ndx, size_t ndx)
{
    TIGHTDB_ASSERT(column_ndx < get_column_count());
    TIGHTDB_ASSERT(get_real_column_type(column_ndx) == col_type_LinkList);
    TIGHTDB_ASSERT(ndx == m_size); // can only append to unorded tables
    (void)ndx;

    ColumnLinkList& column = get_column<ColumnLinkList, col_type_LinkList>(column_ndx);
    column.add();

#ifdef TIGHTDB_ENABLE_REPLICATION
    // FIXME: PossibleLinkMergeConflict: Cannot use Replication::insert_int() here
//    if (Replication* repl = get_repl())
//        repl->insert_int(this, column_ndx, ndx, target_row_ndx); // Throws
#endif
}

<<<<<<< HEAD
bool Table::linklist_has_links(size_t column_ndx, size_t row_ndx) const TIGHTDB_NOEXCEPT
{
    TIGHTDB_ASSERT(column_ndx < get_column_count());
    TIGHTDB_ASSERT(get_real_column_type(column_ndx) == col_type_LinkList);
    TIGHTDB_ASSERT(row_ndx <= m_size);

    const ColumnLinkList& column = get_column<ColumnLinkList, col_type_LinkList>(column_ndx);
    return column.has_links(row_ndx);
}

size_t Table::get_link_count(size_t column_ndx, size_t row_ndx) const TIGHTDB_NOEXCEPT
{
    TIGHTDB_ASSERT(column_ndx < get_column_count());
    TIGHTDB_ASSERT(get_real_column_type(column_ndx) == col_type_LinkList);
    TIGHTDB_ASSERT(row_ndx <= m_size);

    const ColumnLinkList& column = get_column<ColumnLinkList, col_type_LinkList>(column_ndx);
    return column.get_link_count(row_ndx);
}

void Table::linklist_add_link(size_t column_ndx, size_t row_ndx, size_t target_row_ndx)
{
    TIGHTDB_ASSERT(column_ndx < get_column_count());
    TIGHTDB_ASSERT(get_real_column_type(column_ndx) == col_type_LinkList);
    TIGHTDB_ASSERT(row_ndx <= m_size);
    bump_version();

    ColumnLinkList& column = get_column<ColumnLinkList, col_type_LinkList>(column_ndx);
    column.add_link(row_ndx, target_row_ndx);
}

void Table::linklist_insert_link(size_t column_ndx, size_t row_ndx, size_t ins_pos, size_t target_row_ndx)
{
    TIGHTDB_ASSERT(column_ndx < get_column_count());
    TIGHTDB_ASSERT(get_real_column_type(column_ndx) == col_type_LinkList);
    TIGHTDB_ASSERT(row_ndx <= m_size);
    bump_version();

    ColumnLinkList& column = get_column<ColumnLinkList, col_type_LinkList>(column_ndx);
    column.insert_link(row_ndx, ins_pos, target_row_ndx);
}

void Table::linklist_remove_link(size_t column_ndx, size_t row_ndx, size_t link_ndx)
=======
LinkViewRef Table::get_linklist(std::size_t column_ndx, std::size_t row_ndx)
>>>>>>> 9e1d2887
{
    TIGHTDB_ASSERT(column_ndx < get_column_count());
    TIGHTDB_ASSERT(get_real_column_type(column_ndx) == col_type_LinkList);
    TIGHTDB_ASSERT(row_ndx <= m_size);
    bump_version();

    ColumnLinkList& column = get_column<ColumnLinkList, col_type_LinkList>(column_ndx);
    return column.get_link_view(row_ndx);
}

bool Table::linklist_is_empty(size_t column_ndx, size_t row_ndx) const TIGHTDB_NOEXCEPT
{
    TIGHTDB_ASSERT(column_ndx < get_column_count());
    TIGHTDB_ASSERT(get_real_column_type(column_ndx) == col_type_LinkList);
    TIGHTDB_ASSERT(row_ndx <= m_size);
    bump_version();

<<<<<<< HEAD
    ColumnLinkList& column = get_column<ColumnLinkList, col_type_LinkList>(column_ndx);
    column.remove_all_links(row_ndx);
}

void Table::linklist_set_link(size_t column_ndx, size_t row_ndx, size_t link_ndx, size_t target_row_ndx)
{
    TIGHTDB_ASSERT(column_ndx < get_column_count());
    TIGHTDB_ASSERT(get_real_column_type(column_ndx) == col_type_LinkList);
    TIGHTDB_ASSERT(row_ndx <= m_size);
    bump_version();

    ColumnLinkList& column = get_column<ColumnLinkList, col_type_LinkList>(column_ndx);
    column.set_link(row_ndx, link_ndx, target_row_ndx);
}

void Table::linklist_move_link(std::size_t column_ndx, std::size_t row_ndx, std::size_t old_pos, std::size_t new_pos)
{
    TIGHTDB_ASSERT(column_ndx < get_column_count());
    TIGHTDB_ASSERT(get_real_column_type(column_ndx) == col_type_LinkList);
    TIGHTDB_ASSERT(row_ndx <= m_size);
    bump_version();

    ColumnLinkList& column = get_column<ColumnLinkList, col_type_LinkList>(column_ndx);
    column.move_link(row_ndx, old_pos, new_pos);
=======
    const ColumnLinkList& column = get_column<ColumnLinkList, col_type_LinkList>(column_ndx);
    return !column.has_links(row_ndx);
>>>>>>> 9e1d2887
}

size_t Table::get_link_count(size_t column_ndx, size_t row_ndx) const TIGHTDB_NOEXCEPT
{
    TIGHTDB_ASSERT(column_ndx < get_column_count());
    TIGHTDB_ASSERT(get_real_column_type(column_ndx) == col_type_LinkList);
    TIGHTDB_ASSERT(row_ndx <= m_size);

    const ColumnLinkList& column = get_column<ColumnLinkList, col_type_LinkList>(column_ndx);
    return column.get_link_count(row_ndx);
}

void Table::insert_done()
{
    bump_version();

    size_t row_ndx = m_size;
    size_t num_rows = 1;
    adj_row_acc_insert_rows(row_ndx, num_rows);

    ++m_size;

    // If the table has backlinks, the columns containing them will
    // not be exposed to the users. So we have to manually extend them
    // after inserts. Note that you can only have backlinks on unordered
    // tables, so inserts will only be used for appends.
    if (m_spec.has_backlinks()) {
        size_t backlinks_start = m_spec.get_public_column_count();
        size_t column_count = m_spec.get_column_count();

        for (size_t i = backlinks_start; i < column_count; ++i) {
            ColumnBackLink& column = get_column<ColumnBackLink, col_type_BackLink>(i);
            column.add_row();
        }
    }

#ifdef TIGHTDB_ENABLE_REPLICATION
    if (Replication* repl = get_repl())
        repl->row_insert_complete(this); // Throws
#endif
}


// count ----------------------------------------------

size_t Table::count_int(size_t column_ndx, int64_t value) const
{
    if(!m_columns.is_attached())
        return 0;

    const Column& column = get_column<Column, col_type_Int>(column_ndx);
    return column.count(value);
}
size_t Table::count_float(size_t column_ndx, float value) const
{
    if(!m_columns.is_attached())
        return 0;

    const ColumnFloat& column = get_column<ColumnFloat, col_type_Float>(column_ndx);
    return column.count(value);
}
size_t Table::count_double(size_t column_ndx, double value) const
{
    if(!m_columns.is_attached())
        return 0;

    const ColumnDouble& column = get_column<ColumnDouble, col_type_Double>(column_ndx);
    return column.count(value);
}
size_t Table::count_string(size_t column_ndx, StringData value) const
{
    TIGHTDB_ASSERT(!m_columns.is_attached() || column_ndx < get_column_count());

    if(!m_columns.is_attached())
        return 0;

    ColumnType type = get_real_column_type(column_ndx);
    if (type == col_type_String) {
        const AdaptiveStringColumn& column = get_column_string(column_ndx);
        return column.count(value);
    }
    else {
        TIGHTDB_ASSERT(type == col_type_StringEnum);
        const ColumnStringEnum& column = get_column_string_enum(column_ndx);
        return column.count(value);
    }
}

// sum ----------------------------------------------

int64_t Table::sum_int(size_t column_ndx) const
{
    if(!m_columns.is_attached())
        return 0;

    const Column& column = get_column<Column, col_type_Int>(column_ndx);
    return column.sum();
}
double Table::sum_float(size_t column_ndx) const
{
    if(!m_columns.is_attached())
        return 0.f;

    const ColumnFloat& column = get_column<ColumnFloat, col_type_Float>(column_ndx);
    return column.sum();
}
double Table::sum_double(size_t column_ndx) const
{
    if(!m_columns.is_attached())
        return 0.;

    const ColumnDouble& column = get_column<ColumnDouble, col_type_Double>(column_ndx);
    return column.sum();
}

// average ----------------------------------------------

double Table::average_int(size_t column_ndx) const
{
    if(!m_columns.is_attached())
        return 0;

    const Column& column = get_column<Column, col_type_Int>(column_ndx);
    return column.average();
}
double Table::average_float(size_t column_ndx) const
{
    if(!m_columns.is_attached())
        return 0.f;

    const ColumnFloat& column = get_column<ColumnFloat, col_type_Float>(column_ndx);
    return column.average();
}
double Table::average_double(size_t column_ndx) const
{
    if(!m_columns.is_attached())
        return 0.;

    const ColumnDouble& column = get_column<ColumnDouble, col_type_Double>(column_ndx);
    return column.average();
}

// minimum ----------------------------------------------

#define USE_COLUMN_AGGREGATE 1

int64_t Table::minimum_int(size_t column_ndx) const
{
    if(!m_columns.is_attached())
        return 0;

#if USE_COLUMN_AGGREGATE
    const Column& column = get_column<Column, col_type_Int>(column_ndx);
    return column.minimum();
#else
    if (is_empty())
        return 0;

    int64_t mv = get_int(column_ndx, 0);
    for (size_t i = 1; i < size(); ++i) {
        int64_t v = get_int(column_ndx, i);
        if (v < mv) {
            mv = v;
        }
    }
    return mv;
#endif
}

float Table::minimum_float(size_t column_ndx) const
{
    if(!m_columns.is_attached())
        return 0.f;

    const ColumnFloat& column = get_column<ColumnFloat, col_type_Float>(column_ndx);
    return column.minimum();
}
double Table::minimum_double(size_t column_ndx) const
{
    if(!m_columns.is_attached())
        return 0.;

    const ColumnDouble& column = get_column<ColumnDouble, col_type_Double>(column_ndx);
    return column.minimum();
}

// maximum ----------------------------------------------

int64_t Table::maximum_int(size_t column_ndx) const
{
    if(!m_columns.is_attached())
        return 0;

#if USE_COLUMN_AGGREGATE
    const Column& column = get_column<Column, col_type_Int>(column_ndx);
    return column.maximum();
#else
    if (is_empty())
        return 0;

    int64_t mv = get_int(column_ndx, 0);
    for (size_t i = 1; i < size(); ++i) {
        int64_t v = get_int(column_ndx, i);
        if (v > mv) {
            mv = v;
        }
    }
    return mv;
#endif
}
float Table::maximum_float(size_t column_ndx) const
{
    if(!m_columns.is_attached())
        return 0.f;

    const ColumnFloat& column = get_column<ColumnFloat, col_type_Float>(column_ndx);
    return column.maximum();
}
double Table::maximum_double(size_t column_ndx) const
{
    if(!m_columns.is_attached())
        return 0.;

    const ColumnDouble& column = get_column<ColumnDouble, col_type_Double>(column_ndx);
    return column.maximum();
}



size_t Table::lookup(StringData value) const
{
    // Early-out if this is a degenerate subtable
    if(!m_columns.is_attached())
        return not_found;

    // First time we do a lookup we check if we can cache the index
    if (!m_search_index) {
        if (get_column_count() < 1)
            return not_found; // no column to lookup in

        ColumnType type = get_real_column_type(0);
        if (type == col_type_String) {
            const AdaptiveStringColumn& column = get_column_string(0);
            if (!column.has_index()) {
                return column.find_first(value);
            }
            else {
                m_search_index = &column.get_index();
            }
        }
        else if (type == col_type_StringEnum) {
            const ColumnStringEnum& column = get_column_string_enum(0);
            if (!column.has_index()) {
                return column.find_first(value);
            }
            else {
                m_search_index = &column.get_index();
            }
        }
        else {
            return not_found; // invalid column type
        }
    }

    // Do lookup directly on cached index
    return m_search_index->find_first(value);
}

template <class T> size_t Table::find_first(size_t column_ndx, T value) const
{
    TIGHTDB_ASSERT(!m_columns.is_attached() || column_ndx < m_columns.size());
    TIGHTDB_ASSERT(get_real_column_type(column_ndx) == ColumnTypeTraits3<T>::ct_id_real);

    if(!m_columns.is_attached())
        return not_found;

    typedef typename ColumnTypeTraits3<T>::column_type ColType;
    const ColType& column = get_column<ColType, ColumnTypeTraits3<T>::ct_id>(column_ndx);
    return column.find_first(value);
}

size_t Table::find_first_int(size_t column_ndx, int64_t value) const
{
    return find_first<int64_t>(column_ndx, value);
}

size_t Table::find_first_bool(size_t column_ndx, bool value) const
{
    return find_first<bool>(column_ndx, value);
}

size_t Table::find_first_datetime(size_t column_ndx, DateTime value) const
{
    TIGHTDB_ASSERT(!m_columns.is_attached() || column_ndx < m_columns.size());
    TIGHTDB_ASSERT(get_real_column_type(column_ndx) == col_type_DateTime);

    if(!m_columns.is_attached())
        return not_found;

    const Column& column = get_column(column_ndx);

    return column.find_first(int64_t(value.get_datetime()));
}

size_t Table::find_first_float(size_t column_ndx, float value) const
{
    return find_first<float>(column_ndx, value);
}

size_t Table::find_first_double(size_t column_ndx, double value) const
{
    return find_first<double>(column_ndx, value);
}

size_t Table::find_first_string(size_t column_ndx, StringData value) const
{
    TIGHTDB_ASSERT(!m_columns.is_attached() || column_ndx < m_columns.size());
    if(!m_columns.is_attached())
        return not_found;

    ColumnType type = get_real_column_type(column_ndx);
    if (type == col_type_String) {
        const AdaptiveStringColumn& column = get_column_string(column_ndx);
        return column.find_first(value);
    }
    TIGHTDB_ASSERT(type == col_type_StringEnum);
    const ColumnStringEnum& column = get_column_string_enum(column_ndx);
    return column.find_first(value);
}

size_t Table::find_first_binary(size_t, BinaryData) const
{
    // FIXME: Implement this!
    throw runtime_error("Not implemented");
}


template <class T> TableView Table::find_all(size_t column_ndx, T value)
{
    TIGHTDB_ASSERT(!m_columns.is_attached() || column_ndx < m_columns.size());
    TableView tv(*this);

    if(m_columns.is_attached()) {
        typedef typename ColumnTypeTraits3<T>::column_type ColType;
        const ColType& column = get_column<ColType, ColumnTypeTraits3<T>::ct_id>(column_ndx);
        column.find_all(tv.get_ref_column(), value);
    }
    return tv;
}


TableView Table::find_all_int(size_t column_ndx, int64_t value)
{
    return find_all<int64_t>(column_ndx, value);
}

ConstTableView Table::find_all_int(size_t column_ndx, int64_t value) const
{
    return const_cast<Table*>(this)->find_all<int64_t>(column_ndx, value);
}

TableView Table::find_all_bool(size_t column_ndx, bool value)
{
    return find_all<bool>(column_ndx, value);
}

ConstTableView Table::find_all_bool(size_t column_ndx, bool value) const
{
    return const_cast<Table*>(this)->find_all<int64_t>(column_ndx, value);
}


TableView Table::find_all_float(size_t column_ndx, float value)
{
    return find_all<float>(column_ndx, value);
}

ConstTableView Table::find_all_float(size_t column_ndx, float value) const
{
    return const_cast<Table*>(this)->find_all<float>(column_ndx, value);
}

TableView Table::find_all_double(size_t column_ndx, double value)
{
    return find_all<double>(column_ndx, value);
}

ConstTableView Table::find_all_double(size_t column_ndx, double value) const
{
    return const_cast<Table*>(this)->find_all<double>(column_ndx, value);
}

TableView Table::find_all_datetime(size_t column_ndx, DateTime value)
{
    return find_all<int64_t>(column_ndx, static_cast<int64_t>(value.get_datetime()));
}

ConstTableView Table::find_all_datetime(size_t column_ndx, DateTime value) const
{
    return const_cast<Table*>(this)->find_all<int64_t>(column_ndx, static_cast<int64_t>(value.get_datetime()));
}

TableView Table::find_all_string(size_t column_ndx, StringData value)
{
    TIGHTDB_ASSERT(!m_columns.is_attached() || column_ndx < m_columns.size());

    ColumnType type = get_real_column_type(column_ndx);
    TableView tv(*this);

    if(m_columns.is_attached()) {
        if (type == col_type_String) {
            const AdaptiveStringColumn& column = get_column_string(column_ndx);
            column.find_all(tv.get_ref_column(), value);
        }
        else {
            TIGHTDB_ASSERT(type == col_type_StringEnum);
            const ColumnStringEnum& column = get_column_string_enum(column_ndx);
            column.find_all(tv.get_ref_column(), value);
        }
    }
    return tv;
}

ConstTableView Table::find_all_string(size_t column_ndx, StringData value) const
{
    return const_cast<Table*>(this)->find_all_string(column_ndx, value);
}

TableView Table::find_all_binary(size_t, BinaryData)
{
    // FIXME: Implement this!
    throw runtime_error("Not implemented");
}

ConstTableView Table::find_all_binary(size_t, BinaryData) const
{
    // FIXME: Implement this!
    throw runtime_error("Not implemented");
}

TableView Table::get_distinct_view(size_t column_ndx)
{
    TIGHTDB_ASSERT(!m_columns.is_attached() || column_ndx < m_columns.size());
    TIGHTDB_ASSERT(has_index(column_ndx));

    TableView tv(*this);
    Column& refs = tv.get_ref_column();

    if(m_columns.is_attached()) {
        ColumnType type = get_real_column_type(column_ndx);
        if (type == col_type_String) {
            const AdaptiveStringColumn& column = get_column_string(column_ndx);
            const StringIndex& index = column.get_index();
            index.distinct(refs);
        }
        else {
            TIGHTDB_ASSERT(type == col_type_StringEnum);
            const ColumnStringEnum& column = get_column_string_enum(column_ndx);
            const StringIndex& index = column.get_index();
            index.distinct(refs);
        }
    }
    return tv;
}

ConstTableView Table::get_distinct_view(size_t column_ndx) const
{
    return const_cast<Table*>(this)->get_distinct_view(column_ndx);
}

TableView Table::get_sorted_view(size_t column_ndx, bool ascending)
{
    TIGHTDB_ASSERT(!m_columns.is_attached() || column_ndx < m_columns.size());

    TableView tv(*this);

    if(m_columns.is_attached()) {
        // Insert refs to all rows in table
        Column& refs = tv.get_ref_column();
        size_t count = size();
        for (size_t i = 0; i < count; ++i) {
            refs.add(i);
        }

        // Sort the refs based on the given column
        tv.sort(column_ndx, ascending);
    }
    return tv;
}

ConstTableView Table::get_sorted_view(size_t column_ndx, bool ascending) const
{
    return const_cast<Table*>(this)->get_sorted_view(column_ndx, ascending);
}


namespace {

struct AggrState {
    AggrState() : block(Array::no_prealloc_tag()), added_row(false) {}

    const Table* table;
    const StringIndex* dst_index;
    size_t group_by_column;

    const ColumnStringEnum* enums;
    vector<size_t> keys;
    Array block;
    size_t offset;
    size_t block_end;

    bool added_row;
};

typedef size_t (*get_group_fnc)(size_t, AggrState&, Table&);

size_t get_group_ndx(size_t i, AggrState& state, Table& result)
{
    StringData str = state.table->get_string(state.group_by_column, i);
    size_t ndx = state.dst_index->find_first(str);
    if (ndx == not_found) {
        ndx = result.add_empty_row();
        result.set_string(0, ndx, str);
        state.added_row = true;
    }
    return ndx;
}

size_t get_group_ndx_blocked(size_t i, AggrState& state, Table& result)
{
    // We iterate entire blocks at a time by keeping current leaf cached
    if (i >= state.block_end) {
        state.enums->Column::GetBlock(i, state.block, state.offset);
        state.block_end = state.offset + state.block.size();
    }

    // Since we know the exact number of distinct keys,
    // we can use that to avoid index lookups
    int64_t key = state.block.get(i - state.offset);
    size_t ndx = state.keys[key];

    // Stored position is offset by one, so zero can indicate
    // that no entry have been added yet.
    if (ndx == 0) {
        ndx = result.add_empty_row();
        result.set_string(0, ndx, state.enums->get(i));
        state.keys[key] = ndx+1;
        state.added_row = true;
    }
    else
        --ndx;
    return ndx;
}

} //namespace

// Simple pivot aggregate method. Experimental! Please do not document method publicly.
void Table::aggregate(size_t group_by_column, size_t aggr_column, AggrType op, Table& result, const Column* viewrefs) const
{
    TIGHTDB_ASSERT(result.is_empty() && result.get_column_count() == 0);
    TIGHTDB_ASSERT(group_by_column < m_columns.size());
    TIGHTDB_ASSERT(aggr_column < m_columns.size());

    TIGHTDB_ASSERT(get_column_type(group_by_column) == type_String);
    TIGHTDB_ASSERT(op == aggr_count || get_column_type(aggr_column) == type_Int);

    // Add columns to result table
    result.add_column(type_String, get_column_name(group_by_column));

    if (op == aggr_count)
        result.add_column(type_Int, "COUNT()");
    else
        result.add_column(type_Int, get_column_name(aggr_column));

    // Cache columms
    const Column& src_column = get_column(aggr_column);
    Column& dst_column = result.get_column(1);

    AggrState state;
    get_group_fnc get_group_ndx_fnc = NULL;

    // When doing grouped aggregates, the column to group on is likely
    // to be auto-enumerated (without a lot of duplicates grouping does not
    // make much sense). So we can use this knowledge to optimize the process.
    ColumnType key_type = get_real_column_type(group_by_column);
    if (key_type == col_type_StringEnum) {
        const ColumnStringEnum& enums = get_column_string_enum(group_by_column);
        size_t key_count = enums.get_keys().size();

        state.enums = &enums;
        state.keys.assign(key_count, 0);

        enums.Column::GetBlock(0, state.block, state.offset);
        state.block_end = state.offset + state.block.size();
        get_group_ndx_fnc = &get_group_ndx_blocked;
    }
    else {
        // If the group_by column is not auto-enumerated, we have to do
        // (more expensive) direct lookups.
        result.set_index(0);
        const StringIndex& dst_index = result.get_column_string(0).get_index();

        state.table = this;
        state.dst_index = &dst_index;
        state.group_by_column = group_by_column;
        get_group_ndx_fnc = &get_group_ndx;
    }

    if (viewrefs) {
        // Aggregating over a view
        const size_t count = viewrefs->size();

        switch (op) {
            case aggr_count:
                for (size_t r = 0; r < count; ++r) {
                    size_t i = viewrefs->get(r);
                    size_t ndx = (*get_group_ndx_fnc)(i, state, result);

                    // Count
                    dst_column.adjust(ndx, 1);
                }
                break;
            case aggr_sum:
                for (size_t r = 0; r < count; ++r) {
                    size_t i = viewrefs->get(r);
                    size_t ndx = (*get_group_ndx_fnc)(i, state, result);

                    // Sum
                    int64_t value = src_column.get(i);
                    dst_column.adjust(ndx, value);
                }
                break;
            case aggr_avg:
            {
                // Add temporary column for counts
                result.add_column(type_Int, "count");
                Column& cnt_column = result.get_column(2);

                for (size_t r = 0; r < count; ++r) {
                    size_t i = viewrefs->get(r);
                    size_t ndx = (*get_group_ndx_fnc)(i, state, result);

                    // SUM
                    int64_t value = src_column.get(i);
                    dst_column.adjust(ndx, value);

                    // Increment count
                    cnt_column.adjust(ndx, 1);
                }

                // Calculate averages
                result.add_column(type_Double, "average");
                ColumnDouble& mean_column = result.get_column_double(3);
                const size_t res_count = result.size();
                for (size_t i = 0; i < res_count; ++i) {
                    int64_t sum   = dst_column.get(i);
                    int64_t count = cnt_column.get(i);
                    double res   = double(sum) / double(count);
                    mean_column.set(i, res);
                }

                // Remove temp columns
                result.remove_column(1); // sums
                result.remove_column(1); // counts
                break;
            }
            case aggr_min:
                for (size_t r = 0; r < count; ++r) {
                    size_t i = viewrefs->get(r);

                    size_t ndx = (*get_group_ndx_fnc)(i, state, result);
                    int64_t value = src_column.get(i);
                    if (state.added_row) {
                        dst_column.set(ndx, value); // Set the real value, to overwrite the default value
                        state.added_row = false;
                    }
                    else {
                        int64_t current = dst_column.get(ndx);
                        if (value < current)
                            dst_column.set(ndx, value);
                    }
                }
                break;
            case aggr_max:
                for (size_t r = 0; r < count; ++r) {
                    size_t i = viewrefs->get(r);

                    size_t ndx = (*get_group_ndx_fnc)(i, state, result);
                    int64_t value = src_column.get(i);
                    if (state.added_row) {
                        dst_column.set(ndx, value); // Set the real value, to overwrite the default value
                        state.added_row = false;
                    }
                    else {
                        int64_t current = dst_column.get(ndx);
                        if (value > current)
                            dst_column.set(ndx, value);
                    }
                }
                break;
        }
    }
    else {
        const size_t count = size();

        switch (op) {
            case aggr_count:
                for (size_t i = 0; i < count; ++i) {
                    size_t ndx = (*get_group_ndx_fnc)(i, state, result);

                    // Count
                    dst_column.adjust(ndx, 1);
                }
                break;
            case aggr_sum:
                for (size_t i = 0; i < count; ++i) {
                    size_t ndx = (*get_group_ndx_fnc)(i, state, result);

                    // Sum
                    int64_t value = src_column.get(i);
                    dst_column.adjust(ndx, value);
                }
                break;
            case aggr_avg:
            {
                // Add temporary column for counts
                result.add_column(type_Int, "count");
                Column& cnt_column = result.get_column(2);

                for (size_t i = 0; i < count; ++i) {
                    size_t ndx = (*get_group_ndx_fnc)(i, state, result);

                    // SUM
                    int64_t value = src_column.get(i);
                    dst_column.adjust(ndx, value);

                    // Increment count
                    cnt_column.adjust(ndx, 1);
                }

                // Calculate averages
                result.add_column(type_Double, "average");
                ColumnDouble& mean_column = result.get_column_double(3);
                const size_t res_count = result.size();
                for (size_t i = 0; i < res_count; ++i) {
                    int64_t sum   = dst_column.get(i);
                    int64_t count = cnt_column.get(i);
                    double res    = double(sum) / double(count);
                    mean_column.set(i, res);
                }

                // Remove temp columns
                result.remove_column(1); // sums
                result.remove_column(1); // counts
                break;
            }
            case aggr_min:
                for (size_t i = 0; i < count; ++i) {
                    size_t ndx = (*get_group_ndx_fnc)(i, state, result);
                    int64_t value = src_column.get(i);
                    if (state.added_row) {
                        dst_column.set(ndx, value); // Set the real value, to overwrite the default value
                        state.added_row = false;
                    }
                    else {
                        int64_t current = dst_column.get(ndx);
                        if (value < current)
                            dst_column.set(ndx, value);
                    }
                }
                break;
            case aggr_max:
                for (size_t i = 0; i < count; ++i) {
                    size_t ndx = (*get_group_ndx_fnc)(i, state, result);
                    int64_t value = src_column.get(i);
                    if (state.added_row) {
                        dst_column.set(ndx, value); // Set the real value, to overwrite the default value
                        state.added_row = false;
                    }
                    else {
                        int64_t current = dst_column.get(ndx);
                        if (value > current)
                            dst_column.set(ndx, value);
                    }
                }
                break;
        }
    }
}


TableView Table::get_range_view(size_t begin, size_t end)
{
    TIGHTDB_ASSERT(!m_columns.is_attached() || end < size());

    TableView ctv(*this);
    if (m_columns.is_attached()) {
        Column& refs = ctv.get_ref_column();
        for (size_t i = begin; i < end; ++i)
            refs.add(i);
    }
    return ctv;
}

ConstTableView Table::get_range_view(size_t begin, size_t end) const
{
    return const_cast<Table*>(this)->get_range_view(begin, end);
}



size_t Table::lower_bound_int(size_t column_ndx, int64_t value) const TIGHTDB_NOEXCEPT
{
    TIGHTDB_ASSERT(!m_columns.is_attached() || column_ndx < m_columns.size());
    return !m_columns.is_attached() ? 0 : get_column(column_ndx).lower_bound_int(value);
}

size_t Table::upper_bound_int(size_t column_ndx, int64_t value) const TIGHTDB_NOEXCEPT
{
    TIGHTDB_ASSERT(!m_columns.is_attached() || column_ndx < m_columns.size());
    return !m_columns.is_attached() ? 0 : get_column(column_ndx).upper_bound_int(value);
}

size_t Table::lower_bound_bool(size_t column_ndx, bool value) const TIGHTDB_NOEXCEPT
{
    TIGHTDB_ASSERT(!m_columns.is_attached() || column_ndx < m_columns.size());
    return !m_columns.is_attached() ? 0 : get_column(column_ndx).lower_bound_int(value);
}

size_t Table::upper_bound_bool(size_t column_ndx, bool value) const TIGHTDB_NOEXCEPT
{
    TIGHTDB_ASSERT(!m_columns.is_attached() || column_ndx < m_columns.size());
    return !m_columns.is_attached() ? 0 : get_column(column_ndx).upper_bound_int(value);
}

size_t Table::lower_bound_float(size_t column_ndx, float value) const TIGHTDB_NOEXCEPT
{
    TIGHTDB_ASSERT(!m_columns.is_attached() || column_ndx < m_columns.size());
    return !m_columns.is_attached() ? 0 : get_column_float(column_ndx).lower_bound(value);
}

size_t Table::upper_bound_float(size_t column_ndx, float value) const TIGHTDB_NOEXCEPT
{
    TIGHTDB_ASSERT(!m_columns.is_attached() || column_ndx < m_columns.size());
    return !m_columns.is_attached() ? 0 : get_column_float(column_ndx).upper_bound(value);
}

size_t Table::lower_bound_double(size_t column_ndx, double value) const TIGHTDB_NOEXCEPT
{
    TIGHTDB_ASSERT(!m_columns.is_attached() || column_ndx < m_columns.size());
    return !m_columns.is_attached() ? 0 : get_column_double(column_ndx).lower_bound(value);
}

size_t Table::upper_bound_double(size_t column_ndx, double value) const TIGHTDB_NOEXCEPT
{
    TIGHTDB_ASSERT(!m_columns.is_attached() || column_ndx < m_columns.size());
    return !m_columns.is_attached() ? 0 : get_column_double(column_ndx).upper_bound(value);
}

size_t Table::lower_bound_string(size_t column_ndx, StringData value) const TIGHTDB_NOEXCEPT
{
    TIGHTDB_ASSERT(!m_columns.is_attached() || column_ndx < m_columns.size());
    if(!m_columns.is_attached())
        return 0;

    ColumnType type = get_real_column_type(column_ndx);
    if (type == col_type_String) {
        const AdaptiveStringColumn& column = get_column_string(column_ndx);
        return column.lower_bound_string(value);
    }
    TIGHTDB_ASSERT(type == col_type_StringEnum);
    const ColumnStringEnum& column = get_column_string_enum(column_ndx);
    return column.lower_bound_string(value);
}

size_t Table::upper_bound_string(size_t column_ndx, StringData value) const TIGHTDB_NOEXCEPT
{
    TIGHTDB_ASSERT(!m_columns.is_attached() || column_ndx < m_columns.size());
    if(!m_columns.is_attached())
        return 0;

    ColumnType type = get_real_column_type(column_ndx);
    if (type == col_type_String) {
        const AdaptiveStringColumn& column = get_column_string(column_ndx);
        return column.upper_bound_string(value);
    }
    TIGHTDB_ASSERT(type == col_type_StringEnum);
    const ColumnStringEnum& column = get_column_string_enum(column_ndx);
    return column.upper_bound_string(value);
}

void Table::optimize()
{
    // At the present time there is only one kind of optimization that
    // we can do, and that is to replace a string column with a string
    // enumeration column. Since this involves changing the spec of
    // the table, it is not something we can do for a subtable with
    // shared spec.
    if (has_shared_type())
        return;

    Allocator& alloc = m_columns.get_alloc();

    size_t column_count = get_column_count();
    for (size_t i = 0; i < column_count; ++i) {
        ColumnType type = get_real_column_type(i);
        if (type == col_type_String) {
            AdaptiveStringColumn* column = &get_column_string(i);

            ref_type keys_ref, values_ref;
            bool res = column->auto_enumerate(keys_ref, values_ref);
            if (!res)
                continue;

            Spec::ColumnInfo info;
            m_spec.get_column_info(i, info);
            ArrayParent* keys_parent;
            size_t keys_ndx;
            m_spec.upgrade_string_to_enum(i, keys_ref, keys_parent, keys_ndx);

            // Upgrading the column may have moved the
            // refs to keylists in other columns so we
            // have to update their parent info
            for (size_t c = i+1; c < m_cols.size(); ++c) {
                ColumnType type = get_real_column_type(c);
                if (type == col_type_StringEnum) {
                    ColumnStringEnum& column = get_column_string_enum(c);
                    column.adjust_keys_ndx_in_parent(1);
                }
            }

            // Indexes are also in m_columns, so we need adjusted pos
            size_t pos_in_mcolumns = m_spec.get_column_pos(i);

            // Replace column
            ColumnStringEnum* e =
                new ColumnStringEnum(keys_ref, values_ref, &m_columns,
                                     pos_in_mcolumns, keys_parent, keys_ndx, alloc);
            m_columns.set(pos_in_mcolumns, values_ref);
            m_cols.set(i, intptr_t(e));

            // Inherit any existing index
            if (info.m_has_index) {
                StringIndex* index = column->release_index();
                e->install_index(index);
            }

            // Clean up the old column
            column->destroy();
            delete column;
        }
    }

#ifdef TIGHTDB_ENABLE_REPLICATION
    if (Replication* repl = get_repl())
        repl->optimize_table(this); // Throws
#endif
}


class Table::SliceWriter: public Group::TableWriter {
public:
    SliceWriter(const Table& table, StringData table_name,
                size_t offset, size_t size) TIGHTDB_NOEXCEPT:
        m_table(table),
        m_table_name(table_name),
        m_offset(offset),
        m_size(size)
    {
    }

    size_t write_names(_impl::OutputStream& out) TIGHTDB_OVERRIDE
    {
        Allocator& alloc = Allocator::get_default();
        ArrayString table_names(alloc);
        table_names.create(); // Throws
        _impl::DestroyGuard<ArrayString> dg(&table_names);
        table_names.add(m_table_name); // Throws
        size_t pos = table_names.write(out); // Throws
        return pos;
    }

    size_t write_tables(_impl::OutputStream& out) TIGHTDB_OVERRIDE
    {
        Allocator& alloc = Allocator::get_default();

        // Make a copy of the spec of this table, modify it, and then
        // write it to the output stream
        ref_type spec_ref;
        {
            MemRef mem = m_table.m_spec.m_top.clone_deep(alloc); // Throws
            Spec spec(alloc);
            spec.init(mem); // Throws
            _impl::DestroyGuard<Spec> dg(&spec);
            size_t n = spec.get_column_count();
            for (size_t i = 0; i != n; ++i) {
                ColumnAttr attr = spec.get_column_attr(i);
                attr = ColumnAttr(attr & ~col_attr_Indexed); // Remove any index specifying attributes
                spec.set_column_attr(i, attr); // Throws
            }
            size_t pos = spec.m_top.write(out); // Throws
            spec_ref = pos;
        }

        // Make a copy of the selected slice of each column
        ref_type columns_ref;
        {
            Array column_refs(alloc);
            column_refs.create(Array::type_HasRefs); // Throws
            _impl::ShallowArrayDestroyGuard dg(&column_refs);
            size_t table_size = m_table.size();
            size_t n = m_table.m_cols.size();
            for (size_t i = 0; i != n; ++i) {
                ColumnBase* column = reinterpret_cast<ColumnBase*>(m_table.m_cols.get(i));
                ref_type ref = column->write(m_offset, m_size, table_size, out); // Throws
                int_fast64_t ref_2(ref); // FIXME: Dangerous cast (unsigned -> signed)
                column_refs.add(ref_2); // Throws
            }
            bool recurse = false; // Shallow
            size_t pos = column_refs.write(out, recurse); // Throws
            columns_ref = pos;
        }

        // Create a new top array for the table
        ref_type table_top_ref;
        {
            Array table_top(alloc);
            table_top.create(Array::type_HasRefs); // Throws
            _impl::ShallowArrayDestroyGuard dg(&table_top);
            int_fast64_t spec_ref_2(spec_ref); // FIXME: Dangerous cast (unsigned -> signed)
            table_top.add(spec_ref_2); // Throws
            int_fast64_t columns_ref_2(columns_ref); // FIXME: Dangerous cast (unsigned -> signed)
            table_top.add(columns_ref_2); // Throws
            bool recurse = false; // Shallow
            size_t pos = table_top.write(out, recurse); // Throws
            table_top_ref = pos;
        }

        // Create the array of tables of size one
        Array tables(alloc);
        tables.create(Array::type_HasRefs); // Throws
        _impl::ShallowArrayDestroyGuard dg(&tables);
        int_fast64_t table_top_ref_2(table_top_ref); // FIXME: Dangerous cast (unsigned -> signed)
        tables.add(table_top_ref_2); // Throws
        bool recurse = false; // Shallow
        size_t pos = tables.write(out, recurse); // Throws
        return pos;
    }

private:
    const Table& m_table;
    const StringData m_table_name;
    const size_t m_offset, m_size;
};

void Table::write(ostream& out, size_t offset, size_t size, StringData override_table_name) const
{
    size_t table_size = this->size();
    if (offset > table_size)
        throw out_of_range("Offset is out of range");
    size_t remaining_size = table_size - offset;
    size_t size_2 = size;
    if (size_2 > remaining_size)
        size_2 = remaining_size;
    StringData table_name = override_table_name;
    if (!table_name)
        table_name = get_name();
    SliceWriter writer(*this, table_name, offset, size_2);
    Group::write(out, writer); // Throws
}


void Table::adjust_column_index(size_t column_ndx_begin, int ndx_in_parent_diff)
    TIGHTDB_NOEXCEPT
{
    size_t num_cols = m_cols.size();
    for (size_t col_ndx = column_ndx_begin; col_ndx != num_cols; ++col_ndx) {
        ColumnBase* column = reinterpret_cast<ColumnBase*>(m_cols.get(col_ndx));
        column->get_root_array()->adjust_ndx_in_parent(ndx_in_parent_diff);
        column->update_column_index(col_ndx, m_spec);

        // If we modified before link columns, we have to update their
        // backlinks to point to their new position
        ColumnType type = m_spec.get_real_column_type(col_ndx);
        if (type == col_type_Link || type == col_type_LinkList) {
            size_t table_ndx = get_index_in_parent();
            ColumnLinkBase* col = static_cast<ColumnLinkBase*>(column);
            TableRef target_table = col->get_target_table();
            target_table->update_backlink_column_ref(table_ndx, col_ndx-ndx_in_parent_diff, col_ndx);
        }
    }
}

void Table::update_from_parent(size_t old_baseline) TIGHTDB_NOEXCEPT
{
    TIGHTDB_ASSERT(is_attached());

    // There is no top for sub-tables sharing spec
    if (m_top.is_attached()) {
        if (!m_top.update_from_parent(old_baseline))
            return;
    }

    m_spec.update_from_parent(old_baseline);

    if (!m_columns.is_attached())
        return; // Degenerate subtable

    if (!m_columns.update_from_parent(old_baseline))
        return;

    // Update column accessors
    size_t n = m_cols.size();
    for (size_t i = 0; i != n; ++i) {
        ColumnBase* column = reinterpret_cast<ColumnBase*>(uintptr_t(m_cols.get(i)));
        column->update_from_parent(old_baseline);
    }
}


// to JSON: ------------------------------------------

void Table::to_json(ostream& out) const
{
    // Represent table as list of objects
    out << "[";

    size_t row_count = size();
    for (size_t r = 0; r < row_count; ++r) {
        if (r > 0)
            out << ",";
        to_json_row(r, out);
    }

    out << "]";
}


namespace {

inline void out_datetime(ostream& out, DateTime value)
{
    time_t rawtime = value.get_datetime();
    struct tm* t = gmtime(&rawtime);
    if (t) {
        // We need a buffer for formatting dates (and binary to hex). Max
        // size is 20 bytes (incl zero byte) "YYYY-MM-DD HH:MM:SS"\0
        char buffer[30];
        size_t res = strftime(buffer, 30, "%Y-%m-%d %H:%M:%S", t);
        if (res)
            out << buffer;
    }
}

inline void out_binary(ostream& out, const BinaryData bin)
{
    const char* p = bin.data();
    for (size_t i = 0; i < bin.size(); ++i)
        out << setw(2) << setfill('0') << hex << static_cast<unsigned int>(p[i]) << dec;
}

template<class T> void out_floats(ostream& out, T value)
{
    streamsize old = out.precision();
    out.precision(numeric_limits<T>::digits10 + 1);
    out << scientific << value;
    out.precision(old);
}

} // anonymous namespace


void Table::to_json_row(size_t row_ndx, ostream& out) const
{
    out << "{";
    size_t column_count = get_column_count();
    for (size_t i = 0; i < column_count; ++i) {
        if (i > 0)
            out << ",";

        StringData name = get_column_name(i);
        out << "\"" << name << "\":";

        DataType type = get_column_type(i);
        switch (type) {
            case type_Int:
                out << get_int(i, row_ndx);
                break;
            case type_Bool:
                out << (get_bool(i, row_ndx) ? "true" : "false");
                break;
            case type_Float:
                out_floats<float>(out, get_float(i, row_ndx));
                break;
            case type_Double:
                out_floats<double>(out, get_double(i, row_ndx));
                break;
            case type_String:
                out << "\"" << get_string(i, row_ndx) << "\"";
                break;
            case type_DateTime:
                out << "\""; out_datetime(out, get_datetime(i, row_ndx)); out << "\"";
                break;
            case type_Binary:
                out << "\""; out_binary(out, get_binary(i, row_ndx)); out << "\"";
                break;
            case type_Table:
                get_subtable(i, row_ndx)->to_json(out);
                break;
            case type_Mixed:
            {
                DataType mtype = get_mixed_type(i, row_ndx);
                if (mtype == type_Table) {
                    get_subtable(i, row_ndx)->to_json(out);
                }
                else {
                    Mixed m = get_mixed(i, row_ndx);
                    switch (mtype) {
                        case type_Int:
                            out << m.get_int();
                            break;
                        case type_Bool:
                            out << (m.get_bool() ? "true" : "false");
                            break;
                        case type_Float:
                            out_floats<float>(out, m.get_float());
                            break;
                        case type_Double:
                            out_floats<double>(out, m.get_double());
                            break;
                        case type_String:
                            out << "\"" << m.get_string() << "\"";
                            break;
                        case type_DateTime:
                            out << "\""; out_datetime(out, m.get_datetime()); out << "\"";
                            break;
                        case type_Binary:
                            out << "\""; out_binary(out, m.get_binary()); out << "\"";
                            break;
                        case type_Table:
                        case type_Mixed:
                        case type_Link:
                        case type_LinkList:
                        case type_BackLink:
                            TIGHTDB_ASSERT(false);
                            break;
                    }
                }
                break;
            }
            case type_Link:
                // TODO: print entire linked row
                out << "\"Link to: " << get_link(i, row_ndx) << "\"";
                break;
            case type_LinkList:
                // TODO: print entire list of linked row
                //out << "\"Link to: " << get_int(i, row_ndx) << "\"";
                break;
            case type_BackLink:
                TIGHTDB_ASSERT(false);
        }
    }
    out << "}";
}


// to_string --------------------------------------------------


namespace {

size_t chars_in_int(int64_t v)
{
    size_t count = 0;
    while (v /= 10)
        ++count;
    return count+1;
}

} // anonymous namespace


void Table::to_string(ostream& out, size_t limit) const
{
    // Print header (will also calculate widths)
    vector<size_t> widths;
    to_string_header(out, widths);

    // Set limit=-1 to print all rows, otherwise only print to limit
    size_t row_count = size();
    size_t out_count = (limit == size_t(-1)) ? row_count : (row_count < limit) ? row_count : limit;

    // Print rows
    for (size_t i = 0; i < out_count; ++i) {
        to_string_row(i, out, widths);
    }

    if (out_count < row_count) {
        size_t rest = row_count - out_count;
        out << "... and " << rest << " more rows (total " << row_count << ")";
    }
}

void Table::row_to_string(size_t row_ndx, ostream& out) const
{
    TIGHTDB_ASSERT(row_ndx < size());

    // Print header (will also calculate widths)
    vector<size_t> widths;
    to_string_header(out, widths);

    // Print row contents
    to_string_row(row_ndx, out, widths);
}

void Table::to_string_header(ostream& out, vector<size_t>& widths) const
{
    size_t column_count = get_column_count();
    size_t row_count = size();
    size_t row_ndx_width = chars_in_int(row_count);
    widths.push_back(row_ndx_width);

    // Empty space over row numbers
    for (size_t i = 0; i < row_ndx_width+1; ++i)
        out << " ";

    // Write header
    for (size_t col = 0; col < column_count; ++col) {
        StringData name = get_column_name(col);
        DataType type = get_column_type(col);
        size_t width = 0;
        switch (type) {
            case type_Bool:
                width = 5;
                break;
            case type_DateTime:
                width = 19;
                break;
            case type_Int:
                width = chars_in_int(maximum_int(col));
                break;
            case type_Float:
                // max chars for scientific notation:
                width = 14;
                break;
            case type_Double:
                width = 14;
                break;
            case type_Table:
                for (size_t row = 0; row < row_count; ++row) {
                    size_t len = chars_in_int(get_subtable_size(col, row));
                    width = max(width, len+2);
                }
                width += 2; // space for "[]"
                break;
            case type_Binary:
                for (size_t row = 0; row < row_count; ++row) {
                    size_t len = chars_in_int(get_binary(col, row).size()) + 2;
                    width = max(width, len);
                }
                width += 6; // space for " bytes"
                break;
            case type_String: {
                // Find max length of the strings
                for (size_t row = 0; row < row_count; ++row) {
                    size_t len = get_string(col, row).size();
                    width = max(width, len);
                }
                if (width > 20)
                    width = 23; // cut strings longer than 20 chars
                break;
            }
            case type_Mixed:
                // Find max length of the mixed values
                width = 0;
                for (size_t row = 0; row < row_count; ++row) {
                    DataType mtype = get_mixed_type(col, row);
                    if (mtype == type_Table) {
                        size_t len = chars_in_int( get_subtable_size(col, row) ) + 2;
                        width = max(width, len);
                        continue;
                    }
                    Mixed m = get_mixed(col, row);
                    switch (mtype) {
                        case type_Bool:
                            width = max(width, size_t(5));
                            break;
                        case type_DateTime:
                            width = max(width, size_t(19));
                            break;
                        case type_Int:
                            width = max(width, chars_in_int(m.get_int()));
                            break;
                        case type_Float:
                            width = max(width, size_t(14));
                            break;
                        case type_Double:
                            width = max(width, size_t(14));
                            break;
                        case type_Binary:
                            width = max(width, chars_in_int(m.get_binary().size()) + 6);
                            break;
                        case type_String: {
                            size_t len = m.get_string().size();
                            if (len > 20)
                                len = 23;
                            width = max(width, len);
                            break;
                        }
                        case type_Table:
                        case type_Mixed:
                        case type_Link:
                        case type_LinkList:
                        case type_BackLink:
                            TIGHTDB_ASSERT(false);
                            break;
                    }
                }
                break;
            case type_Link:
            case type_LinkList:
                width = 5;
                break;
            case type_BackLink:
                TIGHTDB_ASSERT(false);
        }
        // Set width to max of column name and the longest value
        size_t name_len = name.size();
        if (name_len > width)
            width = name_len;

        widths.push_back(width);
        out << "  "; // spacing

        out.width(width);
        out << string(name);
    }
    out << "\n";
}


namespace {

inline void out_string(ostream& out, const string text, const size_t max_len)
{
    out.setf(ostream::left, ostream::adjustfield);
    if (text.size() > max_len)
        out << text.substr(0, max_len) + "...";
    else
        out << text;
    out.unsetf(ostream::adjustfield);
}

inline void out_table(ostream& out, const size_t len)
{
    streamsize width = out.width() - chars_in_int(len) - 1;
    out.width(width);
    out << "[" << len << "]";
}

} // anonymous namespace


void Table::to_string_row(size_t row_ndx, ostream& out, const vector<size_t>& widths) const
{
    size_t column_count  = get_column_count();
    size_t row_ndx_width = widths[0];

    out << scientific;          // for float/double
    out.width(row_ndx_width);
    out << row_ndx << ":";

    for (size_t col = 0; col < column_count; ++col) {
        out << "  "; // spacing
        out.width(widths[col+1]);

        DataType type = get_column_type(col);
        switch (type) {
            case type_Bool:
                out << (get_bool(col, row_ndx) ? "true" : "false");
                break;
            case type_Int:
                out << get_int(col, row_ndx);
                break;
            case type_Float:
                out << get_float(col, row_ndx);
                break;
            case type_Double:
                out << get_double(col, row_ndx);
                break;
            case type_String:
                out_string(out, get_string(col, row_ndx), 20);
                break;
            case type_DateTime:
                out_datetime(out, get_datetime(col, row_ndx));
                break;
            case type_Table:
                out_table(out, get_subtable_size(col, row_ndx));
                break;
            case type_Binary:
                out.width(widths[col+1]-6); // adjust for " bytes" text
                out << get_binary(col, row_ndx).size() << " bytes";
                break;
            case type_Mixed:
            {
                DataType mtype = get_mixed_type(col, row_ndx);
                if (mtype == type_Table) {
                    out_table(out, get_subtable_size(col, row_ndx));
                }
                else {
                    Mixed m = get_mixed(col, row_ndx);
                    switch (mtype) {
                        case type_Bool:
                            out << (m.get_bool() ? "true" : "false");
                            break;
                        case type_Int:
                            out << m.get_int();
                            break;
                        case type_Float:
                            out << m.get_float();
                            break;
                        case type_Double:
                            out << m.get_double();
                            break;
                        case type_String:
                            out_string(out, m.get_string(), 20);
                            break;
                        case type_DateTime:
                            out_datetime(out, m.get_datetime());
                            break;
                        case type_Binary:
                            out.width(widths[col+1]-6); // adjust for " bytes" text
                            out << m.get_binary().size() << " bytes";
                            break;
                        case type_Table:
                        case type_Mixed:
                        case type_Link:
                        case type_LinkList:
                        case type_BackLink:
                            TIGHTDB_ASSERT(false);
                            break;
                    }
                }
                break;
            }
            case type_Link:
                // TODO: print linked row
                out << get_link(col, row_ndx);
                break;
            case type_LinkList:
                // TODO: print number of links in list
                break;
            case type_BackLink:
                TIGHTDB_ASSERT(false);
        }
    }
    out << "\n";
}


bool Table::compare_rows(const Table& t) const
{
    // A wrapper for an empty subtable with shared spec may be created
    // with m_data == 0. In this case there are no Column wrappers, so
    // the standard comparison scheme becomes impossible.
    if (m_size == 0)
        return t.m_size == 0;

    // FIXME: The current column comparison implementation is very
    // inefficient, we should use sequential tree accessors when they
    // become available.

    size_t n = get_column_count();
    TIGHTDB_ASSERT(t.get_column_count() == n);
    for (size_t i = 0; i != n; ++i) {
        ColumnType type = get_real_column_type(i);
        TIGHTDB_ASSERT(type == col_type_String     ||
                       type == col_type_StringEnum ||
                       type == t.get_real_column_type(i));

        switch (type) {
            case col_type_Int:
            case col_type_Bool:
            case col_type_DateTime: {
                const Column& c1 = get_column(i);
                const Column& c2 = t.get_column(i);
                if (!c1.compare_int(c2))
                    return false;
                break;
            }
            case col_type_Float: {
                const ColumnFloat& c1 = get_column_float(i);
                const ColumnFloat& c2 = t.get_column_float(i);
                if (!c1.compare(c2))
                    return false;
                break;
            }
            case col_type_Double: {
                const ColumnDouble& c1 = get_column_double(i);
                const ColumnDouble& c2 = t.get_column_double(i);
                if (!c1.compare(c2))
                    return false;
                break;
            }
            case col_type_String: {
                const AdaptiveStringColumn& c1 = get_column_string(i);
                ColumnType type2 = t.get_real_column_type(i);
                if (type2 == col_type_String) {
                    const AdaptiveStringColumn& c2 = t.get_column_string(i);
                    if (!c1.compare_string(c2))
                        return false;
                }
                else {
                    TIGHTDB_ASSERT(type2 == col_type_StringEnum);
                    const ColumnStringEnum& c2 = t.get_column_string_enum(i);
                    if (!c2.compare_string(c1))
                        return false;
                }
                break;
            }
            case col_type_StringEnum: {
                const ColumnStringEnum& c1 = get_column_string_enum(i);
                ColumnType type2 = t.get_real_column_type(i);
                if (type2 == col_type_StringEnum) {
                    const ColumnStringEnum& c2 = t.get_column_string_enum(i);
                    if (!c1.compare_string(c2))
                        return false;
                }
                else {
                    TIGHTDB_ASSERT(type2 == col_type_String);
                    const AdaptiveStringColumn& c2 = t.get_column_string(i);
                    if (!c1.compare_string(c2))
                        return false;
                }
                break;
            }
            case col_type_Binary: {
                const ColumnBinary& c1 = get_column_binary(i);
                const ColumnBinary& c2 = t.get_column_binary(i);
                if (!c1.compare_binary(c2))
                    return false;
                break;
            }
            case col_type_Table: {
                const ColumnTable& c1 = get_column_table(i);
                const ColumnTable& c2 = t.get_column_table(i);
                if (!c1.compare_table(c2)) // Throws
                    return false;
                break;
            }
            case col_type_Mixed: {
                const ColumnMixed& c1 = get_column_mixed(i);
                const ColumnMixed& c2 = t.get_column_mixed(i);
                if (!c1.compare_mixed(c2))
                    return false;
                break;
            }
            default:
                TIGHTDB_ASSERT(false);
        }
    }
    return true;
}


const Array* Table::get_column_root(size_t col_ndx) const TIGHTDB_NOEXCEPT
{
    TIGHTDB_ASSERT(col_ndx < get_column_count());
    return reinterpret_cast<ColumnBase*>(m_cols.get(col_ndx))->get_root_array();
}


pair<const Array*, const Array*> Table::get_string_column_roots(size_t col_ndx) const
    TIGHTDB_NOEXCEPT
{
    TIGHTDB_ASSERT(col_ndx < get_column_count());

    const ColumnBase* col = reinterpret_cast<ColumnBase*>(m_cols.get(col_ndx));

    const Array* root = col->get_root_array();
    const Array* enum_root = 0;

    if (const ColumnStringEnum* c = dynamic_cast<const ColumnStringEnum*>(col)) {
        enum_root = c->get_enum_root_array();
    }
    else {
        TIGHTDB_ASSERT(dynamic_cast<const AdaptiveStringColumn*>(col));
    }

    return make_pair(root, enum_root);
}


StringData Table::Parent::get_child_name(size_t) const TIGHTDB_NOEXCEPT
{
    return StringData();
}


Table* Table::Parent::get_parent_table(size_t*) const TIGHTDB_NOEXCEPT
{
    return 0;
}


void Table::adj_row_acc_insert_rows(size_t row_ndx, size_t num_rows) TIGHTDB_NOEXCEPT
{
    // This function must be able to operate with only the Minimal Accessor
    // Hierarchy Consistency Guarantee. This means, in particular, that it
    // cannot access the underlying array structure.

    // Adjust row accessors after insertion of new rows
    typedef row_accessors::const_iterator iter;
    iter end = m_row_accessors.end();
    for (iter i = m_row_accessors.begin(); i != end; ++i) {
        RowBase* row = *i;
        if (row->m_row_ndx >= row_ndx)
            row->m_row_ndx += num_rows;
    }
}


void Table::adj_subtab_acc_insert_rows(size_t row_ndx, size_t num_rows) TIGHTDB_NOEXCEPT
{
    // This function must be able to operate with only the Minimal Accessor
    // Hierarchy Consistency Guarantee. This means, in particular, that it
    // cannot access the underlying array structure.

    // Adjust subtable accessors after insertion of new rows
    size_t n = m_cols.size();
    for (size_t i = 0; i != n; ++i) {
        if (ColumnBase* col = reinterpret_cast<ColumnBase*>(m_cols.get(i)))
            col->adj_subtab_acc_insert_rows(row_ndx, num_rows);
    }
}


void Table::adj_row_acc_erase_row(size_t row_ndx) TIGHTDB_NOEXCEPT
{
    // This function must be able to operate with only the Minimal Accessor
    // Hierarchy Consistency Guarantee. This means, in particular, that it
    // cannot access the underlying array structure.

    // Adjust row accessors after removal of a row
    typedef row_accessors::iterator iter;
    iter end = m_row_accessors.end();
    iter i = m_row_accessors.begin();
    while (i != end) {
        RowBase* row = *i;
        if (row->m_row_ndx == row_ndx) {
            row->m_table.reset(); // Detach
            // Move last over
            *i = *--end;
            m_row_accessors.pop_back();
            continue;
        }
        if (row->m_row_ndx > row_ndx)
            --row->m_row_ndx;
        ++i;
    }
}


void Table::adj_subtab_acc_erase_row(size_t row_ndx) TIGHTDB_NOEXCEPT
{
    // This function must be able to operate with only the Minimal Accessor
    // Hierarchy Consistency Guarantee. This means, in particular, that it
    // cannot access the underlying array structure.

    // Adjust subtable accessors after removal of a row
    size_t n = m_cols.size();
    for (size_t i = 0; i != n; ++i) {
        if (ColumnBase* col = reinterpret_cast<ColumnBase*>(m_cols.get(i)))
            col->adj_subtab_acc_erase_row(row_ndx);
    }
}


void Table::adj_row_acc_move_last_over(size_t target_row_ndx, size_t last_row_ndx)
    TIGHTDB_NOEXCEPT
{
    // This function must be able to operate with only the Minimal Accessor
    // Hierarchy Consistency Guarantee. This means, in particular, that it
    // cannot access the underlying array structure.

    // Adjust row accessors after 'move last over' removal of a row
    typedef row_accessors::iterator iter;
    iter end = m_row_accessors.end();
    iter i = m_row_accessors.begin();
    while (i != end) {
        RowBase* row = *i;
        if (row->m_row_ndx == target_row_ndx) {
            row->m_table.reset(); // Detach
            // Move last over in list of accessors
            *i = *--end;
            m_row_accessors.pop_back();
            continue;
        }
        if (row->m_row_ndx == last_row_ndx)
            row->m_row_ndx = target_row_ndx;
        ++i;
    }
}


void Table::adj_subtab_acc_move_last_over(size_t target_row_ndx, size_t last_row_ndx)
    TIGHTDB_NOEXCEPT
{
    // This function must be able to operate with only the Minimal Accessor
    // Hierarchy Consistency Guarantee. This means, in particular, that it
    // cannot access the underlying array structure.

    // Adjust subtable accessors after 'move last over' removal of a row
    size_t n = m_cols.size();
    for (size_t i = 0; i != n; ++i) {
        if (ColumnBase* col = reinterpret_cast<ColumnBase*>(m_cols.get(i)))
            col->adj_subtab_acc_move_last_over(target_row_ndx, last_row_ndx);
    }
}


void Table::adj_clear_nonroot() TIGHTDB_NOEXCEPT
{
    // This function must be able to operate with only the Minimal Accessor
    // Hierarchy Consistency Guarantee. This means, in particular, that it
    // cannot access the underlying array structure.

    discard_row_accessors();
    discard_subtable_accessors();
    destroy_column_accessors();
    m_columns.detach();
}


void Table::adj_insert_column(size_t col_ndx)
{
    // This function must be able to operate with only the Minimal Accessor
    // Hierarchy Consistency Guarantee. This means, in particular, that it
    // cannot access the underlying array structure.

    TIGHTDB_ASSERT(is_attached());
    bool not_degenerate = m_columns.is_attached();
    if (not_degenerate) {
        TIGHTDB_ASSERT(col_ndx <= m_cols.size());
        m_cols.insert(col_ndx, 0); // Throws
    }
}


void Table::adj_erase_column(size_t col_ndx) TIGHTDB_NOEXCEPT
{
    // This function must be able to operate with only the Minimal Accessor
    // Hierarchy Consistency Guarantee. This means, in particular, that it
    // cannot access the underlying array structure.

    TIGHTDB_ASSERT(is_attached());
    bool not_degenerate = m_columns.is_attached();
    if (not_degenerate) {
        TIGHTDB_ASSERT(col_ndx < m_cols.size());
        if (ColumnBase* col = reinterpret_cast<ColumnBase*>(m_cols.get(col_ndx))) {
            col->detach_subtable_accessors();
            delete col;
        }
        m_cols.erase(col_ndx);

        // If we removed the last column, we need to discard all row accessors
        if (m_cols.is_empty())
            discard_row_accessors();
    }
}


void Table::recursive_mark_dirty() TIGHTDB_NOEXCEPT
{
    // This function must be able to operate with only the Minimal Accessor
    // Hierarchy Consistency Guarantee. This means, in particular, that it
    // cannot access the underlying array structure.

    mark_dirty();

    size_t n = m_cols.size();
    for (size_t i = 0; i != n; ++i) {
        if (ColumnBase* col = reinterpret_cast<ColumnBase*>(m_cols.get(i)))
            col->recursive_mark_dirty();
    }
}


void Table::refresh_accessor_tree(size_t ndx_in_parent)
{
    bump_version();
    TIGHTDB_ASSERT(is_attached());
    if (m_top.is_attached()) {
        // Root table (independent descriptor)
        m_top.set_ndx_in_parent(ndx_in_parent);
#ifdef TIGHTDB_ENABLE_REPLICATION
        if (!m_dirty)
            return;
#endif
        m_top.init_from_parent();
        m_spec.init_from_parent();
        m_columns.init_from_parent();
    }
    else {
        // Subtable with shared descriptor
        m_columns.set_ndx_in_parent(ndx_in_parent);
#ifdef TIGHTDB_ENABLE_REPLICATION
        if (!m_dirty)
            return;
#endif
        m_spec.init_from_parent();

        // If the underlying table was degenerate, then `m_cols` must still be
        // empty.
        TIGHTDB_ASSERT(m_columns.is_attached() || m_cols.is_empty());

        ref_type columns_ref = m_columns.get_ref_from_parent();
        if (columns_ref != 0) {
            if (!m_columns.is_attached()) {
                // The underlying table is no longer degenerate
                size_t num_cols = m_spec.get_column_count();
                // FIXME: Should be m_col_accessors.resize(num_cols);
                for (size_t i = 0; i < num_cols; ++i)
                    m_cols.add(0); // Throws
            }
            m_columns.init_from_ref(columns_ref);
        }
        else if (m_columns.is_attached()) {
            // The underlying table has become degenerate
            m_columns.detach();
            destroy_column_accessors();
        }
    }
    m_search_index = 0;

    size_t col_ndx_in_parent = 0; // Index in Table::m_columns
    size_t num_cols = m_cols.size();
    for (size_t col_ndx = 0; col_ndx != num_cols; ++col_ndx) {
        ColumnBase* col = reinterpret_cast<ColumnBase*>(m_cols.get(col_ndx));

        // If the current column accessor is AdaptiveStringColumn, but the
        // underlying column has been upgraded to an enumerated strings column,
        // then we need to replace the accessor with an instance of
        // ColumnStringEnum.
        if (col && col->is_string_col()) {
            ColumnType col_type = m_spec.get_real_column_type(col_ndx);
            if (col_type == col_type_StringEnum) {
                delete col;
                col = 0;
                // We need to store null in `m_cols` to avoid a crash during
                // destruction of the table accessor in case an error occurs
                // before the refresh operation is complete.
                m_cols.set(col_ndx, 0);
            }
        }

        if (col) {
            // Refresh the column accessor
            col->get_root_array()->set_ndx_in_parent(col_ndx_in_parent);
            col->refresh_accessor_tree(col_ndx, m_spec); // Throws
        }
        else {
            ColumnType col_type = m_spec.get_real_column_type(col_ndx);
            col = create_column_accessor(col_type, col_ndx, col_ndx_in_parent); // Throws
            // FIXME: Memory leak if the following assignment statement
            // fails. This problem disappears as soon as m_cols is changed to be
            // of std::vector type.
            m_cols.set(col_ndx, intptr_t(col));
        }

        // If the column was equipped column with search index, create the
        // search index accessor.
        ColumnAttr attr = m_spec.get_column_attr(col_ndx);
        bool has_search_index = attr & col_attr_Indexed;
        if (has_search_index && !col->has_index()) {
            ref_type ref = m_columns.get_as_ref(col_ndx_in_parent+1);
            col->set_index_ref(ref, &m_columns, col_ndx_in_parent+1); // Throws
        }

        col_ndx_in_parent += (has_search_index ? 2 : 1);
    }

    // Set table size
    if (num_cols == 0) {
        m_size = 0;
    }
    else {
        ColumnBase* first_col = reinterpret_cast<ColumnBase*>(m_cols.get(0));
        m_size = first_col->size();
    }


#ifdef TIGHTDB_ENABLE_REPLICATION
    m_dirty = false;
#endif
}


#ifdef TIGHTDB_DEBUG

void Table::Verify() const
{
    TIGHTDB_ASSERT(is_attached());
    if (!m_columns.is_attached())
        return; // Accessor for degenerate subtable

    if (m_top.is_attached())
        m_top.Verify();
    m_columns.Verify();
    m_spec.Verify();


    // Verify row accessors
    {
        typedef row_accessors::const_iterator iter;
        iter end = m_row_accessors.end();
        for (iter i = m_row_accessors.begin(); i != end; ++i) {
            RowBase* row = *i;
            // Check that each row accessor occurs only once
            TIGHTDB_ASSERT(find(i+1, end, row) == end);
            // Check that it is attached to this table
            TIGHTDB_ASSERT(row->m_table.get() == this);
            // Check that its row index is not out of bounds
            TIGHTDB_ASSERT(row->m_row_ndx < size());
        }
    }

    // Verify column accessors
    {
        size_t n = m_spec.get_column_count();
        TIGHTDB_ASSERT(n == m_cols.size());
        for (size_t i = 0; i != n; ++i) {
            const ColumnBase& column = get_column_base(i);
            column.Verify();
            TIGHTDB_ASSERT(column.size() == m_size);
        }
    }
}


void Table::to_dot(ostream& out, StringData title) const
{
    if (m_top.is_attached()) {
        out << "subgraph cluster_table_with_spec" << m_top.get_ref() << " {" << endl;
        out << " label = \"Table";
        if (0 < title.size())
            out << "\\n'" << title << "'";
        out << "\";" << endl;
        m_top.to_dot(out, "table_top");
        m_spec.to_dot(out);
    }
    else {
        out << "subgraph cluster_table_"  << m_columns.get_ref() <<  " {" << endl;
        out << " label = \"Table";
        if (0 < title.size())
            out << " " << title;
        out << "\";" << endl;
    }

    to_dot_internal(out);

    out << "}" << endl;
}


void Table::to_dot_internal(ostream& out) const
{
    m_columns.to_dot(out, "columns");

    // Columns
    size_t n = get_column_count();
    for (size_t i = 0; i != n; ++i) {
        const ColumnBase& column = get_column_base(i);
        StringData name = get_column_name(i);
        column.to_dot(out, name);
    }
}


void Table::print() const
{
    // Table header
    cout << "Table: len(" << m_size << ")\n    ";
    size_t column_count = get_column_count();
    for (size_t i = 0; i < column_count; ++i) {
        StringData name = m_spec.get_column_name(i);
        cout << left << setw(10) << name << right << " ";
    }

    // Types
    cout << "\n    ";
    for (size_t i = 0; i < column_count; ++i) {
        ColumnType type = get_real_column_type(i);
        switch (type) {
            case type_Int:
                cout << "Int        "; break;
            case type_Float:
                cout << "Float      "; break;
            case type_Double:
                cout << "Double     "; break;
            case type_Bool:
                cout << "Bool       "; break;
            case type_String:
                cout << "String     "; break;
            case col_type_StringEnum:
                cout << "String     "; break;
            default:
                TIGHTDB_ASSERT(false);
        }
    }
    cout << "\n";

    // Columns
    for (size_t i = 0; i < m_size; ++i) {
        cout << setw(3) << i;
        for (size_t n = 0; n < column_count; ++n) {
            ColumnType type = get_real_column_type(n);
            switch (type) {
                case type_Int: {
                    const Column& column = get_column(n);
                    cout << setw(10) << column.get(i) << " ";
                    break;
                }
                case type_Float: {
                    const ColumnFloat& column = get_column_float(n);
                    cout << setw(10) << column.get(i) << " ";
                    break;
                }
                case type_Double: {
                    const ColumnDouble& column = get_column_double(n);
                    cout << setw(10) << column.get(i) << " ";
                    break;
                }
                case type_Bool: {
                    const Column& column = get_column(n);
                    cout << (column.get(i) == 0 ? "     false " : "      true ");
                    break;
                }
                case type_String: {
                    const AdaptiveStringColumn& column = get_column_string(n);
                    cout << setw(10) << column.get(i) << " ";
                    break;
                }
                case col_type_StringEnum: {
                    const ColumnStringEnum& column = get_column_string_enum(n);
                    cout << setw(10) << column.get(i) << " ";
                    break;
                }
                default:
                    TIGHTDB_ASSERT(false);
            }
        }
        cout << "\n";
    }
    cout << "\n";
}


MemStats Table::stats() const
{
    MemStats stats;
    m_top.stats(stats);
    return stats;
}


void Table::dump_node_structure() const
{
    dump_node_structure(cerr, 0);
}

void Table::dump_node_structure(ostream& out, int level) const
{
    int indent = level * 2;
    out << setw(indent) << "" << "Table (top_ref: "<<m_top.get_ref()<<")\n";
    size_t n = get_column_count();
    for (size_t i = 0; i != n; ++i) {
        const ColumnBase& column = get_column_base(i);
        column.dump_node_structure(out, level+1);
    }
}


#endif // TIGHTDB_DEBUG<|MERGE_RESOLUTION|>--- conflicted
+++ resolved
@@ -2514,28 +2514,7 @@
 #endif
 }
 
-<<<<<<< HEAD
-bool Table::linklist_has_links(size_t column_ndx, size_t row_ndx) const TIGHTDB_NOEXCEPT
-{
-    TIGHTDB_ASSERT(column_ndx < get_column_count());
-    TIGHTDB_ASSERT(get_real_column_type(column_ndx) == col_type_LinkList);
-    TIGHTDB_ASSERT(row_ndx <= m_size);
-
-    const ColumnLinkList& column = get_column<ColumnLinkList, col_type_LinkList>(column_ndx);
-    return column.has_links(row_ndx);
-}
-
-size_t Table::get_link_count(size_t column_ndx, size_t row_ndx) const TIGHTDB_NOEXCEPT
-{
-    TIGHTDB_ASSERT(column_ndx < get_column_count());
-    TIGHTDB_ASSERT(get_real_column_type(column_ndx) == col_type_LinkList);
-    TIGHTDB_ASSERT(row_ndx <= m_size);
-
-    const ColumnLinkList& column = get_column<ColumnLinkList, col_type_LinkList>(column_ndx);
-    return column.get_link_count(row_ndx);
-}
-
-void Table::linklist_add_link(size_t column_ndx, size_t row_ndx, size_t target_row_ndx)
+LinkViewRef Table::get_linklist(std::size_t column_ndx, std::size_t row_ndx)
 {
     TIGHTDB_ASSERT(column_ndx < get_column_count());
     TIGHTDB_ASSERT(get_real_column_type(column_ndx) == col_type_LinkList);
@@ -2543,70 +2522,18 @@
     bump_version();
 
     ColumnLinkList& column = get_column<ColumnLinkList, col_type_LinkList>(column_ndx);
-    column.add_link(row_ndx, target_row_ndx);
-}
-
-void Table::linklist_insert_link(size_t column_ndx, size_t row_ndx, size_t ins_pos, size_t target_row_ndx)
+    return column.get_link_view(row_ndx);
+}
+
+bool Table::linklist_is_empty(size_t column_ndx, size_t row_ndx) const TIGHTDB_NOEXCEPT
 {
     TIGHTDB_ASSERT(column_ndx < get_column_count());
     TIGHTDB_ASSERT(get_real_column_type(column_ndx) == col_type_LinkList);
     TIGHTDB_ASSERT(row_ndx <= m_size);
     bump_version();
 
-    ColumnLinkList& column = get_column<ColumnLinkList, col_type_LinkList>(column_ndx);
-    column.insert_link(row_ndx, ins_pos, target_row_ndx);
-}
-
-void Table::linklist_remove_link(size_t column_ndx, size_t row_ndx, size_t link_ndx)
-=======
-LinkViewRef Table::get_linklist(std::size_t column_ndx, std::size_t row_ndx)
->>>>>>> 9e1d2887
-{
-    TIGHTDB_ASSERT(column_ndx < get_column_count());
-    TIGHTDB_ASSERT(get_real_column_type(column_ndx) == col_type_LinkList);
-    TIGHTDB_ASSERT(row_ndx <= m_size);
-    bump_version();
-
-    ColumnLinkList& column = get_column<ColumnLinkList, col_type_LinkList>(column_ndx);
-    return column.get_link_view(row_ndx);
-}
-
-bool Table::linklist_is_empty(size_t column_ndx, size_t row_ndx) const TIGHTDB_NOEXCEPT
-{
-    TIGHTDB_ASSERT(column_ndx < get_column_count());
-    TIGHTDB_ASSERT(get_real_column_type(column_ndx) == col_type_LinkList);
-    TIGHTDB_ASSERT(row_ndx <= m_size);
-    bump_version();
-
-<<<<<<< HEAD
-    ColumnLinkList& column = get_column<ColumnLinkList, col_type_LinkList>(column_ndx);
-    column.remove_all_links(row_ndx);
-}
-
-void Table::linklist_set_link(size_t column_ndx, size_t row_ndx, size_t link_ndx, size_t target_row_ndx)
-{
-    TIGHTDB_ASSERT(column_ndx < get_column_count());
-    TIGHTDB_ASSERT(get_real_column_type(column_ndx) == col_type_LinkList);
-    TIGHTDB_ASSERT(row_ndx <= m_size);
-    bump_version();
-
-    ColumnLinkList& column = get_column<ColumnLinkList, col_type_LinkList>(column_ndx);
-    column.set_link(row_ndx, link_ndx, target_row_ndx);
-}
-
-void Table::linklist_move_link(std::size_t column_ndx, std::size_t row_ndx, std::size_t old_pos, std::size_t new_pos)
-{
-    TIGHTDB_ASSERT(column_ndx < get_column_count());
-    TIGHTDB_ASSERT(get_real_column_type(column_ndx) == col_type_LinkList);
-    TIGHTDB_ASSERT(row_ndx <= m_size);
-    bump_version();
-
-    ColumnLinkList& column = get_column<ColumnLinkList, col_type_LinkList>(column_ndx);
-    column.move_link(row_ndx, old_pos, new_pos);
-=======
     const ColumnLinkList& column = get_column<ColumnLinkList, col_type_LinkList>(column_ndx);
     return !column.has_links(row_ndx);
->>>>>>> 9e1d2887
 }
 
 size_t Table::get_link_count(size_t column_ndx, size_t row_ndx) const TIGHTDB_NOEXCEPT
