#include <tightdb/column_mixed.hpp>

namespace tightdb {

ColumnMixed::~ColumnMixed()
{
    delete m_types;
    delete m_refs;
    delete m_data;
    delete m_array;
}

void ColumnMixed::Destroy()
{
    if (m_array != NULL)
        m_array->Destroy();
}

void ColumnMixed::SetParent(ArrayParent *parent, size_t pndx)
{
    m_array->SetParent(parent, pndx);
}

void ColumnMixed::UpdateFromParent()
{
    if (!m_array->UpdateFromParent())
        return;

    m_types->UpdateFromParent();
    m_refs->UpdateFromParent();
    if (m_data)
        m_data->UpdateFromParent();
}


void ColumnMixed::Create(Allocator& alloc, const Table* table, size_t column_ndx)
{
    m_array = new Array(coldef_HasRefs, NULL, 0, alloc);

    m_types = new Column(coldef_Normal, alloc);
    m_refs  = new RefsColumn(alloc, table, column_ndx);

    m_array->add(m_types->GetRef());
    m_array->add(m_refs->GetRef());

    m_types->SetParent(m_array, 0);
    m_refs->SetParent(m_array, 1);
}

void ColumnMixed::Create(Allocator& alloc, const Table* table, size_t column_ndx,
                         ArrayParent* parent, size_t ndx_in_parent, size_t ref)
{
    m_array = new Array(ref, parent, ndx_in_parent, alloc);
    TIGHTDB_ASSERT(m_array->Size() == 2 || m_array->Size() == 3);

    const size_t types_ref = m_array->GetAsRef(0);
    const size_t refs_ref  = m_array->GetAsRef(1);

    m_types = new Column(types_ref, m_array, 0, alloc);
    m_refs  = new RefsColumn(alloc, table, column_ndx, m_array, 1, refs_ref);
    TIGHTDB_ASSERT(m_types->Size() == m_refs->Size());

    // Binary column with values that does not fit in refs
    // is only there if needed
    if (m_array->Size() == 3) {
        const size_t data_ref = m_array->GetAsRef(2);
        m_data = new ColumnBinary(data_ref, m_array, 2, alloc);
    }
}

void ColumnMixed::InitDataColumn()
{
    if (m_data)
        return;

    TIGHTDB_ASSERT(m_array->Size() == 2);

    // Create new data column for items that do not fit in refs
    m_data = new ColumnBinary(m_array->GetAllocator());
    const size_t ref = m_data->GetRef();

    m_array->add(ref);
    m_data->SetParent(m_array, 2);
}

void ColumnMixed::clear_value(size_t ndx, MixedColType newtype)
{
    TIGHTDB_ASSERT(ndx < m_types->Size());

    const MixedColType type = (MixedColType)m_types->Get(ndx);
    if (type != mixcol_Int) {
        switch (type) {
            case mixcol_IntNeg:
            case mixcol_Bool:
            case mixcol_Date:
            case mixcol_Float:
            case mixcol_Double:
            case mixcol_DoubleNeg:
                break;
            case mixcol_String:
            case mixcol_Binary:
            {
                // If item is in middle of the column, we just clear
                // it to avoid having to adjust refs to following items
                const size_t ref = m_refs->GetAsRef(ndx) >> 1;
                if (ref == m_data->Size()-1) 
                    m_data->Delete(ref);
                else 
                    m_data->Set(ref, "", 0);
                break;
            }
            case mixcol_Table:
            {
                // Delete entire table
                const size_t ref = m_refs->GetAsRef(ndx);
                Array top(ref, (Array*)NULL, 0, m_array->GetAllocator());
                top.Destroy();
                break;
            }
            default:
                TIGHTDB_ASSERT(false);
        }
    }
    if (type != newtype) 
        m_types->Set(ndx, newtype);
}

void ColumnMixed::Delete(size_t ndx)
{
    TIGHTDB_ASSERT(ndx < m_types->Size());

    // Remove refs or binary data
    clear_value(ndx, mixcol_Int);

    m_types->Delete(ndx);
    m_refs->Delete(ndx);

    invalidate_subtables();
}

void ColumnMixed::Clear()
{
    m_types->Clear();
    m_refs->Clear();
    if (m_data)
        m_data->Clear();
}

DataType ColumnMixed::get_type(size_t ndx) const TIGHTDB_NOEXCEPT
{
    TIGHTDB_ASSERT(ndx < m_types->Size());
    MixedColType coltype = static_cast<MixedColType>(m_types->Get(ndx));
    switch (coltype) {
<<<<<<< HEAD
        case mixcol_Int:         return type_Int;
        case mixcol_IntNeg:      return type_Int;
        case mixcol_Bool:        return type_Bool;
        case mixcol_String:      return type_String;
        case mixcol_Binary:      return type_Binary;
        case mixcol_Table:       return type_Table;
        case mixcol_Date:        return type_Date;
        case mixcol_Float:       return type_Float;
        case mixcol_Double:      return type_Double;
        case mixcol_DoubleNeg:   return type_Double;
        default:
            TIGHTDB_ASSERT(false);
            return (type_Int);
=======
        case MIXED_COL_INT_NEG:     return type_Int;
        case MIXED_COL_DOUBLE_NEG:  return type_Double;
        default: return static_cast<ColumnType>(coltype);   // all others must be in sync with ColumnType
>>>>>>> af65379c
    }
}

void ColumnMixed::fill(size_t count)
{
    TIGHTDB_ASSERT(is_empty());

    // Fill column with default values
    // TODO: this is a very naive approach
    // we could speedup by creating full nodes directly
    for (size_t i = 0; i < count; ++i) {
        m_types->Insert(i, mixcol_Int);
    }
    for (size_t i = 0; i < count; ++i) {
        m_refs->Insert(i, 1); // 1 is zero shifted one and low bit set;
    }

#ifdef TIGHTDB_DEBUG
    Verify();
#endif
}


void ColumnMixed::set_string(size_t ndx, const char* value)
{
    TIGHTDB_ASSERT(ndx < m_types->Size());
    InitDataColumn();

    const MixedColType type = (MixedColType)m_types->Get(ndx);
    const size_t len = strlen(value)+1;

    // See if we can reuse data position
    if (type == mixcol_String) {
        const size_t ref = m_refs->GetAsRef(ndx) >> 1;
        m_data->Set(ref, value, len);
    }
    else if (type == mixcol_Binary) {
        const size_t ref = m_refs->GetAsRef(ndx) >> 1;
        m_data->Set(ref, value, len);
        m_types->Set(ndx, mixcol_String);
    }
    else {
        // Remove refs or binary data
        clear_value(ndx, mixcol_String);

        // Add value to data column
        const size_t ref = m_data->Size();
        m_data->add(value, len);

        // Shift value one bit and set lowest bit to indicate that this is not a ref
        const int64_t v = (ref << 1) + 1;

        m_types->Set(ndx, mixcol_String);
        m_refs->Set(ndx, v);
    }
}

void ColumnMixed::set_binary(size_t ndx, const char* value, size_t len)
{
    TIGHTDB_ASSERT(ndx < m_types->Size());
    InitDataColumn();

    const MixedColType type = (MixedColType)m_types->Get(ndx);

    // See if we can reuse data position
    if (type == mixcol_String) {
        const size_t ref = m_refs->GetAsRef(ndx) >> 1;
        m_data->Set(ref, value, len);
        m_types->Set(ndx, mixcol_Binary);
    }
    else if (type == mixcol_Binary) {
        const size_t ref = m_refs->GetAsRef(ndx) >> 1;
        m_data->Set(ref, value, len);
    }
    else {
        // Remove refs or binary data
        clear_value(ndx, mixcol_Binary);

        // Add value to data column
        const size_t ref = m_data->Size();
        m_data->add(value, len);

        // Shift value one bit and set lowest bit to indicate that this is not a ref
        const int64_t v = (ref << 1) + 1;

        m_types->Set(ndx, mixcol_Binary);
        m_refs->Set(ndx, v);
    }
}

bool ColumnMixed::Compare(const ColumnMixed& c) const
{
    const size_t n = Size();
    if (c.Size() != n)
        return false;

    for (size_t i=0; i<n; ++i) {
        const DataType type = get_type(i);
        if (c.get_type(i) != type)
            return false;
        switch (type) {
        case type_Int:
            if (get_int(i) != c.get_int(i)) return false;
            break;
        case type_Bool:
            if (get_bool(i) != c.get_bool(i)) return false;
            break;
        case type_Date:
            if (get_date(i) != c.get_date(i)) return false;
            break;
        case type_Float:
            if (get_float(i) != c.get_float(i)) return false;
            break;
        case type_Double:
            if (get_double(i) != c.get_double(i)) return false;
            break;
        case type_String:
            if (strcmp(get_string(i), c.get_string(i)) != 0) return false;
            break;
        case type_Binary:
            {
                const BinaryData d1 = get_binary(i);
                const BinaryData d2 = c.get_binary(i);
                if (d1.len != d2.len || !std::equal(d1.pointer, d1.pointer+d1.len, d2.pointer))
                    return false;
            }
            break;
        case type_Table:
            {
                ConstTableRef t1 = get_subtable_ptr(i)->get_table_ref();
                ConstTableRef t2 = c.get_subtable_ptr(i)->get_table_ref();
                if (*t1 != *t2)
                    return false;
            }
            break;
        case type_Mixed:
            TIGHTDB_ASSERT(false);
            break;
        }
    }
    return true;
}


#ifdef TIGHTDB_DEBUG

void ColumnMixed::Verify() const
{
    m_array->Verify();
    m_types->Verify();
    m_refs->Verify();
    if (m_data) m_data->Verify();

    // types and refs should be in sync
    const size_t types_len = m_types->Size();
    const size_t refs_len  = m_refs->Size();
    TIGHTDB_ASSERT(types_len == refs_len);

    // Verify each sub-table
    const size_t count = Size();
    for (size_t i = 0; i < count; ++i) {
        const size_t tref = m_refs->GetAsRef(i);
        if (tref == 0 || tref & 0x1) continue;
        ConstTableRef subtable = m_refs->get_subtable(i);
        subtable->Verify();
    }
}

void ColumnMixed::ToDot(std::ostream& out, const char* title) const
{
    const size_t ref = GetRef();

    out << "subgraph cluster_columnmixed" << ref << " {" << std::endl;
    out << " label = \"ColumnMixed";
    if (title) out << "\\n'" << title << "'";
    out << "\";" << std::endl;

    m_array->ToDot(out, "mixed_top");

    // Write sub-tables
    const size_t count = Size();
    for (size_t i = 0; i < count; ++i) {
        const MixedColType type = (MixedColType)m_types->Get(i);
        if (type != mixcol_Table) continue;
        ConstTableRef subtable = m_refs->get_subtable(i);
        subtable->to_dot(out);
    }

    m_types->ToDot(out, "types");
    m_refs->ToDot(out, "refs");

    if (m_array->Size() > 2) {
        m_data->ToDot(out, "data");
    }

    out << "}" << std::endl;
}

#endif // TIGHTDB_DEBUG

} // namespace tightdb<|MERGE_RESOLUTION|>--- conflicted
+++ resolved
@@ -151,25 +151,9 @@
     TIGHTDB_ASSERT(ndx < m_types->Size());
     MixedColType coltype = static_cast<MixedColType>(m_types->Get(ndx));
     switch (coltype) {
-<<<<<<< HEAD
-        case mixcol_Int:         return type_Int;
-        case mixcol_IntNeg:      return type_Int;
-        case mixcol_Bool:        return type_Bool;
-        case mixcol_String:      return type_String;
-        case mixcol_Binary:      return type_Binary;
-        case mixcol_Table:       return type_Table;
-        case mixcol_Date:        return type_Date;
-        case mixcol_Float:       return type_Float;
-        case mixcol_Double:      return type_Double;
-        case mixcol_DoubleNeg:   return type_Double;
-        default:
-            TIGHTDB_ASSERT(false);
-            return (type_Int);
-=======
-        case MIXED_COL_INT_NEG:     return type_Int;
-        case MIXED_COL_DOUBLE_NEG:  return type_Double;
-        default: return static_cast<ColumnType>(coltype);   // all others must be in sync with ColumnType
->>>>>>> af65379c
+        case mixcol_IntNeg:    return type_Int;
+        case mixcol_DoubleNeg: return type_Double;
+        default: return static_cast<DataType>(coltype);   // all others must be in sync with ColumnType
     }
 }
 
