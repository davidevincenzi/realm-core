/*************************************************************************
 *
 * TIGHTDB CONFIDENTIAL
 * __________________
 *
 *  [2011] - [2012] TightDB Inc
 *  All Rights Reserved.
 *
 * NOTICE:  All information contained herein is, and remains
 * the property of TightDB Incorporated and its suppliers,
 * if any.  The intellectual and technical concepts contained
 * herein are proprietary to TightDB Incorporated
 * and its suppliers and may be covered by U.S. and Foreign Patents,
 * patents in process, and are protected by trade secret or copyright law.
 * Dissemination of this information or reproduction of this material
 * is strictly forbidden unless prior written permission is obtained
 * from TightDB Incorporated.
 *
 **************************************************************************/
#ifndef TIGHTDB_MIXED_HPP
#define TIGHTDB_MIXED_HPP

#ifndef _MSC_VER
#include <stdint.h> // int64_t - not part of C++03, not even required by C++11 to be present (see C++11 section 18.4.1)
#else
#include <win32/stdint.h>
#endif

#include <cstddef> // size_t
#include <cstring>

#include <tightdb/assert.hpp>
#include <tightdb/meta.hpp>
#include <tightdb/column_type.hpp>
#include <tightdb/date.hpp>
#include <tightdb/binary_data.hpp>

namespace tightdb {


class Mixed {
public:
<<<<<<< HEAD
    Mixed()              {m_type = COLUMN_TYPE_INT;    m_int  = 0;}
    Mixed(int64_t v)     {m_type = COLUMN_TYPE_INT;    m_int  = v;}
    Mixed(bool v)        {m_type = COLUMN_TYPE_BOOL;   m_bool = v;}
    Mixed(Date v)        {m_type = COLUMN_TYPE_DATE;   m_date = v.get_date();}
    Mixed(float v)       {m_type = COLUMN_TYPE_FLOAT;  m_float = v;}
    Mixed(double v)      {m_type = COLUMN_TYPE_DOUBLE; m_double = v;}
    Mixed(const char* v) {m_type = COLUMN_TYPE_STRING; m_str  = v;}
    Mixed(BinaryData v)  {m_type = COLUMN_TYPE_BINARY; m_str = v.pointer; m_len = v.len;}
    Mixed(const char* v, std::size_t len) {m_type = COLUMN_TYPE_BINARY; m_str = v; m_len = len;}
=======
    Mixed()               {m_type = COLUMN_TYPE_INT;    m_int  = 0;}
    Mixed(bool v)         {m_type = COLUMN_TYPE_BOOL;   m_bool = v;}
    Mixed(int64_t v)      {m_type = COLUMN_TYPE_INT;    m_int  = v;}
    Mixed(const char* v)  {m_type = COLUMN_TYPE_STRING; m_str  = v;}
    Mixed(BinaryData v)   {m_type = COLUMN_TYPE_BINARY; m_str = v.pointer; m_len = v.len;}
    Mixed(Date v)         {m_type = COLUMN_TYPE_DATE;   m_date = v.get_date();}
>>>>>>> 4277d462

    struct subtable_tag {};
    Mixed(subtable_tag): m_type(COLUMN_TYPE_TABLE) {}

    ColumnType get_type() const {return m_type;}

<<<<<<< HEAD
    int64_t     get_int()    const;
    bool        get_bool()   const;
    std::time_t get_date()   const;
    float       get_float()  const;
    double      get_double() const;
    const char* get_string() const;
    BinaryData  get_binary() const;
=======
    bool         get_bool()   const;
    int64_t      get_int()    const;
    const char*  get_string() const;
    BinaryData   get_binary() const;
    std::time_t  get_date()   const;

    void set_bool(bool);
    void set_int(int64_t);
    void set_string(const char*);
    void set_binary(BinaryData);
    void set_binary(const char* data, std::size_t size);
    void set_date(std::time_t);
>>>>>>> 4277d462

    template<class Ch, class Tr>
    friend std::basic_ostream<Ch, Tr>& operator<<(std::basic_ostream<Ch, Tr>&, const Mixed&);

private:
    ColumnType m_type;
    union {
<<<<<<< HEAD
        int64_t      m_int;
        bool         m_bool;
        std::time_t  m_date;
        float        m_float;
        double       m_double;
        const char*  m_str;
=======
        int64_t     m_int;
        bool        m_bool;
        const char* m_str;
        std::time_t m_date;
>>>>>>> 4277d462
    };
    std::size_t m_len;
};

// Note: We cannot compare two mixed values, since when the type of
// both is COLUMN_TYPE_TABLE, we would have to compare the two tables,
// but the mixed values do not provide access to those tables.

// Note: The mixed values are specified as Wrap<Mixed>. If they were
// not, these operators would apply to simple comparisons, such as int
// vs int64_t, and cause ambiguity. This is because the constructors
// of Mixed are not explicit.

// Compare mixed with boolean
bool operator==(Wrap<Mixed>, bool);
bool operator!=(Wrap<Mixed>, bool);
bool operator==(bool, Wrap<Mixed>);
bool operator!=(bool, Wrap<Mixed>);

// Compare mixed with integer
template<class T> bool operator==(Wrap<Mixed>, const T&);
template<class T> bool operator!=(Wrap<Mixed>, const T&);
template<class T> bool operator==(const T&, Wrap<Mixed>);
template<class T> bool operator!=(const T&, Wrap<Mixed>);

// Compare mixed with float
bool operator==(Wrap<Mixed>, float);
bool operator!=(Wrap<Mixed>, float);
bool operator==(float, Wrap<Mixed>);
bool operator!=(float, Wrap<Mixed>);

// Compare mixed with double
bool operator==(Wrap<Mixed>, double);
bool operator!=(Wrap<Mixed>, double);
bool operator==(double, Wrap<Mixed>);
bool operator!=(double, Wrap<Mixed>);

// Compare mixed with zero-terminated string
bool operator==(Wrap<Mixed>, const char*);
bool operator!=(Wrap<Mixed>, const char*);
bool operator==(const char*, Wrap<Mixed>);
bool operator!=(const char*, Wrap<Mixed>);
bool operator==(Wrap<Mixed>, char*);
bool operator!=(Wrap<Mixed>, char*);
bool operator==(char*, Wrap<Mixed>);
bool operator!=(char*, Wrap<Mixed>);

// Compare mixed with binary data
bool operator==(Wrap<Mixed>, BinaryData);
bool operator!=(Wrap<Mixed>, BinaryData);
bool operator==(BinaryData, Wrap<Mixed>);
bool operator!=(BinaryData, Wrap<Mixed>);

// Compare mixed with date
bool operator==(Wrap<Mixed>, Date);
bool operator!=(Wrap<Mixed>, Date);
bool operator==(Date, Wrap<Mixed>);
bool operator!=(Date, Wrap<Mixed>);




// Implementation:

inline bool Mixed::get_bool() const
{
    TIGHTDB_ASSERT(m_type == COLUMN_TYPE_BOOL);
    return m_bool;
}

inline int64_t Mixed::get_int() const
{
    TIGHTDB_ASSERT(m_type == COLUMN_TYPE_INT);
    return m_int;
}

inline float Mixed::get_float() const
{
    TIGHTDB_ASSERT(m_type == COLUMN_TYPE_FLOAT);
    return m_float;
}

inline double Mixed::get_double() const
{
    TIGHTDB_ASSERT(m_type == COLUMN_TYPE_DOUBLE);
    return m_double;
}

inline const char* Mixed::get_string() const
{
    TIGHTDB_ASSERT(m_type == COLUMN_TYPE_STRING);
    return m_str;
}

inline BinaryData Mixed::get_binary() const
{
    TIGHTDB_ASSERT(m_type == COLUMN_TYPE_BINARY);
    return BinaryData(m_str, m_len);
}

inline std::time_t Mixed::get_date() const
{
<<<<<<< HEAD
    out << "Mixed(";
    switch (m.m_type) {
    case COLUMN_TYPE_INT:    out << m.m_int; break;
    case COLUMN_TYPE_BOOL:   out << m.m_bool; break;
    case COLUMN_TYPE_DATE:   out << Date(m.m_date); break;
    case COLUMN_TYPE_FLOAT:  out << m.m_float; break;
    case COLUMN_TYPE_DOUBLE: out << m.m_double; break;
    case COLUMN_TYPE_STRING: out << m.m_str; break;
    case COLUMN_TYPE_BINARY: out << BinaryData(m.m_str, m.m_len); break;
    case COLUMN_TYPE_TABLE:  out << "subtable"; break;
    default: TIGHTDB_ASSERT(false); break;
    }
    out << ")";
    return out;
=======
    TIGHTDB_ASSERT(m_type == COLUMN_TYPE_DATE);
    return m_date;
>>>>>>> 4277d462
}

inline void Mixed::set_bool(bool v)
{
    m_type = COLUMN_TYPE_BOOL;
    m_bool = v;
}

inline void Mixed::set_int(int64_t v)
{
    m_type = COLUMN_TYPE_INT;
    m_int = v;
}

inline void Mixed::set_string(const char* v)
{
    m_type = COLUMN_TYPE_STRING;
    m_str = v;
}

inline void Mixed::set_binary(BinaryData v)
{
<<<<<<< HEAD
    return !(a == b);
=======
    set_binary(v.pointer, v.len);
>>>>>>> 4277d462
}

inline void Mixed::set_binary(const char* data, std::size_t size)
{
<<<<<<< HEAD
    return b == a;
=======
    m_type = COLUMN_TYPE_BINARY;
    m_str = data;
    m_len = size;
>>>>>>> 4277d462
}

inline void Mixed::set_date(std::time_t v)
{
<<<<<<< HEAD
    return b != a;
}


// Compare mixed with float

inline bool operator==(Wrap<Mixed> a, float b)
{
    return Mixed(a).get_type() == COLUMN_TYPE_FLOAT && Mixed(a).get_float() == b;
}

inline bool operator!=(Wrap<Mixed> a, float b)
{
    return Mixed(a).get_type() == COLUMN_TYPE_FLOAT && Mixed(a).get_float() != b;
}

inline bool operator==(float a, Wrap<Mixed> b)
{
    return Mixed(b).get_type() == COLUMN_TYPE_FLOAT && a == Mixed(b).get_float();
}

inline bool operator!=(float a, Wrap<Mixed> b)
{
    return Mixed(b).get_type() == COLUMN_TYPE_FLOAT && a != Mixed(b).get_float();
}


// Compare mixed with double

inline bool operator==(Wrap<Mixed> a, double b)
{
    return Mixed(a).get_type() == COLUMN_TYPE_DOUBLE && Mixed(a).get_double() == b;
}

inline bool operator!=(Wrap<Mixed> a, double b)
{
    return Mixed(a).get_type() == COLUMN_TYPE_DOUBLE && Mixed(a).get_double() != b;
}

inline bool operator==(double a, Wrap<Mixed> b)
{
    return Mixed(b).get_type() == COLUMN_TYPE_DOUBLE && a == Mixed(b).get_double();
}

inline bool operator!=(double a, Wrap<Mixed> b)
{
    return Mixed(b).get_type() == COLUMN_TYPE_DOUBLE && a != Mixed(b).get_double();
=======
    m_type = COLUMN_TYPE_DATE;
    m_date = v;
}


template<class Ch, class Tr>
inline std::basic_ostream<Ch, Tr>& operator<<(std::basic_ostream<Ch, Tr>& out, const Mixed& m)
{
    out << "Mixed(";
    switch (m.m_type) {
    case COLUMN_TYPE_BOOL: out << m.m_bool; break;
    case COLUMN_TYPE_INT: out << m.m_int; break;
    case COLUMN_TYPE_STRING: out << m.m_str; break;
    case COLUMN_TYPE_BINARY: out << BinaryData(m.m_str, m.m_len); break;
    case COLUMN_TYPE_DATE: out << Date(m.m_date); break;
    case COLUMN_TYPE_TABLE: out << "subtable"; break;
    default: TIGHTDB_ASSERT(false); break;
    }
    out << ")";
    return out;
>>>>>>> 4277d462
}


// Compare mixed with boolean

inline bool operator==(Wrap<Mixed> a, bool b)
{
    return Mixed(a).get_type() == COLUMN_TYPE_BOOL && Mixed(a).get_bool() == b;
}

inline bool operator!=(Wrap<Mixed> a, bool b)
{
    return Mixed(a).get_type() == COLUMN_TYPE_BOOL && Mixed(a).get_bool() != b;
}

inline bool operator==(bool a, Wrap<Mixed> b)
{
    return Mixed(b).get_type() == COLUMN_TYPE_BOOL && a == Mixed(b).get_bool();
}

inline bool operator!=(bool a, Wrap<Mixed> b)
{
    return Mixed(b).get_type() == COLUMN_TYPE_BOOL && a != Mixed(b).get_bool();
}


// Compare mixed with integer

template<class T> inline bool operator==(Wrap<Mixed> a, const T& b)
{
    return Mixed(a).get_type() == COLUMN_TYPE_INT && Mixed(a).get_int() == b;
}

template<class T> inline bool operator!=(Wrap<Mixed> a, const T& b)
{
    return Mixed(a).get_type() == COLUMN_TYPE_INT && Mixed(a).get_int() != b;
}

template<class T> inline bool operator==(const T& a, Wrap<Mixed> b)
{
    return Mixed(b).get_type() == COLUMN_TYPE_INT && a == Mixed(b).get_int();
}

template<class T> inline bool operator!=(const T& a, Wrap<Mixed> b)
{
    return Mixed(b).get_type() == COLUMN_TYPE_INT && a != Mixed(b).get_int();
}


// Compare mixed with zero-terminated string

inline bool operator==(Wrap<Mixed> a, const char* b)
{
    return Mixed(a).get_type() == COLUMN_TYPE_STRING && std::strcmp(Mixed(a).get_string(), b) == 0;
}

inline bool operator!=(Wrap<Mixed> a, const char* b)
{
    return Mixed(a).get_type() == COLUMN_TYPE_STRING && std::strcmp(Mixed(a).get_string(), b) != 0;
}

inline bool operator==(const char* a, Wrap<Mixed> b)
{
    return Mixed(b).get_type() == COLUMN_TYPE_STRING && std::strcmp(a, Mixed(b).get_string()) == 0;
}

inline bool operator!=(const char* a, Wrap<Mixed> b)
{
    return Mixed(b).get_type() == COLUMN_TYPE_STRING && std::strcmp(a, Mixed(b).get_string()) != 0;
}

inline bool operator==(Wrap<Mixed> a, char* b)
{
    return Mixed(a).get_type() == COLUMN_TYPE_STRING && std::strcmp(Mixed(a).get_string(), b) == 0;
}

inline bool operator!=(Wrap<Mixed> a, char* b)
{
    return Mixed(a).get_type() == COLUMN_TYPE_STRING && std::strcmp(Mixed(a).get_string(), b) != 0;
}

inline bool operator==(char* a, Wrap<Mixed> b)
{
    return Mixed(b).get_type() == COLUMN_TYPE_STRING && std::strcmp(a, Mixed(b).get_string()) == 0;
}

inline bool operator!=(char* a, Wrap<Mixed> b)
{
    return Mixed(b).get_type() == COLUMN_TYPE_STRING && std::strcmp(a, Mixed(b).get_string()) != 0;
}


// Compare mixed with binary data

inline bool operator==(Wrap<Mixed> a, BinaryData b)
{
    return Mixed(a).get_type() == COLUMN_TYPE_BINARY && Mixed(a).get_binary().compare_payload(b);
}

inline bool operator!=(Wrap<Mixed> a, BinaryData b)
{
    return Mixed(a).get_type() == COLUMN_TYPE_BINARY && !Mixed(a).get_binary().compare_payload(b);
}

inline bool operator==(BinaryData a, Wrap<Mixed> b)
{
    return Mixed(b).get_type() == COLUMN_TYPE_BINARY && a.compare_payload(Mixed(b).get_binary());
}

inline bool operator!=(BinaryData a, Wrap<Mixed> b)
{
    return Mixed(b).get_type() == COLUMN_TYPE_BINARY && !a.compare_payload(Mixed(b).get_binary());
}


// Compare mixed with date

inline bool operator==(Wrap<Mixed> a, Date b)
{
    return Mixed(a).get_type() == COLUMN_TYPE_DATE && Date(Mixed(a).get_date()) == b;
}

inline bool operator!=(Wrap<Mixed> a, Date b)
{
    return Mixed(a).get_type() == COLUMN_TYPE_DATE && Date(Mixed(a).get_date()) != b;
}

inline bool operator==(Date a, Wrap<Mixed> b)
{
    return Mixed(b).get_type() == COLUMN_TYPE_DATE && a == Date(Mixed(b).get_date());
}

inline bool operator!=(Date a, Wrap<Mixed> b)
{
    return Mixed(b).get_type() == COLUMN_TYPE_DATE && a != Date(Mixed(b).get_date());
}


} // namespace tightdb

#endif // TIGHTDB_MIXED_HPP<|MERGE_RESOLUTION|>--- conflicted
+++ resolved
@@ -40,41 +40,24 @@
 
 class Mixed {
 public:
-<<<<<<< HEAD
-    Mixed()              {m_type = COLUMN_TYPE_INT;    m_int  = 0;}
-    Mixed(int64_t v)     {m_type = COLUMN_TYPE_INT;    m_int  = v;}
-    Mixed(bool v)        {m_type = COLUMN_TYPE_BOOL;   m_bool = v;}
-    Mixed(Date v)        {m_type = COLUMN_TYPE_DATE;   m_date = v.get_date();}
-    Mixed(float v)       {m_type = COLUMN_TYPE_FLOAT;  m_float = v;}
-    Mixed(double v)      {m_type = COLUMN_TYPE_DOUBLE; m_double = v;}
-    Mixed(const char* v) {m_type = COLUMN_TYPE_STRING; m_str  = v;}
-    Mixed(BinaryData v)  {m_type = COLUMN_TYPE_BINARY; m_str = v.pointer; m_len = v.len;}
-    Mixed(const char* v, std::size_t len) {m_type = COLUMN_TYPE_BINARY; m_str = v; m_len = len;}
-=======
     Mixed()               {m_type = COLUMN_TYPE_INT;    m_int  = 0;}
     Mixed(bool v)         {m_type = COLUMN_TYPE_BOOL;   m_bool = v;}
     Mixed(int64_t v)      {m_type = COLUMN_TYPE_INT;    m_int  = v;}
+    Mixed(float v)       {m_type = COLUMN_TYPE_FLOAT;  m_float = v;}
+    Mixed(double v)      {m_type = COLUMN_TYPE_DOUBLE; m_double = v;}
     Mixed(const char* v)  {m_type = COLUMN_TYPE_STRING; m_str  = v;}
     Mixed(BinaryData v)   {m_type = COLUMN_TYPE_BINARY; m_str = v.pointer; m_len = v.len;}
     Mixed(Date v)         {m_type = COLUMN_TYPE_DATE;   m_date = v.get_date();}
->>>>>>> 4277d462
 
     struct subtable_tag {};
     Mixed(subtable_tag): m_type(COLUMN_TYPE_TABLE) {}
 
     ColumnType get_type() const {return m_type;}
 
-<<<<<<< HEAD
-    int64_t     get_int()    const;
-    bool        get_bool()   const;
-    std::time_t get_date()   const;
+    bool         get_bool()   const;
+    int64_t      get_int()    const;
     float       get_float()  const;
     double      get_double() const;
-    const char* get_string() const;
-    BinaryData  get_binary() const;
-=======
-    bool         get_bool()   const;
-    int64_t      get_int()    const;
     const char*  get_string() const;
     BinaryData   get_binary() const;
     std::time_t  get_date()   const;
@@ -85,7 +68,6 @@
     void set_binary(BinaryData);
     void set_binary(const char* data, std::size_t size);
     void set_date(std::time_t);
->>>>>>> 4277d462
 
     template<class Ch, class Tr>
     friend std::basic_ostream<Ch, Tr>& operator<<(std::basic_ostream<Ch, Tr>&, const Mixed&);
@@ -93,19 +75,12 @@
 private:
     ColumnType m_type;
     union {
-<<<<<<< HEAD
         int64_t      m_int;
         bool         m_bool;
-        std::time_t  m_date;
         float        m_float;
         double       m_double;
         const char*  m_str;
-=======
-        int64_t     m_int;
-        bool        m_bool;
-        const char* m_str;
-        std::time_t m_date;
->>>>>>> 4277d462
+        std::time_t  m_date;
     };
     std::size_t m_len;
 };
@@ -208,25 +183,8 @@
 
 inline std::time_t Mixed::get_date() const
 {
-<<<<<<< HEAD
-    out << "Mixed(";
-    switch (m.m_type) {
-    case COLUMN_TYPE_INT:    out << m.m_int; break;
-    case COLUMN_TYPE_BOOL:   out << m.m_bool; break;
-    case COLUMN_TYPE_DATE:   out << Date(m.m_date); break;
-    case COLUMN_TYPE_FLOAT:  out << m.m_float; break;
-    case COLUMN_TYPE_DOUBLE: out << m.m_double; break;
-    case COLUMN_TYPE_STRING: out << m.m_str; break;
-    case COLUMN_TYPE_BINARY: out << BinaryData(m.m_str, m.m_len); break;
-    case COLUMN_TYPE_TABLE:  out << "subtable"; break;
-    default: TIGHTDB_ASSERT(false); break;
-    }
-    out << ")";
-    return out;
-=======
     TIGHTDB_ASSERT(m_type == COLUMN_TYPE_DATE);
     return m_date;
->>>>>>> 4277d462
 }
 
 inline void Mixed::set_bool(bool v)
@@ -249,75 +207,18 @@
 
 inline void Mixed::set_binary(BinaryData v)
 {
-<<<<<<< HEAD
-    return !(a == b);
-=======
     set_binary(v.pointer, v.len);
->>>>>>> 4277d462
 }
 
 inline void Mixed::set_binary(const char* data, std::size_t size)
 {
-<<<<<<< HEAD
-    return b == a;
-=======
     m_type = COLUMN_TYPE_BINARY;
     m_str = data;
     m_len = size;
->>>>>>> 4277d462
 }
 
 inline void Mixed::set_date(std::time_t v)
 {
-<<<<<<< HEAD
-    return b != a;
-}
-
-
-// Compare mixed with float
-
-inline bool operator==(Wrap<Mixed> a, float b)
-{
-    return Mixed(a).get_type() == COLUMN_TYPE_FLOAT && Mixed(a).get_float() == b;
-}
-
-inline bool operator!=(Wrap<Mixed> a, float b)
-{
-    return Mixed(a).get_type() == COLUMN_TYPE_FLOAT && Mixed(a).get_float() != b;
-}
-
-inline bool operator==(float a, Wrap<Mixed> b)
-{
-    return Mixed(b).get_type() == COLUMN_TYPE_FLOAT && a == Mixed(b).get_float();
-}
-
-inline bool operator!=(float a, Wrap<Mixed> b)
-{
-    return Mixed(b).get_type() == COLUMN_TYPE_FLOAT && a != Mixed(b).get_float();
-}
-
-
-// Compare mixed with double
-
-inline bool operator==(Wrap<Mixed> a, double b)
-{
-    return Mixed(a).get_type() == COLUMN_TYPE_DOUBLE && Mixed(a).get_double() == b;
-}
-
-inline bool operator!=(Wrap<Mixed> a, double b)
-{
-    return Mixed(a).get_type() == COLUMN_TYPE_DOUBLE && Mixed(a).get_double() != b;
-}
-
-inline bool operator==(double a, Wrap<Mixed> b)
-{
-    return Mixed(b).get_type() == COLUMN_TYPE_DOUBLE && a == Mixed(b).get_double();
-}
-
-inline bool operator!=(double a, Wrap<Mixed> b)
-{
-    return Mixed(b).get_type() == COLUMN_TYPE_DOUBLE && a != Mixed(b).get_double();
-=======
     m_type = COLUMN_TYPE_DATE;
     m_date = v;
 }
@@ -330,7 +231,9 @@
     switch (m.m_type) {
     case COLUMN_TYPE_BOOL: out << m.m_bool; break;
     case COLUMN_TYPE_INT: out << m.m_int; break;
-    case COLUMN_TYPE_STRING: out << m.m_str; break;
+    case COLUMN_TYPE_STRING: out << m.m_str; break;   
+    case COLUMN_TYPE_FLOAT:  out << m.m_float; break;
+    case COLUMN_TYPE_DOUBLE: out << m.m_double; break;
     case COLUMN_TYPE_BINARY: out << BinaryData(m.m_str, m.m_len); break;
     case COLUMN_TYPE_DATE: out << Date(m.m_date); break;
     case COLUMN_TYPE_TABLE: out << "subtable"; break;
@@ -338,9 +241,8 @@
     }
     out << ")";
     return out;
->>>>>>> 4277d462
-}
-
+    
+    
 
 // Compare mixed with boolean
 
@@ -387,6 +289,51 @@
     return Mixed(b).get_type() == COLUMN_TYPE_INT && a != Mixed(b).get_int();
 }
 
+// Compare mixed with float
+
+inline bool operator==(Wrap<Mixed> a, float b)
+{
+    return Mixed(a).get_type() == COLUMN_TYPE_FLOAT && Mixed(a).get_float() == b;
+}
+
+inline bool operator!=(Wrap<Mixed> a, float b)
+{
+    return Mixed(a).get_type() == COLUMN_TYPE_FLOAT && Mixed(a).get_float() != b;
+}
+
+inline bool operator==(float a, Wrap<Mixed> b)
+{
+    return Mixed(b).get_type() == COLUMN_TYPE_FLOAT && a == Mixed(b).get_float();
+}
+
+inline bool operator!=(float a, Wrap<Mixed> b)
+{
+    return Mixed(b).get_type() == COLUMN_TYPE_FLOAT && a != Mixed(b).get_float();
+}
+
+
+// Compare mixed with double
+
+inline bool operator==(Wrap<Mixed> a, double b)
+{
+    return Mixed(a).get_type() == COLUMN_TYPE_DOUBLE && Mixed(a).get_double() == b;
+}
+
+inline bool operator!=(Wrap<Mixed> a, double b)
+{
+    return Mixed(a).get_type() == COLUMN_TYPE_DOUBLE && Mixed(a).get_double() != b;
+}
+
+inline bool operator==(double a, Wrap<Mixed> b)
+{
+    return Mixed(b).get_type() == COLUMN_TYPE_DOUBLE && a == Mixed(b).get_double();
+}
+
+inline bool operator!=(double a, Wrap<Mixed> b)
+{
+    return Mixed(b).get_type() == COLUMN_TYPE_DOUBLE && a != Mixed(b).get_double();
+}
+
 
 // Compare mixed with zero-terminated string
 
