#include <cstdlib>
#include <cstring>
#include <cstdio> // debug
#include <iostream>
#include <iomanip>

#ifdef _WIN32
#  include <win32\types.h>
#endif

#include <tightdb/query_conditions.hpp>
#include <tightdb/column_string.hpp>
#include <tightdb/index_string.hpp>

using namespace std;
using namespace tightdb;
using namespace tightdb::util;


namespace {

const size_t small_string_max_size  = 15; // ArrayString
const size_t medium_string_max_size = 63; // ArrayStringLong

// Getter function for string index
StringData get_string(void* column, size_t ndx)
{
    return static_cast<AdaptiveStringColumn*>(column)->get(ndx);
}

void copy_leaf(const ArrayString& from, ArrayStringLong& to)
{
    size_t n = from.size();
    for (size_t i = 0; i != n; ++i) {
        StringData str = from.get(i);
        to.add(from.get(i)); // Throws
    }
}

void copy_leaf(const ArrayString& from, ArrayBigBlobs& to)
{
    size_t n = from.size();
    for (size_t i = 0; i != n; ++i) {
        StringData str = from.get(i);
        to.add_string(str); // Throws
    }
}

void copy_leaf(const ArrayStringLong& from, ArrayBigBlobs& to)
{
    size_t n = from.size();
    for (size_t i = 0; i != n; ++i) {
        StringData str = from.get(i);
        to.add_string(str); // Throws
    }
}

} // anonymous namespace



AdaptiveStringColumn::AdaptiveStringColumn(Allocator& alloc): m_index(0)
{
    m_array = new ArrayString(0, 0, alloc);
}


AdaptiveStringColumn::AdaptiveStringColumn(ref_type ref, ArrayParent* parent, size_t ndx_in_parent,
                                           Allocator& alloc): m_index(0)
{
    char* header = alloc.translate(ref);
    MemRef mem(header, ref);

    // Within an AdaptiveStringColumn the leaves can be of different
    // type optimized for the lengths of the strings contained
    // therein.  The type is indicated by the combination of the
    // is_inner_bptree_node(N), has_refs(R) and context_flag(C):
    //
    //   N R C
    //   1 0 0   InnerBptreeNode (not leaf)
    //   0 0 0   ArrayString
    //   0 1 0   ArrayStringLong
    //   0 1 1   ArrayBigBlobs
    Array::Type type = Array::get_type_from_header(header);
    switch (type) {
        case Array::type_Normal: {
            // Small strings root leaf
            m_array = new ArrayString(mem, parent, ndx_in_parent, alloc);
            return;
        }
        case Array::type_HasRefs: {
            bool is_big = Array::get_context_flag_from_header(header);
            if (!is_big) {
                // Medium strings root leaf
                m_array = new ArrayStringLong(mem, parent, ndx_in_parent, alloc);
                return;
            }
            // Big strings root leaf
            m_array = new ArrayBigBlobs(mem, parent, ndx_in_parent, alloc);
            return;
        }
        case Array::type_InnerBptreeNode: {
            // Non-leaf root
            m_array = new Array(mem, parent, ndx_in_parent, alloc);
            return;
        }
    }
    TIGHTDB_ASSERT(false);
}


AdaptiveStringColumn::~AdaptiveStringColumn() TIGHTDB_NOEXCEPT
{
    delete m_array;
    delete m_index;
}


void AdaptiveStringColumn::destroy() TIGHTDB_NOEXCEPT
{
    ColumnBase::destroy();
    if (m_index)
        m_index->destroy();
}


StringData AdaptiveStringColumn::get(size_t ndx) const TIGHTDB_NOEXCEPT
{
    TIGHTDB_ASSERT(ndx < size());

    if (root_is_leaf()) {
        bool long_strings = m_array->has_refs();
        if (!long_strings) {
            // Small strings root leaf
            ArrayString* leaf = static_cast<ArrayString*>(m_array);
            return leaf->get(ndx);
        }
        bool is_big = m_array->get_context_flag();
        if (!is_big) {
            // Medium strings root leaf
            ArrayStringLong* leaf = static_cast<ArrayStringLong*>(m_array);
            return leaf->get(ndx);
        }
        // Big strings root leaf
        ArrayBigBlobs* leaf = static_cast<ArrayBigBlobs*>(m_array);
        return leaf->get_string(ndx);
    }

    // Non-leaf root
    pair<MemRef, size_t> p = m_array->get_bptree_leaf(ndx);
    const char* leaf_header = p.first.m_addr;
    size_t ndx_in_leaf = p.second;
    bool long_strings = Array::get_hasrefs_from_header(leaf_header);
    if (!long_strings) {
        // Small strings
        return ArrayString::get(leaf_header, ndx_in_leaf);
    }
    Allocator& alloc = m_array->get_alloc();
    bool is_big = Array::get_context_flag_from_header(leaf_header);
    if (!is_big) {
        // Medimum strings
        return ArrayStringLong::get(leaf_header, ndx_in_leaf, alloc);
    }
    // Big strings
    return ArrayBigBlobs::get_string(leaf_header, ndx_in_leaf, alloc);
}


StringIndex& AdaptiveStringColumn::create_index()
{
    TIGHTDB_ASSERT(!m_index);

    // Create new index
    m_index = new StringIndex(this, &get_string, m_array->get_alloc());

    // Populate the index
    size_t n = size();
    for (size_t i = 0; i != n; ++i) {
        StringData value = get(i);
        bool is_last = true;
        m_index->insert(i, value, is_last);
    }

    return *m_index;
}


void AdaptiveStringColumn::set_index_ref(ref_type ref, ArrayParent* parent, size_t ndx_in_parent)
{
    TIGHTDB_ASSERT(!m_index);
    m_index = new StringIndex(ref, parent, ndx_in_parent, this, &get_string,
                              m_array->get_alloc()); // Throws
}


void AdaptiveStringColumn::clear()
{
    if (root_is_leaf()) {
        bool long_strings = m_array->has_refs();
        if (!long_strings) {
            // Small strings root leaf
            ArrayString* leaf = static_cast<ArrayString*>(m_array);
            leaf->clear(); // Throws
        }
        else {
            bool is_big = m_array->get_context_flag();
            if (!is_big) {
                // Medium strings root leaf
                ArrayStringLong* leaf = static_cast<ArrayStringLong*>(m_array);
                leaf->clear(); // Throws
            }
            else {
                // Big strings root leaf
                ArrayBigBlobs* leaf = static_cast<ArrayBigBlobs*>(m_array);
                leaf->clear(); // Throws
            }
        }
    }
    else {
        // Non-leaf root - revert to small strings leaf
        ArrayParent* parent = m_array->get_parent();
        size_t ndx_in_parent = m_array->get_ndx_in_parent();
        Allocator& alloc = m_array->get_alloc();
        Array* array = new ArrayString(parent, ndx_in_parent, alloc); // Throws

        // Remove original node
        m_array->destroy_deep();
        delete m_array;

        m_array = array;
    }

    if (m_index)
        m_index->clear(); // Throws
}


namespace {

class SetLeafElem: public Array::UpdateHandler {
public:
    Allocator& m_alloc;
    const StringData m_value;

    SetLeafElem(Allocator& alloc, StringData value) TIGHTDB_NOEXCEPT:
        m_alloc(alloc), m_value(value) {}

    void update(MemRef mem, ArrayParent* parent, size_t ndx_in_parent,
                size_t elem_ndx_in_leaf) TIGHTDB_OVERRIDE
    {
        bool long_strings = Array::get_hasrefs_from_header(mem.m_addr);
        if (long_strings) {
            bool is_big = Array::get_context_flag_from_header(mem.m_addr);
            if (is_big) {
                ArrayBigBlobs leaf(mem, parent, ndx_in_parent, m_alloc);
                leaf.set_string(elem_ndx_in_leaf, m_value); // Throws
                return;
            }
            ArrayStringLong leaf(mem, parent, ndx_in_parent, m_alloc);
            if (m_value.size() <= medium_string_max_size) {
                leaf.set(elem_ndx_in_leaf, m_value); // Throws
                return;
            }
            // Upgrade leaf from medium to big strings
            ArrayBigBlobs new_leaf(parent, ndx_in_parent, m_alloc); // Throws
            copy_leaf(leaf, new_leaf); // Throws
            leaf.destroy();
            new_leaf.set_string(elem_ndx_in_leaf, m_value); // Throws
            return;
        }
        ArrayString leaf(mem, parent, ndx_in_parent, m_alloc);
        if (m_value.size() <= small_string_max_size) {
            leaf.set(elem_ndx_in_leaf, m_value); // Throws
            return;
        }
        if (m_value.size() <= medium_string_max_size) {
            // Upgrade leaf from small to medium strings
            ArrayStringLong new_leaf(parent, ndx_in_parent, m_alloc); // Throws
            copy_leaf(leaf, new_leaf); // Throws
            leaf.destroy();
            new_leaf.set(elem_ndx_in_leaf, m_value); // Throws
            return;
        }
        // Upgrade leaf from small to big strings
        ArrayBigBlobs new_leaf(parent, ndx_in_parent, m_alloc); // Throws
        copy_leaf(leaf, new_leaf); // Throws
        leaf.destroy();
        new_leaf.set_string(elem_ndx_in_leaf, m_value); // Throws
    }
};

} // anonymous namespace

void AdaptiveStringColumn::set(size_t ndx, StringData value)
{
    TIGHTDB_ASSERT(ndx < size());

    // Update index
    // (it is important here that we do it before actually setting
    //  the value, or the index would not be able to find the correct
    //  position to update (as it looks for the old value))
    if (m_index) {
        StringData old_val = get(ndx);
        m_index->set(ndx, old_val, value); // Throws
    }

    bool root_is_leaf = !m_array->is_inner_bptree_node();
    if (root_is_leaf) {
        LeafType leaf_type = upgrade_root_leaf(value.size()); // Throws
        switch (leaf_type) {
            case leaf_type_Small: {
                ArrayString* leaf = static_cast<ArrayString*>(m_array);
                leaf->set(ndx, value); // Throws
                return;
            }
            case leaf_type_Medium: {
                ArrayStringLong* leaf = static_cast<ArrayStringLong*>(m_array);
                leaf->set(ndx, value); // Throws
                return;
            }
            case leaf_type_Big: {
                ArrayBigBlobs* leaf = static_cast<ArrayBigBlobs*>(m_array);
                leaf->set_string(ndx, value); // Throws
                return;
            }
        }
        TIGHTDB_ASSERT(false);
    }

    SetLeafElem set_leaf_elem(m_array->get_alloc(), value);
    m_array->update_bptree_elem(ndx, set_leaf_elem); // Throws
}


class AdaptiveStringColumn::EraseLeafElem: public ColumnBase::EraseHandlerBase {
public:
    EraseLeafElem(AdaptiveStringColumn& column) TIGHTDB_NOEXCEPT:
        EraseHandlerBase(column) {}
    bool erase_leaf_elem(MemRef leaf_mem, ArrayParent* parent,
                         size_t leaf_ndx_in_parent,
                         size_t elem_ndx_in_leaf) TIGHTDB_OVERRIDE
    {
        bool long_strings = Array::get_hasrefs_from_header(leaf_mem.m_addr);
        if (!long_strings) {
            // Small strings
            ArrayString leaf(leaf_mem, parent, leaf_ndx_in_parent, get_alloc());
            TIGHTDB_ASSERT(leaf.size() >= 1);
            size_t last_ndx = leaf.size() - 1;
            if (last_ndx == 0)
                return true;
            size_t ndx = elem_ndx_in_leaf;
            if (ndx == npos)
                ndx = last_ndx;
            leaf.erase(ndx); // Throws
            return false;
        }
        bool is_big = Array::get_context_flag_from_header(leaf_mem.m_addr);
        if (!is_big) {
            // Medium strings
            ArrayStringLong leaf(leaf_mem, parent, leaf_ndx_in_parent, get_alloc());
            TIGHTDB_ASSERT(leaf.size() >= 1);
            size_t last_ndx = leaf.size() - 1;
            if (last_ndx == 0)
                return true;
            size_t ndx = elem_ndx_in_leaf;
            if (ndx == npos)
                ndx = last_ndx;
            leaf.erase(ndx); // Throws
            return false;
        }
        // Big strings
        ArrayBigBlobs leaf(leaf_mem, parent, leaf_ndx_in_parent, get_alloc());
        TIGHTDB_ASSERT(leaf.size() >= 1);
        size_t last_ndx = leaf.size() - 1;
        if (last_ndx == 0)
            return true;
        size_t ndx = elem_ndx_in_leaf;
        if (ndx == npos)
            ndx = last_ndx;
        leaf.erase(ndx); // Throws
        return false;
    }
    void destroy_leaf(MemRef leaf_mem) TIGHTDB_NOEXCEPT TIGHTDB_OVERRIDE
    {
        ArrayParent* parent = 0;
        size_t ndx_in_parent = 0;
        Array leaf(leaf_mem, parent, ndx_in_parent, get_alloc());
        leaf.destroy_deep(); // This works for any kind of leaf
    }
    void replace_root_by_leaf(MemRef leaf_mem) TIGHTDB_OVERRIDE
    {
        UniquePtr<Array> leaf;
        ArrayParent* parent = 0;
        size_t ndx_in_parent = 0;
        bool long_strings = Array::get_hasrefs_from_header(leaf_mem.m_addr);
        if (!long_strings) {
            // Small strings
            leaf.reset(new ArrayString(leaf_mem, parent, ndx_in_parent, get_alloc())); // Throws
        }
        else {
            bool is_big = Array::get_context_flag_from_header(leaf_mem.m_addr);
            if (!is_big) {
                // Medium strings
                leaf.reset(new ArrayStringLong(leaf_mem, parent, ndx_in_parent,
                                               get_alloc())); // Throws
            }
            else {
                // Big strings
                leaf.reset(new ArrayBigBlobs(leaf_mem, parent, ndx_in_parent,
                                             get_alloc())); // Throws
            }
        }
        replace_root(leaf); // Throws
    }
    void replace_root_by_empty_leaf() TIGHTDB_OVERRIDE
    {
        UniquePtr<Array> leaf;
        ArrayParent* parent = 0;
        size_t ndx_in_parent = 0;
        leaf.reset(new ArrayString(parent, ndx_in_parent, get_alloc())); // Throws
        replace_root(leaf); // Throws
    }
};

void AdaptiveStringColumn::erase(size_t ndx, bool is_last)
{
    TIGHTDB_ASSERT(ndx < size());
    TIGHTDB_ASSERT(is_last == (ndx == size()-1));

    // Update index
    // (it is important here that we do it before actually setting
    //  the value, or the index would not be able to find the correct
    //  position to update (as it looks for the old value))
    if (m_index) {
        StringData old_val = get(ndx);
        m_index->erase(ndx, old_val, is_last);
    }

    bool root_is_leaf = !m_array->is_inner_bptree_node();
    if (root_is_leaf) {
        bool long_strings = m_array->has_refs();
        if (!long_strings) {
            // Small strings root leaf
            ArrayString* leaf = static_cast<ArrayString*>(m_array);
            leaf->erase(ndx); // Throws
            return;
        }
        bool is_big = m_array->get_context_flag();
        if (!is_big) {
            // Medium strings root leaf
            ArrayStringLong* leaf = static_cast<ArrayStringLong*>(m_array);
            leaf->erase(ndx); // Throws
            return;
        }
        // Big strings root leaf
        ArrayBigBlobs* leaf = static_cast<ArrayBigBlobs*>(m_array);
        leaf->erase(ndx); // Throws
        return;
    }

    // Non-leaf root
    size_t ndx_2 = is_last ? npos : ndx;
    EraseLeafElem erase_leaf_elem(*this);
    Array::erase_bptree_elem(m_array, ndx_2, erase_leaf_elem); // Throws
}


void AdaptiveStringColumn::move_last_over(size_t ndx)
{
    // FIXME: ExceptionSafety: The current implementation of this
    // function is not exception-safe, and it is hard to see how to
    // repair it.

    // FIXME: Consider doing two nested calls to
    // update_bptree_elem(). If the two leaves are not the same, no
    // copying is needed. If they are the same, call
    // Array::move_last_over() (does not yet
    // exist). Array::move_last_over() could be implemented in a way
    // that avoids the intermediate copy. This approach is also likely
    // to be necesseray for exception safety.

    TIGHTDB_ASSERT(ndx+1 < size());

    size_t last_ndx = size() - 1;
    StringData value = get(last_ndx);

    // Copying string data from a column to itself requires an
    // intermediate copy of the data (constr:bptree-copy-to-self).
    UniquePtr<char[]> buffer(new char[value.size()]);
    copy(value.data(), value.data()+value.size(), buffer.get());
    StringData copy_of_value(buffer.get(), value.size());

    if (m_index) {
        // remove the value to be overwritten from index
        StringData old_target_val = get(ndx);
        m_index->erase(ndx, old_target_val, true);

        // update index to point to new location
        m_index->update_ref(copy_of_value, last_ndx, ndx);
    }

    bool root_is_leaf = !m_array->is_inner_bptree_node();
    if (root_is_leaf) {
        bool long_strings = m_array->has_refs();
        if (!long_strings) {
            // Small strings root leaf
            ArrayString* leaf = static_cast<ArrayString*>(m_array);
            leaf->set(ndx, copy_of_value); // Throws
            leaf->erase(last_ndx); // Throws
            return;
        }
        bool is_big = m_array->get_context_flag();
        if (!is_big) {
            // Medium strings root leaf
            ArrayStringLong* leaf = static_cast<ArrayStringLong*>(m_array);
            leaf->set(ndx, copy_of_value); // Throws
            leaf->erase(last_ndx); // Throws
            return;
        }
        // Big strings root leaf
        ArrayBigBlobs* leaf = static_cast<ArrayBigBlobs*>(m_array);
        leaf->set_string(ndx, copy_of_value); // Throws
        leaf->erase(last_ndx); // Throws
        return;
    }

    // Non-leaf root
    SetLeafElem set_leaf_elem(m_array->get_alloc(), copy_of_value);
    m_array->update_bptree_elem(ndx, set_leaf_elem); // Throws
    EraseLeafElem erase_leaf_elem(*this);
    Array::erase_bptree_elem(m_array, npos, erase_leaf_elem); // Throws
}


size_t AdaptiveStringColumn::count(StringData value) const
{
    if (m_index)
        return m_index->count(value); // Throws

    if (root_is_leaf()) {
        bool long_strings = m_array->has_refs();
        if (!long_strings) {
            // Small strings root leaf
            ArrayString* leaf = static_cast<ArrayString*>(m_array);
            return leaf->count(value);
        }
        bool is_big = m_array->get_context_flag();
        if (!is_big) {
            // Medium strings root leaf
            ArrayStringLong* leaf = static_cast<ArrayStringLong*>(m_array);
            return leaf->count(value);
        }
        // Big strings root leaf
        BinaryData bin(value.data(), value.size());
        bool is_string = true;
        ArrayBigBlobs* leaf = static_cast<ArrayBigBlobs*>(m_array);
        return leaf->count(bin, is_string);
    }

    // Non-leaf root
    size_t num_matches = 0;

    // FIXME: It would be better to always require that 'end' is
    // specified explicitely, since Table has the size readily
    // available, and Array::get_bptree_size() is deprecated.
    size_t begin = 0, end = m_array->get_bptree_size();
    while (begin < end) {
        pair<MemRef, size_t> p = m_array->get_bptree_leaf(begin);
        MemRef leaf_mem = p.first;
        TIGHTDB_ASSERT(p.second == 0);
        bool long_strings = Array::get_hasrefs_from_header(leaf_mem.m_addr);
        if (!long_strings) {
            // Small strings
            ArrayString leaf(leaf_mem, 0, 0, m_array->get_alloc());
            num_matches += leaf.count(value);
            begin += leaf.size();
            continue;
        }
        bool is_big = Array::get_context_flag_from_header(leaf_mem.m_addr);
        if (!is_big) {
            // Medium strings
            ArrayStringLong leaf(leaf_mem, 0, 0, m_array->get_alloc());
            num_matches += leaf.count(value);
            begin += leaf.size();
            continue;
        }
        // Big strings
        ArrayBigBlobs leaf(leaf_mem, 0, 0, m_array->get_alloc());
        BinaryData bin(value.data(), value.size());
        bool is_string = true;
        num_matches += leaf.count(bin, is_string);
        begin += leaf.size();
    }

    return num_matches;
}


size_t AdaptiveStringColumn::find_first(StringData value, size_t begin, size_t end) const
{
    TIGHTDB_ASSERT(begin <= size());
    TIGHTDB_ASSERT(end == npos || (begin <= end && end <= size()));

    if (m_index && begin == 0 && end == npos)
        return m_index->find_first(value); // Throws

    if (root_is_leaf()) {
        bool long_strings = m_array->has_refs();
        if (!long_strings) {
            // Small strings root leaf
            ArrayString* leaf = static_cast<ArrayString*>(m_array);
            return leaf->find_first(value, begin, end);
        }
        bool is_big = m_array->get_context_flag();
        if (!is_big) {
            // Medium strings root leaf
            ArrayStringLong* leaf = static_cast<ArrayStringLong*>(m_array);
            return leaf->find_first(value, begin, end);
        }
        // Big strings root leaf
        ArrayBigBlobs* leaf = static_cast<ArrayBigBlobs*>(m_array);
        BinaryData bin(value.data(), value.size());
        bool is_string = true;
        return leaf->find_first(bin, is_string, begin, end);
    }

    // Non-leaf root
    //
    // FIXME: It would be better to always require that 'end' is
    // specified explicitely, since Table has the size readily
    // available, and Array::get_bptree_size() is deprecated.
    if (end == npos)
        end = m_array->get_bptree_size();

    size_t ndx_in_tree = begin;
    while (ndx_in_tree < end) {
        pair<MemRef, size_t> p = m_array->get_bptree_leaf(ndx_in_tree);
        MemRef leaf_mem = p.first;
        size_t ndx_in_leaf = p.second, end_in_leaf;
        size_t leaf_offset = ndx_in_tree - ndx_in_leaf;
        bool long_strings = Array::get_hasrefs_from_header(leaf_mem.m_addr);
        if (!long_strings) {
            // Small strings
            ArrayString leaf(leaf_mem, 0, 0, m_array->get_alloc());
            end_in_leaf = min(leaf.size(), end - leaf_offset);
            size_t ndx = leaf.find_first(value, ndx_in_leaf, end_in_leaf);
            if (ndx != not_found)
                return leaf_offset + ndx;
        }
        else {
            bool is_big = Array::get_context_flag_from_header(leaf_mem.m_addr);
            if (!is_big) {
                // Medium strings
                ArrayStringLong leaf(leaf_mem, 0, 0, m_array->get_alloc());
                end_in_leaf = min(leaf.size(), end - leaf_offset);
                size_t ndx = leaf.find_first(value, ndx_in_leaf, end_in_leaf);
                if (ndx != not_found)
                    return leaf_offset + ndx;
            }
            else {
                // Big strings
                ArrayBigBlobs leaf(leaf_mem, 0, 0, m_array->get_alloc());
                end_in_leaf = min(leaf.size(), end - leaf_offset);
                BinaryData bin(value.data(), value.size());
                bool is_string = true;
                size_t ndx = leaf.find_first(bin, is_string, ndx_in_leaf, end_in_leaf);
                if (ndx != not_found)
                    return leaf_offset + ndx;
            }
        }
        ndx_in_tree = leaf_offset + end_in_leaf;
    }

    return not_found;
}


void AdaptiveStringColumn::find_all(Column& result, StringData value, size_t begin, size_t end) const
{
    TIGHTDB_ASSERT(begin <= size());
    TIGHTDB_ASSERT(end == npos || (begin <= end && end <= size()));

    if (m_index && begin == 0 && end == npos)
        m_index->find_all(result, value); // Throws

    if (root_is_leaf()) {
        size_t leaf_offset = 0;
        bool long_strings = m_array->has_refs();
        if (!long_strings) {
            // Small strings root leaf
            ArrayString* leaf = static_cast<ArrayString*>(m_array);
            leaf->find_all(result, value, leaf_offset, begin, end); // Throws
            return;
        }
        bool is_big = m_array->get_context_flag();
        if (!is_big) {
            // Medium strings root leaf
            ArrayStringLong* leaf = static_cast<ArrayStringLong*>(m_array);
            leaf->find_all(result, value, leaf_offset, begin, end); // Throws
            return;
        }
        // Big strings root leaf
        ArrayBigBlobs* leaf = static_cast<ArrayBigBlobs*>(m_array);
        BinaryData bin(value.data(), value.size());
        bool is_string = true;
        leaf->find_all(result, bin, is_string, leaf_offset, begin, end); // Throws
        return;
    }

    // Non-leaf root
    //
    // FIXME: It would be better to always require that 'end' is
    // specified explicitely, since Table has the size readily
    // available, and Array::get_bptree_size() is deprecated.
    if (end == npos)
        end = m_array->get_bptree_size();

    size_t ndx_in_tree = begin;
    while (ndx_in_tree < end) {
        pair<MemRef, size_t> p = m_array->get_bptree_leaf(ndx_in_tree);
        MemRef leaf_mem = p.first;
        size_t ndx_in_leaf = p.second, end_in_leaf;
        size_t leaf_offset = ndx_in_tree - ndx_in_leaf;
        bool long_strings = Array::get_hasrefs_from_header(leaf_mem.m_addr);
        if (!long_strings) {
            // Small strings
            ArrayString leaf(leaf_mem, 0, 0, m_array->get_alloc());
            end_in_leaf = min(leaf.size(), end - leaf_offset);
            leaf.find_all(result, value, leaf_offset, ndx_in_leaf, end_in_leaf); // Throws
        }
        else {
            bool is_big = Array::get_context_flag_from_header(leaf_mem.m_addr);
            if (!is_big) {
                // Medium strings
                ArrayStringLong leaf(leaf_mem, 0, 0, m_array->get_alloc());
                end_in_leaf = min(leaf.size(), end - leaf_offset);
                leaf.find_all(result, value, leaf_offset, ndx_in_leaf, end_in_leaf); // Throws
            }
            else {
                // Big strings
                ArrayBigBlobs leaf(leaf_mem, 0, 0, m_array->get_alloc());
                end_in_leaf = min(leaf.size(), end - leaf_offset);
                BinaryData bin(value.data(), value.size());
                bool is_string = true;
                leaf.find_all(result, bin, is_string, leaf_offset, ndx_in_leaf,
                              end_in_leaf); // Throws
            }
        }
        ndx_in_tree = leaf_offset + end_in_leaf;
    }
}


namespace {

struct BinToStrAdaptor {
    typedef StringData value_type;
    const ArrayBigBlobs& m_big_blobs;
    BinToStrAdaptor(const ArrayBigBlobs& big_blobs) TIGHTDB_NOEXCEPT: m_big_blobs(big_blobs) {}
    ~BinToStrAdaptor() TIGHTDB_NOEXCEPT {}
    size_t size() const TIGHTDB_NOEXCEPT
    {
        return m_big_blobs.size();
    }
    StringData get(size_t ndx) const TIGHTDB_NOEXCEPT
    {
        return m_big_blobs.get_string(ndx);
    }
};

} // anonymous namespace

size_t AdaptiveStringColumn::lower_bound_string(StringData value) const TIGHTDB_NOEXCEPT
{
    if (root_is_leaf()) {
        bool long_strings = m_array->has_refs();
        if (!long_strings) {
            // Small strings root leaf
            ArrayString* leaf = static_cast<ArrayString*>(m_array);
            return ColumnBase::lower_bound(*leaf, value);
        }
        bool is_big = m_array->get_context_flag();
        if (!is_big) {
            // Medium strings root leaf
            ArrayStringLong* leaf = static_cast<ArrayStringLong*>(m_array);
            return ColumnBase::lower_bound(*leaf, value);
        }
        // Big strings root leaf
        ArrayBigBlobs* leaf = static_cast<ArrayBigBlobs*>(m_array);
        BinToStrAdaptor adapt(*leaf);
        return ColumnBase::lower_bound(adapt, value);
    }
    // Non-leaf root
    return ColumnBase::lower_bound(*this, value);
}

size_t AdaptiveStringColumn::upper_bound_string(StringData value) const TIGHTDB_NOEXCEPT
{
    if (root_is_leaf()) {
        bool long_strings = m_array->has_refs();
        if (!long_strings) {
            // Small strings root leaf
            ArrayString* leaf = static_cast<ArrayString*>(m_array);
            return ColumnBase::upper_bound(*leaf, value);
        }
        bool is_big = m_array->get_context_flag();
        if (!is_big) {
            // Medium strings root leaf
            ArrayStringLong* leaf = static_cast<ArrayStringLong*>(m_array);
            return ColumnBase::upper_bound(*leaf, value);
        }
        // Big strings root leaf
        ArrayBigBlobs* leaf = static_cast<ArrayBigBlobs*>(m_array);
        BinToStrAdaptor adapt(*leaf);
        return ColumnBase::upper_bound(adapt, value);
    }
    // Non-leaf root
    return ColumnBase::upper_bound(*this, value);
}


FindRes AdaptiveStringColumn::find_all_indexref(StringData value, size_t& dst) const
{
    TIGHTDB_ASSERT(value.data());
    TIGHTDB_ASSERT(m_index);

    return m_index->find_all(value, dst);
}


bool AdaptiveStringColumn::auto_enumerate(ref_type& keys_ref, ref_type& values_ref) const
{
    AdaptiveStringColumn keys(m_array->get_alloc());

    // Generate list of unique values (keys)
    size_t n = size();
    for (size_t i = 0; i != n; ++i) {
        StringData v = get(i);

        // Insert keys in sorted order, ignoring duplicates
        size_t pos = keys.lower_bound_string(v);
        if (pos != keys.size() && keys.get(pos) == v)
            continue;

        // Don't bother auto enumerating if there are too few duplicates
        if (n/2 < keys.size()) {
            keys.destroy(); // cleanup
            return false;
        }

        keys.insert(pos, v);
    }

    // Generate enumerated list of entries
    Column values(m_array->get_alloc());
    for (size_t i = 0; i != n; ++i) {
        StringData v = get(i);
        size_t pos = keys.lower_bound_string(v);
        TIGHTDB_ASSERT(pos != keys.size());
        values.add(pos);
    }

    keys_ref   = keys.get_ref();
    values_ref = values.get_ref();
    return true;
}


bool AdaptiveStringColumn::compare_string(const AdaptiveStringColumn& c) const
{
    size_t n = size();
    if (c.size() != n)
        return false;
    for (size_t i = 0; i != n; ++i) {
        StringData v_1 = get(i);
        StringData v_2 = c.get(i);
        if (v_1 != v_2)
            return false;
    }
    return true;
}


void AdaptiveStringColumn::do_insert(size_t ndx, StringData value)
{
    TIGHTDB_ASSERT(ndx == npos || ndx < size());
    ref_type new_sibling_ref;
    Array::TreeInsert<AdaptiveStringColumn> state;
    if (root_is_leaf()) {
        TIGHTDB_ASSERT(ndx == npos || ndx < TIGHTDB_MAX_LIST_SIZE);
        LeafType leaf_type = upgrade_root_leaf(value.size()); // Throws
        switch (leaf_type) {
            case leaf_type_Small: {
                // Small strings root leaf
                ArrayString* leaf = static_cast<ArrayString*>(m_array);
                new_sibling_ref = leaf->bptree_leaf_insert(ndx, value, state); // Throws
                goto insert_done;
            }
            case leaf_type_Medium: {
                // Medium strings root leaf
                ArrayStringLong* leaf = static_cast<ArrayStringLong*>(m_array);
                new_sibling_ref = leaf->bptree_leaf_insert(ndx, value, state); // Throws
                goto insert_done;
            }
            case leaf_type_Big: {
                // Big strings root leaf
                ArrayBigBlobs* leaf = static_cast<ArrayBigBlobs*>(m_array);
                new_sibling_ref = leaf->bptree_leaf_insert_string(ndx, value, state); // Throws
                goto insert_done;
            }
        }
        TIGHTDB_ASSERT(false);
    }

    // Non-leaf root
    state.m_value = value;
    if (ndx == npos) {
        new_sibling_ref = m_array->bptree_append(state); // Throws
    }
    else {
        new_sibling_ref = m_array->bptree_insert(ndx, state); // Throws
    }

  insert_done:
    if (TIGHTDB_UNLIKELY(new_sibling_ref)) {
        bool is_append = ndx == npos;
        introduce_new_root(new_sibling_ref, state, is_append); // Throws
    }

    // Update index
    if (m_index) {
        bool is_last = ndx == npos;
        size_t real_ndx = is_last ? size()-1 : ndx;
        m_index->insert(real_ndx, value, is_last); // Throws
    }
}


ref_type AdaptiveStringColumn::leaf_insert(MemRef leaf_mem, ArrayParent& parent,
                                           size_t ndx_in_parent, Allocator& alloc,
                                           size_t insert_ndx,
                                           Array::TreeInsert<AdaptiveStringColumn>& state)
{
    bool long_strings = Array::get_hasrefs_from_header(leaf_mem.m_addr);
    if (long_strings) {
        bool is_big = Array::get_context_flag_from_header(leaf_mem.m_addr);
        if (is_big) {
            ArrayBigBlobs leaf(leaf_mem, &parent, ndx_in_parent, alloc);
            return leaf.bptree_leaf_insert_string(insert_ndx, state.m_value, state); // Throws
        }
        ArrayStringLong leaf(leaf_mem, &parent, ndx_in_parent, alloc);
        if (state.m_value.size() <= medium_string_max_size)
            return leaf.bptree_leaf_insert(insert_ndx, state.m_value, state); // Throws
        // Upgrade leaf from medium to big strings
        ArrayBigBlobs new_leaf(&parent, ndx_in_parent, alloc); // Throws
        copy_leaf(leaf, new_leaf); // Throws
        leaf.destroy();
        return new_leaf.bptree_leaf_insert_string(insert_ndx, state.m_value, state); // Throws
    }
    ArrayString leaf(leaf_mem, &parent, ndx_in_parent, alloc);
    if (state.m_value.size() <= small_string_max_size)
        return leaf.bptree_leaf_insert(insert_ndx, state.m_value, state); // Throws
    if (state.m_value.size() <= medium_string_max_size) {
        // Upgrade leaf from small to medium strings
        ArrayStringLong new_leaf(&parent, ndx_in_parent, alloc); // Throws
        copy_leaf(leaf, new_leaf); // Throws
        leaf.destroy();
        return new_leaf.bptree_leaf_insert(insert_ndx, state.m_value, state); // Throws
    }
    // Upgrade leaf from small to big strings
    ArrayBigBlobs new_leaf(&parent, ndx_in_parent, alloc); // Throws
    copy_leaf(leaf, new_leaf); // Throws
    leaf.destroy();
    return new_leaf.bptree_leaf_insert_string(insert_ndx, state.m_value, state); // Throws
}


AdaptiveStringColumn::LeafType AdaptiveStringColumn::upgrade_root_leaf(size_t value_size)
{
    TIGHTDB_ASSERT(root_is_leaf());

    bool long_strings = m_array->has_refs();
    if (long_strings) {
        bool is_big = m_array->get_context_flag();
        if (is_big)
            return leaf_type_Big;
        if (value_size <= medium_string_max_size)
            return leaf_type_Medium;
        // Upgrade root leaf from medium to big strings
        ArrayStringLong* leaf = static_cast<ArrayStringLong*>(m_array);
        UniquePtr<ArrayBigBlobs> new_leaf;
        ArrayParent* parent = leaf->get_parent();
        size_t ndx_in_parent = leaf->get_ndx_in_parent();
        Allocator& alloc = leaf->get_alloc();
        new_leaf.reset(new ArrayBigBlobs(parent, ndx_in_parent, alloc)); // Throws
        copy_leaf(*leaf, *new_leaf); // Throws
        leaf->destroy();
        delete leaf;
        m_array = new_leaf.release();
        return leaf_type_Big;
    }
    if (value_size <= small_string_max_size)
        return leaf_type_Small;
    ArrayString* leaf = static_cast<ArrayString*>(m_array);
    ArrayParent* parent = leaf->get_parent();
    size_t ndx_in_parent = leaf->get_ndx_in_parent();
    Allocator& alloc = leaf->get_alloc();
    if (value_size <= medium_string_max_size) {
        // Upgrade root leaf from small to medium strings
        UniquePtr<ArrayStringLong> new_leaf;
        new_leaf.reset(new ArrayStringLong(parent, ndx_in_parent, alloc)); // Throws
        copy_leaf(*leaf, *new_leaf); // Throws
        leaf->destroy();
        delete leaf;
        m_array = new_leaf.release();
        return leaf_type_Medium;
    }
    // Upgrade root leaf from small to big strings
    UniquePtr<ArrayBigBlobs> new_leaf;
    new_leaf.reset(new ArrayBigBlobs(parent, ndx_in_parent, alloc)); // Throws
    copy_leaf(*leaf, *new_leaf); // Throws
    leaf->destroy();
    delete leaf;
    m_array = new_leaf.release();
    return leaf_type_Big;
}


AdaptiveStringColumn::LeafType
AdaptiveStringColumn::GetBlock(size_t ndx, ArrayParent** ap, size_t& off, bool use_retval) const
{
    static_cast<void>(use_retval);
    TIGHTDB_ASSERT(use_retval == false); // retval optimization not supported. See Array on how to implement

    Allocator& alloc = m_array->get_alloc();
    if (root_is_leaf()) {
        off = 0;
        bool long_strings = m_array->has_refs();
        if (long_strings) {
            if (m_array->get_context_flag()) {
                ArrayBigBlobs* asb2 = new ArrayBigBlobs(m_array->get_ref(), 0, 0, alloc);
                *ap = asb2;
                return leaf_type_Big;
            }
            ArrayStringLong* asl2 = new ArrayStringLong(m_array->get_ref(), 0, 0, alloc);
            *ap = asl2;
            return leaf_type_Medium;
        }
        ArrayString* as2 = new ArrayString(m_array->get_ref(), 0, 0, alloc);
        *ap = as2;
        return leaf_type_Small;
    }

    pair<MemRef, size_t> p = m_array->get_bptree_leaf(ndx);
    off = ndx - p.second;
    bool long_strings = Array::get_hasrefs_from_header(p.first.m_addr);
    if (long_strings) {
        if (Array::get_context_flag_from_header(p.first.m_addr)) {
            ArrayBigBlobs* asb2 = new ArrayBigBlobs(p.first, 0, 0, alloc);
            *ap = asb2;
            return leaf_type_Big;
        }
        ArrayStringLong* asl2 = new ArrayStringLong(p.first, 0, 0, alloc);
        *ap = asl2;
        return leaf_type_Medium;
    }
    ArrayString* as2 = new ArrayString(p.first, 0, 0, alloc);
    *ap = as2;
    return leaf_type_Small;
}


class AdaptiveStringColumn::CreateHandler: public ColumnBase::CreateHandler {
public:
    CreateHandler(Allocator& alloc): m_alloc(alloc) {}
    ref_type create_leaf(size_t size) TIGHTDB_OVERRIDE
    {
        MemRef mem = ArrayString::create_array(size, m_alloc); // Throws
        return mem.m_ref;
    }
private:
    Allocator& m_alloc;
};

ref_type AdaptiveStringColumn::create(size_t size, Allocator& alloc)
{
    CreateHandler handler(alloc);
    return ColumnBase::create(size, alloc, handler);
}


class AdaptiveStringColumn::SliceHandler: public ColumnBase::SliceHandler {
public:
    SliceHandler(Allocator& alloc): m_alloc(alloc) {}
    MemRef slice_leaf(MemRef leaf_mem, size_t offset, size_t size,
                      Allocator& target_alloc) TIGHTDB_OVERRIDE
    {
        bool long_strings = Array::get_hasrefs_from_header(leaf_mem.m_addr);
        if (!long_strings) {
            // Small strings
            ArrayString leaf(m_alloc);
            leaf.init_from_mem(leaf_mem);
            return leaf.slice(offset, size, target_alloc); // Throws
        }
        bool is_big = Array::get_context_flag_from_header(leaf_mem.m_addr);
        if (!is_big) {
            // Medium strings
            ArrayStringLong leaf(m_alloc);
            leaf.init_from_mem(leaf_mem);
            return leaf.slice(offset, size, target_alloc); // Throws
        }
        // Big strings
        ArrayBigBlobs leaf(m_alloc);
        leaf.init_from_mem(leaf_mem);
        return leaf.slice(offset, size, target_alloc); // Throws
    }
private:
    Allocator& m_alloc;
};

ref_type AdaptiveStringColumn::write(size_t slice_offset, size_t slice_size,
                                     size_t table_size, _impl::OutputStream& out) const
{
    ref_type ref;
    if (root_is_leaf()) {
        Allocator& alloc = Allocator::get_default();
        MemRef mem;
        bool long_strings = m_array->has_refs();
        if (!long_strings) {
            // Small strings
            ArrayString* leaf = static_cast<ArrayString*>(m_array);
            mem = leaf->slice(slice_offset, slice_size, alloc); // Throws
        }
        else {
            bool is_big = m_array->get_context_flag();
            if (!is_big) {
                // Medium strings
                ArrayStringLong* leaf = static_cast<ArrayStringLong*>(m_array);
                mem = leaf->slice(slice_offset, slice_size, alloc); // Throws
            }
            else {
                // Big strings
                ArrayBigBlobs* leaf = static_cast<ArrayBigBlobs*>(m_array);
                mem = leaf->slice(slice_offset, slice_size, alloc); // Throws
            }
        }
        Array slice(alloc);
        _impl::DeepArrayDestroyGuard dg(&slice);
        slice.init_from_mem(mem);
        size_t pos = slice.write(out); // Throws
        ref = pos;
    }
    else {
        SliceHandler handler(get_alloc());
        ref = ColumnBase::write(m_array, slice_offset, slice_size,
                                table_size, handler, out); // Throws
    }
    return ref;
}


void AdaptiveStringColumn::update_column_index(size_t new_col_ndx, const Spec& spec)
    TIGHTDB_NOEXCEPT
{
    ColumnBase::update_column_index(new_col_ndx, spec);
    if (m_index) {
        size_t ndx_in_parent = m_array->get_ndx_in_parent();
        m_index->get_root_array()->set_ndx_in_parent(ndx_in_parent + 1);
    }
}


#ifdef TIGHTDB_ENABLE_REPLICATION

void AdaptiveStringColumn::refresh_after_advance_transact(size_t col_ndx, const Spec& spec)
{
    refresh_root_after_advance_transact(); // Throws

    // Refresh search index
    if (m_index) {
        size_t ndx_in_parent = m_array->get_ndx_in_parent();
        m_index->get_root_array()->set_ndx_in_parent(ndx_in_parent + 1);
<<<<<<< HEAD
        // FIXME: The cached root array needs to be refreshed; however, it is
        // unkown to me (Kristian) whether the root node can change between
        // different Array-like classes. If it can, then the refresh operation
        // could be as non-trivial as it is in the case of
        // ColumnBinary::refresh_after_advance_transact(). For that reason, the
        // current work-around is to simply recreate the search index.
        bool use_workaround = true;
        if (use_workaround) {
            delete m_index;
            m_index = 0;
            ref_type ref = m_index->get_root_array()->get_ref_from_parent();
            ArrayParent* parent = m_index->get_root_array()->get_parent();
            Allocator& alloc = m_array->get_alloc();
            m_index = new StringIndex(ref, parent, ndx_in_parent+1, this,
                                      &get_string, alloc); // Throws
        }
        else {
            m_index->refresh_after_advance_transact(col_ndx, spec); // Throws
        }
=======
        m_index->refresh_after_advance_transact(col_ndx, spec); // Throws
>>>>>>> cf9b6b48
    }
}


void AdaptiveStringColumn::refresh_root_after_advance_transact()
{
    // The type of the cached root array accessor may no longer match the
    // underlying root node. In that case we need to replace it. Note that when
    // the root node is an inner B+-tree node, then only the top array accessor
    // of that node is cached. The top array accessor of an inner B+-tree node
    // is of type Array.

    ref_type root_ref = m_array->get_ref_from_parent();
    MemRef root_mem(root_ref, m_array->get_alloc());
    bool new_root_is_leaf   = !Array::get_is_inner_bptree_node_from_header(root_mem.m_addr);
    bool new_root_is_small  = !Array::get_hasrefs_from_header(root_mem.m_addr);
    bool new_root_is_medium = !Array::get_context_flag_from_header(root_mem.m_addr);
    bool old_root_is_leaf   = !m_array->is_inner_bptree_node();
    bool old_root_is_small  = !m_array->has_refs();
    bool old_root_is_medium = !m_array->get_context_flag();

    bool root_type_changed = old_root_is_leaf != new_root_is_leaf ||
        (old_root_is_leaf && (old_root_is_small != new_root_is_small ||
                              (!old_root_is_small && old_root_is_medium != new_root_is_medium)));
    if (!root_type_changed) {
        // Keep, but refresh old root accessor
        if (old_root_is_leaf) {
            if (old_root_is_small) {
                // Root is 'small strings' leaf
                ArrayString* root = static_cast<ArrayString*>(m_array);
                root->init_from_parent();
                return;
            }
            if (old_root_is_medium) {
                // Root is 'medium strings' leaf
                ArrayStringLong* root = static_cast<ArrayStringLong*>(m_array);
                root->init_from_parent();
                return;
            }
            // Root is 'big strings' leaf
            ArrayBigBlobs* root = static_cast<ArrayBigBlobs*>(m_array);
            root->init_from_parent();
            return;
        }
        // Root is inner node
        Array* root = m_array;
        root->init_from_parent();
        return;
    }

    // Create new root accessor
    Array* new_root;
    ArrayParent* parent = m_array->get_parent();
    size_t ndx_in_parent = m_array->get_ndx_in_parent();
    Allocator& alloc = m_array->get_alloc();
    if (new_root_is_leaf) {
        if (new_root_is_small) {
            // New root is 'small strings' leaf
            new_root = new ArrayString(root_mem, parent, ndx_in_parent, alloc); // Throws
        }
        else if (new_root_is_medium) {
            // New root is 'medium strings' leaf
            new_root = new ArrayStringLong(root_mem, parent, ndx_in_parent, alloc); // Throws
        }
        else {
            // New root is 'big strings' leaf
            new_root = new ArrayBigBlobs(root_mem, parent, ndx_in_parent, alloc); // Throws
        }
    }
    else {
        // New root is inner node
        new_root = new Array(root_mem, parent, ndx_in_parent, alloc); // Throws
    }

    // Destroy old root accessor
    if (old_root_is_leaf) {
        if (old_root_is_small) {
            // Old root is 'small strings' leaf
            ArrayString* old_root = static_cast<ArrayString*>(m_array);
            delete old_root;
        }
        else if (old_root_is_medium) {
            // Old root is 'medium strings' leaf
            ArrayStringLong* old_root = static_cast<ArrayStringLong*>(m_array);
            delete old_root;
        }
        else {
            // Old root is 'big strings' leaf
            ArrayBigBlobs* old_root = static_cast<ArrayBigBlobs*>(m_array);
            delete old_root;
        }
    }
    else {
        // Old root is inner node
        Array* old_root = m_array;
        delete old_root;
    }

    // Instate new root
    m_array = new_root;
}

#endif // TIGHTDB_ENABLE_REPLICATION


#ifdef TIGHTDB_DEBUG

namespace {

size_t verify_leaf(MemRef mem, Allocator& alloc)
{
    bool long_strings = Array::get_hasrefs_from_header(mem.m_addr);
    if (!long_strings) {
        // Small strings
        ArrayString leaf(mem, 0, 0, alloc);
        leaf.Verify();
        return leaf.size();
    }
    bool is_big = Array::get_context_flag_from_header(mem.m_addr);
    if (!is_big) {
        // Medium strings
        ArrayStringLong leaf(mem, 0, 0, alloc);
        leaf.Verify();
        return leaf.size();
    }
    // Big strings
    ArrayBigBlobs leaf(mem, 0, 0, alloc);
    leaf.Verify();
    return leaf.size();
}

} // anonymous namespace

void AdaptiveStringColumn::Verify() const
{
    if (root_is_leaf()) {
        bool long_strings = m_array->has_refs();
        if (!long_strings) {
            // Small strings root leaf
            ArrayString* leaf = static_cast<ArrayString*>(m_array);
            leaf->Verify();
        }
        else {
            bool is_big = m_array->get_context_flag();
            if (!is_big) {
                // Medium strings root leaf
                ArrayStringLong* leaf = static_cast<ArrayStringLong*>(m_array);
                leaf->Verify();
            }
            else {
                // Big strings root leaf
                ArrayBigBlobs* leaf = static_cast<ArrayBigBlobs*>(m_array);
                leaf->Verify();
            }
        }
    }
    else {
        // Non-leaf root
        m_array->verify_bptree(&verify_leaf);
    }

    if (m_index) {
        m_index->Verify();
        m_index->verify_entries(*this);
    }
}


void AdaptiveStringColumn::to_dot(ostream& out, StringData title) const
{
    ref_type ref = m_array->get_ref();
    out << "subgraph cluster_string_column" << ref << " {" << endl;
    out << " label = \"String column";
    if (title.size() != 0)
        out << "\\n'" << title << "'";
    out << "\";" << endl;
    tree_to_dot(out);
    out << "}" << endl;
}

void AdaptiveStringColumn::leaf_to_dot(MemRef leaf_mem, ArrayParent* parent, size_t ndx_in_parent,
                                       ostream& out) const
{
    bool long_strings = Array::get_hasrefs_from_header(leaf_mem.m_addr);
    if (!long_strings) {
        // Small strings
        ArrayString leaf(leaf_mem, parent, ndx_in_parent, m_array->get_alloc());
        leaf.to_dot(out);
        return;
    }
    bool is_big = Array::get_context_flag_from_header(leaf_mem.m_addr);
    if (!is_big) {
        // Medium strings
        ArrayStringLong leaf(leaf_mem, parent, ndx_in_parent, m_array->get_alloc());
        leaf.to_dot(out);
        return;
    }
    // Big strings
    ArrayBigBlobs leaf(leaf_mem, parent, ndx_in_parent, m_array->get_alloc());
    bool is_strings = true;
    leaf.to_dot(out, is_strings);
}


namespace {

void leaf_dumper(MemRef mem, Allocator& alloc, ostream& out, int level)
{
    size_t leaf_size;
    const char* leaf_type;
    bool long_strings = Array::get_hasrefs_from_header(mem.m_addr);
    if (!long_strings) {
        // Small strings
        ArrayString leaf(mem, 0, 0, alloc);
        leaf_size = leaf.size();
        leaf_type = "Small strings leaf";
    }
    else {
        bool is_big = Array::get_context_flag_from_header(mem.m_addr);
        if (!is_big) {
            // Medium strings
            ArrayStringLong leaf(mem, 0, 0, alloc);
            leaf_size = leaf.size();
            leaf_type = "Medimum strings leaf";
        }
        else {
            // Big strings
            ArrayBigBlobs leaf(mem, 0, 0, alloc);
            leaf_size = leaf.size();
            leaf_type = "Big strings leaf";
        }
    }
    int indent = level * 2;
    out << setw(indent) << "" << leaf_type << " (size: "<<leaf_size<<")\n";
}

} // anonymous namespace

void AdaptiveStringColumn::dump_node_structure(ostream& out, int level) const
{
    m_array->dump_bptree_structure(out, level, &leaf_dumper);
}

#endif // TIGHTDB_DEBUG<|MERGE_RESOLUTION|>--- conflicted
+++ resolved
@@ -1180,29 +1180,7 @@
     if (m_index) {
         size_t ndx_in_parent = m_array->get_ndx_in_parent();
         m_index->get_root_array()->set_ndx_in_parent(ndx_in_parent + 1);
-<<<<<<< HEAD
-        // FIXME: The cached root array needs to be refreshed; however, it is
-        // unkown to me (Kristian) whether the root node can change between
-        // different Array-like classes. If it can, then the refresh operation
-        // could be as non-trivial as it is in the case of
-        // ColumnBinary::refresh_after_advance_transact(). For that reason, the
-        // current work-around is to simply recreate the search index.
-        bool use_workaround = true;
-        if (use_workaround) {
-            delete m_index;
-            m_index = 0;
-            ref_type ref = m_index->get_root_array()->get_ref_from_parent();
-            ArrayParent* parent = m_index->get_root_array()->get_parent();
-            Allocator& alloc = m_array->get_alloc();
-            m_index = new StringIndex(ref, parent, ndx_in_parent+1, this,
-                                      &get_string, alloc); // Throws
-        }
-        else {
-            m_index->refresh_after_advance_transact(col_ndx, spec); // Throws
-        }
-=======
         m_index->refresh_after_advance_transact(col_ndx, spec); // Throws
->>>>>>> cf9b6b48
     }
 }
 
