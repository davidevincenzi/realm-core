﻿<?xml version="1.0" encoding="utf-8"?>
<Project ToolsVersion="4.0" xmlns="http://schemas.microsoft.com/developer/msbuild/2003">
  <ItemGroup>
    <ClCompile Include="src\win32\pthread\pthread.c">
      <Filter>pthreads</Filter>
    </ClCompile>
    <ClCompile Include="test\testarrayblob.cpp">
      <Filter>test</Filter>
    </ClCompile>
    <ClCompile Include="test\testarraystring.cpp">
      <Filter>test</Filter>
    </ClCompile>
    <ClCompile Include="test\testarraystringlong.cpp">
      <Filter>test</Filter>
    </ClCompile>
    <ClCompile Include="test\testcolumn.cpp">
      <Filter>test</Filter>
    </ClCompile>
    <ClCompile Include="test\testcolumnbinary.cpp">
      <Filter>test</Filter>
    </ClCompile>
    <ClCompile Include="test\testcolumnmixed.cpp">
      <Filter>test</Filter>
    </ClCompile>
    <ClCompile Include="test\testcolumnstring.cpp">
      <Filter>test</Filter>
    </ClCompile>
    <ClCompile Include="test\testearraybinary.cpp">
      <Filter>test</Filter>
    </ClCompile>
    <ClCompile Include="test\testgroup.cpp">
      <Filter>test</Filter>
    </ClCompile>
    <ClCompile Include="test\testindex.cpp">
      <Filter>test</Filter>
    </ClCompile>
    <ClCompile Include="test\testtable.cpp">
      <Filter>test</Filter>
    </ClCompile>
    <ClCompile Include="test\test_c_api.c">
      <Filter>test</Filter>
    </ClCompile>
    <ClCompile Include="test\main.cpp">
      <Filter>test</Filter>
    </ClCompile>
    <ClCompile Include="test\testalloc.cpp">
      <Filter>test</Filter>
    </ClCompile>
    <ClCompile Include="test\testarray.cpp">
      <Filter>test</Filter>
    </ClCompile>
    <ClCompile Include="test\large_tests\test_strings.cpp">
      <Filter>test\large_tests</Filter>
    </ClCompile>
    <ClCompile Include="test\large_tests\verified_integer.cpp">
      <Filter>test\large_tests</Filter>
    </ClCompile>
    <ClCompile Include="test\large_tests\verified_string.cpp">
      <Filter>test\large_tests</Filter>
    </ClCompile>
    <ClCompile Include="test\large_tests\test_column.cpp">
      <Filter>test\large_tests</Filter>
    </ClCompile>
    <ClCompile Include="test\testquery.cpp">
      <Filter>test</Filter>
    </ClCompile>
    <ClCompile Include="test\testtableview.cpp">
      <Filter>test</Filter>
    </ClCompile>
    <ClCompile Include="src\tightdb\column.cpp">
      <Filter>src</Filter>
    </ClCompile>
    <ClCompile Include="src\tightdb\column_binary.cpp">
      <Filter>src</Filter>
    </ClCompile>
    <ClCompile Include="src\tightdb\column_mixed.cpp">
      <Filter>src</Filter>
    </ClCompile>
    <ClCompile Include="src\tightdb\column_string.cpp">
      <Filter>src</Filter>
    </ClCompile>
    <ClCompile Include="src\tightdb\column_string_enum.cpp">
      <Filter>src</Filter>
    </ClCompile>
    <ClCompile Include="src\tightdb\column_table.cpp">
      <Filter>src</Filter>
    </ClCompile>
    <ClCompile Include="src\tightdb\group.cpp">
      <Filter>src</Filter>
    </ClCompile>
    <ClCompile Include="src\tightdb\group_shared.cpp">
      <Filter>src</Filter>
    </ClCompile>
    <ClCompile Include="src\tightdb\group_writer.cpp">
      <Filter>src</Filter>
    </ClCompile>
    <ClCompile Include="src\tightdb\index.cpp">
      <Filter>src</Filter>
    </ClCompile>
    <ClCompile Include="src\tightdb\query.cpp">
      <Filter>src</Filter>
    </ClCompile>
    <ClCompile Include="src\tightdb\spec.cpp">
      <Filter>src</Filter>
    </ClCompile>
    <ClCompile Include="src\tightdb\table.cpp">
      <Filter>src</Filter>
    </ClCompile>
    <ClCompile Include="src\tightdb\table_view.cpp">
      <Filter>src</Filter>
    </ClCompile>
    <ClCompile Include="src\tightdb\utf8.cpp">
      <Filter>src</Filter>
    </ClCompile>
    <ClCompile Include="src\tightdb\utilities.cpp">
      <Filter>src</Filter>
    </ClCompile>
    <ClCompile Include="src\tightdb\alloc_slab.cpp">
      <Filter>src</Filter>
    </ClCompile>
    <ClCompile Include="src\tightdb\array.cpp">
      <Filter>src</Filter>
    </ClCompile>
    <ClCompile Include="src\tightdb\array_binary.cpp">
      <Filter>src</Filter>
    </ClCompile>
    <ClCompile Include="src\tightdb\array_blob.cpp">
      <Filter>src</Filter>
    </ClCompile>
    <ClCompile Include="src\tightdb\array_string.cpp">
      <Filter>src</Filter>
    </ClCompile>
    <ClCompile Include="src\tightdb\array_string_long.cpp">
      <Filter>src</Filter>
    </ClCompile>
    <ClCompile Include="src\tightdb\c-table.cpp">
      <Filter>src</Filter>
    </ClCompile>
    <ClCompile Include="test\testshared.cpp">
      <Filter>test</Filter>
    </ClCompile>
    <ClCompile Include="src\tightdb\error.cpp">
      <Filter>src</Filter>
    </ClCompile>
    <ClCompile Include="src\tightdb\file.cpp">
      <Filter>src</Filter>
    </ClCompile>
    <ClCompile Include="src\tightdb\index_string.cpp">
      <Filter>src</Filter>
    </ClCompile>
    <ClCompile Include="src\tightdb\string_buffer.cpp">
      <Filter>src</Filter>
    </ClCompile>
    <ClCompile Include="src\tightdb\replication.cpp">
      <Filter>src</Filter>
    </ClCompile>
    <ClCompile Include="test\testindexstring.cpp">
      <Filter>test</Filter>
    </ClCompile>
<<<<<<< HEAD
    <ClCompile Include="src\tightdb\terminate.cpp">
=======
    <ClCompile Include="callback.cpp">
>>>>>>> 622ac4bd
      <Filter>src</Filter>
    </ClCompile>
  </ItemGroup>
  <ItemGroup>
    <ClInclude Include="src\win32\pthread\pthread.h">
      <Filter>pthreads</Filter>
    </ClInclude>
    <ClInclude Include="test\testsettings.hpp">
      <Filter>test</Filter>
    </ClInclude>
    <ClInclude Include="test\large_tests\verified_integer.hpp">
      <Filter>test\large_tests</Filter>
    </ClInclude>
    <ClInclude Include="test\large_tests\verified_string.hpp">
      <Filter>test\large_tests</Filter>
    </ClInclude>
    <ClInclude Include="src\tightdb\query_conditions.hpp">
      <Filter>src\include</Filter>
    </ClInclude>
    <ClInclude Include="src\tightdb\query_engine.hpp">
      <Filter>src\include</Filter>
    </ClInclude>
    <ClInclude Include="src\tightdb\spec.hpp">
      <Filter>src\include</Filter>
    </ClInclude>
    <ClInclude Include="src\tightdb\static_assert.hpp">
      <Filter>src\include</Filter>
    </ClInclude>
    <ClInclude Include="src\tightdb\table.hpp">
      <Filter>src\include</Filter>
    </ClInclude>
    <ClInclude Include="src\tightdb\table_accessors.hpp">
      <Filter>src\include</Filter>
    </ClInclude>
    <ClInclude Include="src\tightdb\table_basic.hpp">
      <Filter>src\include</Filter>
    </ClInclude>
    <ClInclude Include="src\tightdb\table_macros.hpp">
      <Filter>src\include</Filter>
    </ClInclude>
    <ClInclude Include="src\tightdb\table_ref.hpp">
      <Filter>src\include</Filter>
    </ClInclude>
    <ClInclude Include="src\tightdb\table_view.hpp">
      <Filter>src\include</Filter>
    </ClInclude>
    <ClInclude Include="src\tightdb\table_view_basic.hpp">
      <Filter>src\include</Filter>
    </ClInclude>
    <ClInclude Include="src\tightdb\tightdb-c.h">
      <Filter>src\include</Filter>
    </ClInclude>
    <ClInclude Include="src\tightdb\tuple.hpp">
      <Filter>src\include</Filter>
    </ClInclude>
    <ClInclude Include="src\tightdb\type_list.hpp">
      <Filter>src\include</Filter>
    </ClInclude>
    <ClInclude Include="src\tightdb\utf8.hpp">
      <Filter>src\include</Filter>
    </ClInclude>
    <ClInclude Include="src\tightdb\utilities.hpp">
      <Filter>src\include</Filter>
    </ClInclude>
    <ClInclude Include="src\tightdb\alloc.hpp">
      <Filter>src\include</Filter>
    </ClInclude>
    <ClInclude Include="src\tightdb\alloc_slab.hpp">
      <Filter>src\include</Filter>
    </ClInclude>
    <ClInclude Include="src\tightdb\array.hpp">
      <Filter>src\include</Filter>
    </ClInclude>
    <ClInclude Include="src\tightdb\array_binary.hpp">
      <Filter>src\include</Filter>
    </ClInclude>
    <ClInclude Include="src\tightdb\array_blob.hpp">
      <Filter>src\include</Filter>
    </ClInclude>
    <ClInclude Include="src\tightdb\array_string.hpp">
      <Filter>src\include</Filter>
    </ClInclude>
    <ClInclude Include="src\tightdb\array_string_long.hpp">
      <Filter>src\include</Filter>
    </ClInclude>
    <ClInclude Include="src\tightdb\binary_data.hpp">
      <Filter>src\include</Filter>
    </ClInclude>
    <ClInclude Include="src\tightdb\bind_ptr.hpp">
      <Filter>src\include</Filter>
    </ClInclude>
    <ClInclude Include="src\tightdb\column.hpp">
      <Filter>src\include</Filter>
    </ClInclude>
    <ClInclude Include="src\tightdb\column_binary.hpp">
      <Filter>src\include</Filter>
    </ClInclude>
    <ClInclude Include="src\tightdb\column_fwd.hpp">
      <Filter>src\include</Filter>
    </ClInclude>
    <ClInclude Include="src\tightdb\column_mixed.hpp">
      <Filter>src\include</Filter>
    </ClInclude>
    <ClInclude Include="src\tightdb\column_string.hpp">
      <Filter>src\include</Filter>
    </ClInclude>
    <ClInclude Include="src\tightdb\column_string_enum.hpp">
      <Filter>src\include</Filter>
    </ClInclude>
    <ClInclude Include="src\tightdb\column_table.hpp">
      <Filter>src\include</Filter>
    </ClInclude>
    <ClInclude Include="src\tightdb\column_tpl.hpp">
      <Filter>src\include</Filter>
    </ClInclude>
    <ClInclude Include="src\tightdb\column_type.hpp">
      <Filter>src\include</Filter>
    </ClInclude>
    <ClInclude Include="src\tightdb\config.h">
      <Filter>src\include</Filter>
    </ClInclude>
    <ClInclude Include="src\tightdb\c-table.h">
      <Filter>src\include</Filter>
    </ClInclude>
    <ClInclude Include="src\tightdb\c-tightdb.h">
      <Filter>src\include</Filter>
    </ClInclude>
    <ClInclude Include="src\tightdb\date.hpp">
      <Filter>src\include</Filter>
    </ClInclude>
    <ClInclude Include="src\tightdb\group.hpp">
      <Filter>src\include</Filter>
    </ClInclude>
    <ClInclude Include="src\tightdb\group_shared.hpp">
      <Filter>src\include</Filter>
    </ClInclude>
    <ClInclude Include="src\tightdb\group_writer.hpp">
      <Filter>src\include</Filter>
    </ClInclude>
    <ClInclude Include="src\tightdb\index.hpp">
      <Filter>src\include</Filter>
    </ClInclude>
    <ClInclude Include="src\tightdb\lang_bind_helper.hpp">
      <Filter>src\include</Filter>
    </ClInclude>
    <ClInclude Include="src\tightdb\meta.hpp">
      <Filter>src\include</Filter>
    </ClInclude>
    <ClInclude Include="src\tightdb\mixed.hpp">
      <Filter>src\include</Filter>
    </ClInclude>
    <ClInclude Include="src\tightdb\query.hpp">
      <Filter>src\include</Filter>
    </ClInclude>
    <ClInclude Include="src\tightdb.hpp">
      <Filter>src\include</Filter>
    </ClInclude>
    <ClInclude Include="src\tightdb\error.hpp">
      <Filter>src\include</Filter>
    </ClInclude>
    <ClInclude Include="src\tightdb\index_string.hpp">
      <Filter>src\include</Filter>
    </ClInclude>
    <ClInclude Include="src\tightdb\overflow.hpp">
      <Filter>src\include</Filter>
    </ClInclude>
    <ClInclude Include="src\tightdb\replication.hpp">
      <Filter>src\include</Filter>
    </ClInclude>
    <ClInclude Include="src\tightdb\string_buffer.hpp">
      <Filter>src\include</Filter>
    </ClInclude>
    <ClInclude Include="src\tightdb\pthread_helpers.hpp">
      <Filter>src\include</Filter>
    </ClInclude>
    <ClInclude Include="callback.h">
      <Filter>src</Filter>
    </ClInclude>
  </ItemGroup>
  <ItemGroup>
    <Filter Include="pthreads">
      <UniqueIdentifier>{b4eeb124-957f-4448-b620-3662238e268a}</UniqueIdentifier>
    </Filter>
    <Filter Include="test">
      <UniqueIdentifier>{d65594c9-e911-48b1-9f60-693bab72c732}</UniqueIdentifier>
    </Filter>
    <Filter Include="test\large_tests">
      <UniqueIdentifier>{3e451fa6-2e90-45e6-824f-68fe7042fbcf}</UniqueIdentifier>
    </Filter>
    <Filter Include="src">
      <UniqueIdentifier>{aa9470f4-4998-465f-8e58-85b31d962c13}</UniqueIdentifier>
    </Filter>
    <Filter Include="src\include">
      <UniqueIdentifier>{4436af4e-59db-4e36-9b8c-acb6e5d85aea}</UniqueIdentifier>
    </Filter>
  </ItemGroup>
</Project><|MERGE_RESOLUTION|>--- conflicted
+++ resolved
@@ -157,11 +157,7 @@
     <ClCompile Include="test\testindexstring.cpp">
       <Filter>test</Filter>
     </ClCompile>
-<<<<<<< HEAD
     <ClCompile Include="src\tightdb\terminate.cpp">
-=======
-    <ClCompile Include="callback.cpp">
->>>>>>> 622ac4bd
       <Filter>src</Filter>
     </ClCompile>
   </ItemGroup>
