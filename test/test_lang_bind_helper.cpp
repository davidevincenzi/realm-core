--- conflicted
+++ resolved
@@ -6670,18 +6670,11 @@
     }
 
 }
-<<<<<<< HEAD
+
+*/
 #endif // !defined(REALM_ANDROID) etc
 #endif // !defined REALM_ENABLE_ENCRYPTION
 #endif // !defined _WIN32
-=======
-
-*/
-
-#endif
-#endif
-#endif
->>>>>>> 3e46dbeb
 
 TEST(LangBindHelper_ImplicitTransactions_NoExtremeFileSpaceLeaks)
 {
