# Note:
# $@  The name of the target file (the one before the colon)
# $<  The name of the first (or only) prerequisite file
#     (the first one after the colon)
# $^  The names of all the prerequisite files (space separated)
# $*  The stem (the bit which matches the % wildcard in the rule definition.
#

ROOT = ..

<<<<<<< HEAD
CXXFLAGS           ?= $(CXXFLAGS_COMMON)
CXXFLAGS_COMMON_2   = -pthread $(CXXFLAGS) -IUnitTest++/src
CXXFLAGS_OPTIMIZE  += $(CXXFLAGS_COMMON_2) -I$(ROOT)/src -I$(ROOT)/include
CXXFLAGS_DEBUG     += $(CXXFLAGS_COMMON_2) -I$(ROOT)/src -I$(ROOT)/include
CXXFLAGS_COVERAGE  += $(CXXFLAGS_COMMON_2) -I$(abspath $(ROOT)/src) -I$(abspath $(ROOT)/include)
LDFLAGS             = -pthread -LUnitTest++ -lUnitTest++
=======
INC_FLAGS     = -I$(ROOT)/src -I$(ROOT)/include -IUnitTest++/src
INC_FLAGS_ABS = -I$(abspath $(ROOT)/src) -I$(abspath $(ROOT)/include) -IUnitTest++/src
LIB_FLAGS     = -LUnitTest++ -lUnitTest++
>>>>>>> 67708b1b

SOURCES             = $(wildcard *.c *.cpp large_tests/*.cpp)
LIBTIGHTDB          = $(ROOT)/src/libtightdb.a
LIBTIGHTDB_DEBUG    = $(ROOT)/src/libtightdb_d.a
LIBTIGHTDB_COVERAGE = $(ROOT)/src/libtightdb_c.a
TARGET              = tightdb-tests
DEBUG_TARGET        = tightdb-tests-debug
COVERAGE_TARGET     = tightdb-tests-cover
TARGETS = $(TARGET) $(DEBUG_TARGET) $(COVERAGE_TARGET)

all: $(TARGET)
.PHONY: all

debug: $(DEBUG_TARGET)
.PHONY: debug

cover: $(COVERAGE_TARGET)
.PHONY: cover

test: debug
	./tightdb-tests-debug
.PHONY: test

test-release: all
	./tightdb-tests
.PHONY: test

memtest: debug
	valgrind --quiet --error-exitcode=1 --track-origins=yes --leak-check=yes --leak-resolution=low ./tightdb-tests-debug --no-error-exit-staus
.PHONY: test

benchmark: test-tightdb test-sqlite3 test-stl
	@echo ""
	@echo ".:: TightDB ::."
	test-tightdb/test-tightdb
	@echo ""
	@echo ".:: SQLite 3 ::."
	test-sqlite3/test-sqlite3
	@echo ""
	@echo ".:: STL Vector ::."
	test-stl/test-stl
test-tightdb test-sqlite3 test-stl: UnitTest++
	@$(MAKE) -C $@
.PHONY: benchmark test-tightdb test-sqlite3 test-stl

UnitTest++:
	$(MAKE) -C UnitTest++ CXX=g++ CXXFLAGS=-g -Wall -W -ansi LDFLAGS= >/dev/null
.PHONY: UnitTest++
$(TARGETS): | UnitTest++



CONFIG_MK = $(ROOT)/config.mk
include $(CONFIG_MK)

STATIC_OBJECTS = $(patsubst %.c,%.o,$(patsubst %.cpp,%.o,$(SOURCES)))
SHARED_OBJECTS   = $(STATIC_OBJECTS:.o=.dyn.o)
DEBUG_OBJECTS    = $(STATIC_OBJECTS:.o=.dbg.o)
COVERAGE_OBJECTS = $(STATIC_OBJECTS:.o=.cov.o)
OBJECTS = $(STATIC_OBJECTS) $(SHARED_OBJECTS) $(DEBUG_OBJECTS) $(COVERAGE_OBJECTS)

$(OBJECTS): Makefile $(CONFIG_MK)


CLEAN_EXTRA = clean/UnitTest++ clean/test-tightdb clean/test-sqlite3 clean/test-stl
clean: clean/local $(CLEAN_EXTRA)
clean/local:
	$(RM) *.d *.o *.gcno *.gcda $(TARGETS)
	$(RM) large_tests/*.d large_tests/*.o large_tests/*.gcno large_tests/*.gcda
$(CLEAN_EXTRA): clean/%:
	@$(MAKE) -C $* clean
.PHONY: clean clean/local $(CLEAN_EXTRA)


# Linking

$(TARGET): $(STATIC_OBJECTS) $(LIBTIGHTDB)
	$(LD_STATIC) $(STATIC_OBJECTS) $(LIBTIGHTDB) $(LDFLAGS) $(LIB_FLAGS) -o $@

$(DEBUG_TARGET): $(DEBUG_OBJECTS) $(LIBTIGHTDB_DEBUG)
	$(LD_DEBUG) $(DEBUG_OBJECTS) $(LIBTIGHTDB_DEBUG) $(LDFLAGS) $(LIB_FLAGS) -o $@

$(COVERAGE_TARGET): $(COVERAGE_OBJECTS) $(LIBTIGHTDB_COVERAGE)
	$(LD_COVERAGE) $(COVERAGE_OBJECTS) $(LIBTIGHTDB_COVERAGE) $(LDFLAGS) $(LIB_FLAGS) -o $@


# Compiling + automatic dependencies

%.o: %.c
	$(CC_STATIC) $(CFLAGS) $(INC_FLAGS) -MMD -MP -c $< -o $@

%.o: %.cpp
	$(CXX_STATIC) $(CXXFLAGS) $(INC_FLAGS) -MMD -MP -c $< -o $@

%.dyn.o: %.c
	$(CC_SHARED) $(CFLAGS) $(INC_FLAGS) -MMD -MP -c $< -o $@

%.dyn.o: %.cpp
	$(CXX_SHARED) $(CXXFLAGS) $(INC_FLAGS) -MMD -MP -c $< -o $@

%.dbg.o: %.c
	$(CC_DEBUG) $(CFLAGS) $(INC_FLAGS) -MMD -MP -c $< -o $@

%.dbg.o: %.cpp
	$(CXX_DEBUG) $(CXXFLAGS) $(INC_FLAGS) -MMD -MP -c $< -o $@

%.cov.o: %.c
	$(CC_COVERAGE) $(CFLAGS) $(INC_FLAGS_ABS) -MMD -MP -c $(abspath $<) -o $(abspath $@)

%.cov.o: %.cpp
	$(CXX_COVERAGE) $(CXXFLAGS) $(INC_FLAGS_ABS) -MMD -MP -c $(abspath $<) -o $(abspath $@)

-include $(OBJECTS:.o=.d)<|MERGE_RESOLUTION|>--- conflicted
+++ resolved
@@ -8,18 +8,9 @@
 
 ROOT = ..
 
-<<<<<<< HEAD
-CXXFLAGS           ?= $(CXXFLAGS_COMMON)
-CXXFLAGS_COMMON_2   = -pthread $(CXXFLAGS) -IUnitTest++/src
-CXXFLAGS_OPTIMIZE  += $(CXXFLAGS_COMMON_2) -I$(ROOT)/src -I$(ROOT)/include
-CXXFLAGS_DEBUG     += $(CXXFLAGS_COMMON_2) -I$(ROOT)/src -I$(ROOT)/include
-CXXFLAGS_COVERAGE  += $(CXXFLAGS_COMMON_2) -I$(abspath $(ROOT)/src) -I$(abspath $(ROOT)/include)
-LDFLAGS             = -pthread -LUnitTest++ -lUnitTest++
-=======
 INC_FLAGS     = -I$(ROOT)/src -I$(ROOT)/include -IUnitTest++/src
 INC_FLAGS_ABS = -I$(abspath $(ROOT)/src) -I$(abspath $(ROOT)/include) -IUnitTest++/src
 LIB_FLAGS     = -LUnitTest++ -lUnitTest++
->>>>>>> 67708b1b
 
 SOURCES             = $(wildcard *.c *.cpp large_tests/*.cpp)
 LIBTIGHTDB          = $(ROOT)/src/libtightdb.a
