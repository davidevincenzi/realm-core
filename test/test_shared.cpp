/*************************************************************************
 *
 * Copyright 2016 Realm Inc.
 *
 * Licensed under the Apache License, Version 2.0 (the "License");
 * you may not use this file except in compliance with the License.
 * You may obtain a copy of the License at
 *
 * http://www.apache.org/licenses/LICENSE-2.0
 *
 * Unless required by applicable law or agreed to in writing, software
 * distributed under the License is distributed on an "AS IS" BASIS,
 * WITHOUT WARRANTIES OR CONDITIONS OF ANY KIND, either express or implied.
 * See the License for the specific language governing permissions and
 * limitations under the License.
 *
 **************************************************************************/

#include "testsettings.hpp"
#ifdef TEST_SHARED

#include <streambuf>
#include <fstream>
#include <tuple>

// Need fork() and waitpid() for Shared_RobustAgainstDeathDuringWrite
#ifndef _WIN32
    #include <unistd.h>
    #include <sys/mman.h>
    #include <sys/types.h>
    #include <sys/wait.h>
    #include <signal.h>
    #include <sched.h>
    #define ENABLE_ROBUST_AGAINST_DEATH_DURING_WRITE
#else
    #define NOMINMAX
    #include <windows.h>
#endif

#include <realm.hpp>
#include <realm/util/features.h>
#include <realm/util/safe_int_ops.hpp>
#include <memory>
#include <realm/util/terminate.hpp>
#include <realm/util/file.hpp>
#include <realm/util/thread.hpp>
#include <realm/util/to_string.hpp>
#include <realm/impl/simulated_failure.hpp>

#include "fuzz_group.hpp"

#include "test.hpp"

extern unsigned long unit_test_random_seed;

using namespace realm;
using namespace realm::util;
using namespace realm::test_util;
using unit_test::TestContext;


// Test independence and thread-safety
// -----------------------------------
//
// All tests must be thread safe and independent of each other. This
// is required because it allows for both shuffling of the execution
// order and for parallelized testing.
//
// In particular, avoid using std::rand() since it is not guaranteed
// to be thread safe. Instead use the API offered in
// `test/util/random.hpp`.
//
// All files created in tests must use the TEST_PATH macro (or one of
// its friends) to obtain a suitable file system path. See
// `test/util/test_path.hpp`.
//
//
// Debugging and the ONLY() macro
// ------------------------------
//
// A simple way of disabling all tests except one called `Foo`, is to
// replace TEST(Foo) with ONLY(Foo) and then recompile and rerun the
// test suite. Note that you can also use filtering by setting the
// environment varible `UNITTEST_FILTER`. See `README.md` for more on
// this.
//
// Another way to debug a particular test, is to copy that test into
// `experiments/testcase.cpp` and then run `sh build.sh
// check-testcase` (or one of its friends) from the command line.


TEST(Shared_Unattached)
{
    SharedGroup sg((SharedGroup::unattached_tag()));
}


namespace {

// async deamon does not start when launching unit tests from osx, so async is currently disabled on osx.
// Also: async requires interprocess communication, which does not work with our current encryption support.
#if !defined(_WIN32) && !REALM_PLATFORM_APPLE
    #if REALM_ANDROID || defined DISABLE_ASYNC || REALM_ENABLE_ENCRYPTION
        bool allow_async = false;
    #else
        bool allow_async = true;
    #endif
#endif


REALM_TABLE_4(TestTableShared,
              first,  Int,
              second, Int,
              third,  Bool,
              fourth, String)

REALM_TABLE_5(TestTableSharedTimestamp,
              first,  Int,
              second, Int,
              third,  Bool,
              fourth, String,
              fifth, Timestamp)

void writer(std::string path, int id)
{
    // std::cerr << "Started writer " << std::endl;
    try {
        bool done = false;
        SharedGroup sg(path, true, SharedGroupOptions(crypt_key()));
        // std::cerr << "Opened sg " << std::endl;
        for (int i = 0; !done; ++i) {
            // std::cerr << "       - " << getpid() << std::endl;
            WriteTransaction wt(sg);
            TestTableShared::Ref t1 = wt.get_table<TestTableShared>("test");
            done = t1[id].third;
            if (i & 1) {
                t1[id].first = 1 + t1[id].first;
            }
            sched_yield(); // increase chance of signal arriving in the middle of a transaction
            wt.commit();
        }
        // std::cerr << "Ended pid " << getpid() << std::endl;
    }
    catch (...) {
        // std::cerr << "Exception from " << getpid() << std::endl;
        REALM_ASSERT(false);
    }
}


#if !defined(_WIN32) && !REALM_ENABLE_ENCRYPTION

void killer(TestContext& test_context, int pid, std::string path, int id)
{
    {
        SharedGroup sg(path, true, SharedGroupOptions(crypt_key()));
        bool done = false;
        do {
            sched_yield();
            // pseudo randomized wait (to prevent unwanted synchronization effects of yield):
            int n = random() % 10000;
            volatile int thing = 0;
            while (n--) thing += random();
            ReadTransaction rt(sg);
            rt.get_group().verify();
            TestTableShared::ConstRef t1 = rt.get_table<TestTableShared>("test");
            done = 10 < t1[id].first;
        } while (!done);
    }
    kill(pid, 9);
    int stat_loc = 0;
    int options = 0;
    int ret_pid = waitpid(pid, &stat_loc, options);
    if (ret_pid == pid_t(-1)) {
        if (errno == EINTR)
            std::cerr << "waitpid was interrupted" << std::endl;
        if (errno == EINVAL)
            std::cerr << "waitpid got bad arguments" << std::endl;
        if (errno == ECHILD)
            std::cerr << "waitpid tried to wait for the wrong child: " << pid << std::endl;
        REALM_TERMINATE("waitpid failed");
    }
    bool child_exited_from_signal = WIFSIGNALED(stat_loc);
    CHECK(child_exited_from_signal);
    int child_exit_status = WEXITSTATUS(stat_loc);
    CHECK_EQUAL(0, child_exit_status);
    {
        // Verify that we surely did kill the process before it could do all it's commits.
        SharedGroup sg(path, true);
        ReadTransaction rt(sg);
        rt.get_group().verify();
        TestTableShared::ConstRef t1 = rt.get_table<TestTableShared>("test");
        CHECK(10 < t1[id].first);
    }
}
#endif

} // anonymous namespace

#if !defined(_WIN32)&& !REALM_ENABLE_ENCRYPTION && !REALM_ANDROID

TEST_IF(Shared_PipelinedWritesWithKills, false)
{
    // FIXME: This test was disabled because it has a strong tendency to leave
    // rogue child processes behind after the root test process aborts. If these
    // orphanned child processes are not manually searched for and killed, they
    // will run indefinitely. Additionally, these child processes will typically
    // grow a Realm file to gigantic sizes over time (100 gigabytes per 20
    // minutes).
    //
    // Idea for solution: Install a custom signal handler for SIGABRT and
    // friends, and kill all spawned child processes from it. See `man abort`.

    CHECK(RobustMutex::is_robust_on_this_platform());
    const int num_processes = 50;
    SHARED_GROUP_TEST_PATH(path);
    {
        SharedGroup sg(path, false, SharedGroupOptions(crypt_key()));
        // Create table entries
        WriteTransaction wt(sg);
        TestTableShared::Ref t1 = wt.add_table<TestTableShared>("test");
        for (int i = 0; i < num_processes; ++i) {
            t1->add(0, i, false, "test");
        }
        wt.commit();
    }
    int pid = fork();
    if (pid == -1)
        REALM_TERMINATE("fork() failed");
    if (pid == 0) {
        // first writer!
        writer(path, 0);
        _Exit(0);
    }
    else {
        for (int k = 1; k < num_processes; ++k) {
            int pid2 = pid;
            pid = fork();
            if (pid == pid_t(-1))
                REALM_TERMINATE("fork() failed");
            if (pid == 0) {
                writer(path, k);
                _Exit(0);
            }
            else {
                // std::cerr << "New process " << pid << " killing old " << pid2 << std::endl;
                killer(test_context, pid2, path, k - 1);
            }
        }
        // std::cerr << "Killing last one: " << pid << std::endl;
        killer(test_context, pid, path, num_processes - 1);
    }
    // We need to wait cleaning up til the killed processes have exited.
    sleep(1);
}
#endif


TEST(Shared_CompactingOnTheFly)
{
    SHARED_GROUP_TEST_PATH(path);
    Thread writer_thread;
    {
        SharedGroup sg(path, false, SharedGroupOptions(crypt_key()));
        // Create table entries
        {
            WriteTransaction wt(sg);
            TestTableShared::Ref t1 = wt.add_table<TestTableShared>("test");
            for (int i = 0; i < 100; ++i) {
                t1->add(0, i, false, "test");
            }
            wt.commit();
        }
        {
            writer_thread.start(std::bind(&writer, std::string(path), 41));

            // make sure writer has started:
            bool waiting = true;
            while (waiting) {
                sched_yield();
                ReadTransaction rt(sg);
                TestTableShared::ConstRef t1 = rt.get_table<TestTableShared>("test");
                waiting = t1[41].first == 0;
                // std::cerr << t1[41].first << std::endl;
            }

            // since the writer is running, we cannot compact:
            CHECK(sg.compact() == false);
        }
        {
            // make the writer thread terminate:
            WriteTransaction wt(sg);
            TestTableShared::Ref t1 = wt.get_table<TestTableShared>("test");
            t1[41].third = true;
            wt.commit();
        }

    }
    writer_thread.join();
    {
        SharedGroup sg2(path, true, SharedGroupOptions(crypt_key()));
        {
            sg2.begin_write();
            sg2.commit();
        }
        CHECK_EQUAL(true, sg2.compact());

        ReadTransaction rt2(sg2);
        TestTableShared::ConstRef table = rt2.get_table<TestTableShared>("test");
        CHECK(table);
        CHECK_EQUAL(table->size(), 100);
        rt2.get_group().verify();
        sg2.close();
    }
    {
        SharedGroup sg2(path, true, SharedGroupOptions(crypt_key()));
        ReadTransaction rt2(sg2);
        TestTableShared::ConstRef table = rt2.get_table<TestTableShared>("test");
        CHECK(table);
        CHECK_EQUAL(table->size(), 100);
        rt2.get_group().verify();
    }
}


TEST(Shared_Initial)
{
    SHARED_GROUP_TEST_PATH(path);
    {
        // Create a new shared db
        SharedGroup sg(path, false, SharedGroupOptions(crypt_key()));

        // Verify that new group is empty
        {
            ReadTransaction rt(sg);
            CHECK(rt.get_group().is_empty());
        }

    }
}


TEST(Shared_InitialMem)
{
    SHARED_GROUP_TEST_PATH(path);
    {
        // Create a new shared db
        bool no_create = false;
        SharedGroup sg(path, no_create, SharedGroupOptions(SharedGroupOptions::Durability::MemOnly));

        // Verify that new group is empty
        {
            ReadTransaction rt(sg);
            CHECK(rt.get_group().is_empty());
        }

    }

    // In MemOnly mode, the database file must be automatically
    // removed.
    CHECK(!File::exists(path));
}


TEST(Shared_InitialMem_StaleFile)
{
    SHARED_GROUP_TEST_PATH(path);

    // On platforms which do not support automatically deleting a file when it's
    // closed, MemOnly files won't be deleted if the process crashes, and so any
    // existing file at the given path should be overwritten if no one has the
    // file open

    // Create a MemOnly realm at the path so that a lock file gets initialized
    {
        bool no_create = false;
        SharedGroup(path, no_create, SharedGroupOptions(SharedGroupOptions::Durability::MemOnly));
    }
    CHECK(!File::exists(path));
    CHECK(File::exists(path.get_lock_path()));

    // Create a file at the DB path to fake a process crashing and failing to
    // delete it
    {
        File f(path, File::mode_Write);
        f.write("text");
    }
    CHECK(File::exists(path));
    CHECK(File::exists(path.get_lock_path()));

    // Verify that we can still open the path as a MemOnly SharedGroup and that
    // it's cleaned up afterwards
    {
        bool no_create = false;
        SharedGroup sg(path, no_create, SharedGroupOptions(SharedGroupOptions::Durability::MemOnly));
        CHECK(File::exists(path));
    }
    CHECK(!File::exists(path));
    CHECK(File::exists(path.get_lock_path()));
}


TEST(Shared_Initial2)
{
    SHARED_GROUP_TEST_PATH(path);
    {
        // Create a new shared db
        SharedGroup sg(path, false, SharedGroupOptions(crypt_key()));

        {
            // Open the same db again (in empty state)
            SharedGroup sg2(path, false, SharedGroupOptions(crypt_key()));

            // Verify that new group is empty
            {
                ReadTransaction rt(sg2);
                CHECK(rt.get_group().is_empty());
            }

            // Add a new table
            {
                WriteTransaction wt(sg2);
                wt.get_group().verify();
                TestTableShared::Ref t1 = wt.add_table<TestTableShared>("test");
                t1->add(1, 2, false, "test");
                wt.commit();
            }
        }

        // Verify that the new table has been added
        {
            ReadTransaction rt(sg);
            rt.get_group().verify();
            TestTableShared::ConstRef t1 = rt.get_table<TestTableShared>("test");
            CHECK_EQUAL(1, t1->size());
            CHECK_EQUAL(1, t1[0].first);
            CHECK_EQUAL(2, t1[0].second);
            CHECK_EQUAL(false, t1[0].third);
            CHECK_EQUAL("test", t1[0].fourth);
        }
    }
}


TEST(Shared_Initial2_Mem)
{
    SHARED_GROUP_TEST_PATH(path);
    {
        // Create a new shared db
        bool no_create = false;
        SharedGroup sg(path, no_create, SharedGroupOptions(SharedGroupOptions::Durability::MemOnly));

        {
            // Open the same db again (in empty state)
            SharedGroup sg2(path, no_create, SharedGroupOptions(SharedGroupOptions::Durability::MemOnly));

            // Verify that new group is empty
            {
                ReadTransaction rt(sg2);
                CHECK(rt.get_group().is_empty());
            }

            // Add a new table
            {
                WriteTransaction wt(sg2);
                wt.get_group().verify();
                TestTableShared::Ref t1 = wt.add_table<TestTableShared>("test");
                t1->add(1, 2, false, "test");
                wt.commit();
            }
        }

        // Verify that the new table has been added
        {
            ReadTransaction rt(sg);
            rt.get_group().verify();
            TestTableShared::ConstRef t1 = rt.get_table<TestTableShared>("test");
            CHECK_EQUAL(1, t1->size());
            CHECK_EQUAL(1, t1[0].first);
            CHECK_EQUAL(2, t1[0].second);
            CHECK_EQUAL(false, t1[0].third);
            CHECK_EQUAL("test", t1[0].fourth);
        }
    }
}


TEST(Shared_1)
{
    SHARED_GROUP_TEST_PATH(path);
    {
        // Create a new shared db
<<<<<<< HEAD
        SharedGroup sg(path, false, SharedGroupOptions(crypt_key()));
        Timestamp first_timestamp_value{1,1};
=======
        SharedGroup sg(path, false, SharedGroup::durability_Full, crypt_key());
        Timestamp first_timestamp_value{1, 1};
>>>>>>> f8c0a1cb

        // Create first table in group
        {
            WriteTransaction wt(sg);
            wt.get_group().verify();
            TestTableSharedTimestamp::Ref t1 = wt.add_table<TestTableSharedTimestamp>("test");
            t1->add(1, 2, false, "test", Timestamp{1, 1});
            wt.commit();
        }

        // Open same db again
        SharedGroup sg2(path, false, SharedGroupOptions(crypt_key()));
        {
            ReadTransaction rt(sg2);
            rt.get_group().verify();

            // Verify that last set of changes are commited
            TestTableSharedTimestamp::ConstRef t2 = rt.get_table<TestTableSharedTimestamp>("test");
            CHECK(t2->size() == 1);
            CHECK_EQUAL(1, t2[0].first);
            CHECK_EQUAL(2, t2[0].second);
            CHECK_EQUAL(false, t2[0].third);
            CHECK_EQUAL("test", t2[0].fourth);
            CHECK_EQUAL(first_timestamp_value, t2[0].fifth);

            // Do a new change while stil having current read transaction open
            {
                WriteTransaction wt(sg);
                wt.get_group().verify();
                TestTableSharedTimestamp::Ref t1 = wt.get_table<TestTableSharedTimestamp>("test");
                t1->add(2, 3, true, "more test", Timestamp{2, 2});
                wt.commit();
            }

            // Verify that that the read transaction does not see
            // the change yet (is isolated)
            CHECK(t2->size() == 1);
            CHECK_EQUAL(1, t2[0].first);
            CHECK_EQUAL(2, t2[0].second);
            CHECK_EQUAL(false, t2[0].third);
            CHECK_EQUAL("test", t2[0].fourth);
            CHECK_EQUAL(first_timestamp_value, t2[0].fifth);
            // Do one more new change while stil having current read transaction open
            // so we know that it does not overwrite data held by
            {
                WriteTransaction wt(sg);
                wt.get_group().verify();
                TestTableSharedTimestamp::Ref t1 = wt.get_table<TestTableSharedTimestamp>("test");
                t1->add(0, 1, false, "even more test", Timestamp{3, 3});
                wt.commit();
            }

            // Verify that that the read transaction does still not see
            // the change yet (is isolated)
            CHECK(t2->size() == 1);
            CHECK_EQUAL(1, t2[0].first);
            CHECK_EQUAL(2, t2[0].second);
            CHECK_EQUAL(false, t2[0].third);
            CHECK_EQUAL("test", t2[0].fourth);
            CHECK_EQUAL(first_timestamp_value, t2[0].fifth);
        }

        // Start a new read transaction and verify that it can now see the changes
        {
            ReadTransaction rt(sg2);
            rt.get_group().verify();
            TestTableSharedTimestamp::ConstRef t3 = rt.get_table<TestTableSharedTimestamp>("test");

            CHECK(t3->size() == 3);
            CHECK_EQUAL(1, t3[0].first);
            CHECK_EQUAL(2, t3[0].second);
            CHECK_EQUAL(false, t3[0].third);
            CHECK_EQUAL("test", t3[0].fourth);
            CHECK_EQUAL(first_timestamp_value, t3[0].fifth);
            CHECK_EQUAL(2, t3[1].first);
            CHECK_EQUAL(3, t3[1].second);
            CHECK_EQUAL(true, t3[1].third);
            CHECK_EQUAL("more test", t3[1].fourth);
            Timestamp second_timestamp_value{2, 2};
            CHECK_EQUAL(second_timestamp_value, t3[1].fifth);
            CHECK_EQUAL(0, t3[2].first);
            CHECK_EQUAL(1, t3[2].second);
            CHECK_EQUAL(false, t3[2].third);
            CHECK_EQUAL("even more test", t3[2].fourth);
            Timestamp third_timestamp_value{3, 3};
            CHECK_EQUAL(third_timestamp_value, t3[2].fifth);
        }
    }
}


TEST(Shared_Rollback)
{
    SHARED_GROUP_TEST_PATH(path);
    {
        // Create a new shared db
        SharedGroup sg(path, false, SharedGroupOptions(crypt_key()));

        // Create first table in group (but rollback)
        {
            WriteTransaction wt(sg);
            wt.get_group().verify();
            TestTableShared::Ref t1 = wt.add_table<TestTableShared>("test");
            t1->add(1, 2, false, "test");
            // Note: Implicit rollback
        }

        // Verify that no changes were made
        {
            ReadTransaction rt(sg);
            rt.get_group().verify();
            CHECK(!rt.get_group().has_table("test"));
        }

        // Really create first table in group
        {
            WriteTransaction wt(sg);
            wt.get_group().verify();
            TestTableShared::Ref t1 = wt.add_table<TestTableShared>("test");
            t1->add(1, 2, false, "test");
            wt.commit();
        }

        // Verify that the changes were made
        {
            ReadTransaction rt(sg);
            rt.get_group().verify();
            TestTableShared::ConstRef t = rt.get_table<TestTableShared>("test");
            CHECK(t->size() == 1);
            CHECK_EQUAL(1, t[0].first);
            CHECK_EQUAL(2, t[0].second);
            CHECK_EQUAL(false, t[0].third);
            CHECK_EQUAL("test", t[0].fourth);
        }

        // Greate more changes (but rollback)
        {
            WriteTransaction wt(sg);
            wt.get_group().verify();
            TestTableShared::Ref t1 = wt.get_table<TestTableShared>("test");
            t1->add(0, 0, true, "more test");
            // Note: Implicit rollback
        }

        // Verify that no changes were made
        {
            ReadTransaction rt(sg);
            rt.get_group().verify();
            TestTableShared::ConstRef t = rt.get_table<TestTableShared>("test");
            CHECK(t->size() == 1);
            CHECK_EQUAL(1, t[0].first);
            CHECK_EQUAL(2, t[0].second);
            CHECK_EQUAL(false, t[0].third);
            CHECK_EQUAL("test", t[0].fourth);
        }
    }
}


TEST(Shared_Writes)
{
    SHARED_GROUP_TEST_PATH(path);
    {
        // Create a new shared db
        SharedGroup sg(path, false, SharedGroupOptions(crypt_key()));

        // Create first table in group
        {
            WriteTransaction wt(sg);
            wt.get_group().verify();
            TestTableShared::Ref t1 = wt.add_table<TestTableShared>("test");
            t1->add(0, 2, false, "test");
            wt.commit();
        }

        // Do a lot of repeated write transactions
        for (size_t i = 0; i < 100; ++i) {
            WriteTransaction wt(sg);
            wt.get_group().verify();
            TestTableShared::Ref t1 = wt.get_table<TestTableShared>("test");
            t1[0].first += 1;
            wt.commit();
        }

        // Verify that the changes were made
        {
            ReadTransaction rt(sg);
            rt.get_group().verify();
            TestTableShared::ConstRef t = rt.get_table<TestTableShared>("test");
            const int64_t v = t[0].first;
            CHECK_EQUAL(100, v);
        }
    }
}


TEST(Shared_AddColumnToSubspec)
{
    SHARED_GROUP_TEST_PATH(path);
    SharedGroup sg(path, false, SharedGroupOptions(crypt_key()));

    // Create table with a non-empty subtable
    {
        WriteTransaction wt(sg);
        TableRef table = wt.add_table("table");
        DescriptorRef sub_1;
        table->add_column(type_Table, "subtable", &sub_1);
        sub_1->add_column(type_Int,   "int");
        table->add_empty_row();
        TableRef subtable = table->get_subtable(0, 0);
        subtable->add_empty_row();
        subtable->set_int(0, 0, 789);
        wt.commit();
    }

    // Modify subtable spec, then access the subtable. This is to see
    // that the subtable column accessor continues to work after the
    // subspec has been modified.
    {
        WriteTransaction wt(sg);
        TableRef table = wt.get_table("table");
        DescriptorRef subdesc = table->get_subdescriptor(0);
        subdesc->add_column(type_Int, "int_2");
        TableRef subtable = table->get_subtable(0, 0);
        CHECK_EQUAL(2, subtable->get_column_count());
        CHECK_EQUAL(type_Int, subtable->get_column_type(0));
        CHECK_EQUAL(type_Int, subtable->get_column_type(1));
        CHECK_EQUAL(1, subtable->size());
        CHECK_EQUAL(789, subtable->get_int(0, 0));
        subtable->add_empty_row();
        CHECK_EQUAL(2, subtable->size());
        subtable->set_int(1, 1, 654);
        CHECK_EQUAL(654, subtable->get_int(1, 1));
        wt.commit();
    }

    // Check that the subtable continues to have the right contents
    {
        ReadTransaction rt(sg);
        ConstTableRef table = rt.get_table("table");
        ConstTableRef subtable = table->get_subtable(0, 0);
        CHECK_EQUAL(2, subtable->get_column_count());
        CHECK_EQUAL(type_Int, subtable->get_column_type(0));
        CHECK_EQUAL(type_Int, subtable->get_column_type(1));
        CHECK_EQUAL(2, subtable->size());
        CHECK_EQUAL(789, subtable->get_int(0, 0));
        CHECK_EQUAL(0,   subtable->get_int(0, 1));
        CHECK_EQUAL(0,   subtable->get_int(1, 0));
        CHECK_EQUAL(654, subtable->get_int(1, 1));
    }
}


TEST(Shared_RemoveColumnBeforeSubtableColumn)
{
    SHARED_GROUP_TEST_PATH(path);
    SharedGroup sg(path, false, SharedGroupOptions(crypt_key()));

    // Create table with a non-empty subtable in a subtable column
    // that is preceded by another column
    {
        WriteTransaction wt(sg);
        DescriptorRef sub_1;
        TableRef table = wt.add_table("table");
        table->add_column(type_Int,   "int");
        table->add_column(type_Table, "subtable", &sub_1);
        sub_1->add_column(type_Int,   "int");
        table->add_empty_row();
        TableRef subtable = table->get_subtable(1, 0);
        subtable->add_empty_row();
        subtable->set_int(0, 0, 789);
        wt.commit();
    }

    // Remove a column that precedes the subtable column
    {
        WriteTransaction wt(sg);
        TableRef table = wt.get_table("table");
        table->remove_column(0);
        TableRef subtable = table->get_subtable(0, 0);
        CHECK_EQUAL(1, subtable->get_column_count());
        CHECK_EQUAL(type_Int, subtable->get_column_type(0));
        CHECK_EQUAL(1, subtable->size());
        CHECK_EQUAL(789, subtable->get_int(0, 0));
        subtable->add_empty_row();
        CHECK_EQUAL(2, subtable->size());
        subtable->set_int(0, 1, 654);
        CHECK_EQUAL(654, subtable->get_int(0, 1));
        wt.commit();
    }

    // Check that the subtable continues to have the right contents
    {
        ReadTransaction rt(sg);
        ConstTableRef table = rt.get_table("table");
        ConstTableRef subtable = table->get_subtable(0, 0);
        CHECK_EQUAL(1, subtable->get_column_count());
        CHECK_EQUAL(type_Int, subtable->get_column_type(0));
        CHECK_EQUAL(2, subtable->size());
        CHECK_EQUAL(789, subtable->get_int(0, 0));
        CHECK_EQUAL(654, subtable->get_int(0, 1));
    }
}

namespace {

void add_int(Table& table, size_t col_ndx, int_fast64_t diff)
{
    for (size_t i = 0; i < table.size(); ++i) {
        table.set_int(col_ndx, i, table.get_int(col_ndx, i) + diff);
    }
}

} // anonymous namespace


TEST(Shared_ManyReaders)
{
    // This test was written primarily to expose a former bug in
    // SharedGroup::end_read(), where the lock-file was not remapped
    // after ring-buffer expansion.

    const int chunk_1_size = 251;
    char chunk_1[chunk_1_size];
    for (int i = 0; i < chunk_1_size; ++i)
        chunk_1[i] = (i + 3) % 251;
    const int chunk_2_size = 123;
    char chunk_2[chunk_2_size];
    for (int i = 0; i < chunk_2_size; ++i)
        chunk_2[i] = (i + 11) % 241;

#if TEST_DURATION < 1
    // Mac OS X 10.8 cannot handle more than 15 due to its default ulimit settings.
    int rounds[] = { 3, 5, 7, 9, 11, 13 };
#else
    int rounds[] = { 3, 5, 11, 15, 17, 23, 27, 31, 47, 59 };
#endif
    const int num_rounds = sizeof rounds / sizeof * rounds;

    const int max_N = 64;
    CHECK(max_N >= rounds[num_rounds - 1]);
    std::unique_ptr<SharedGroup> shared_groups[8 * max_N];
    std::unique_ptr<ReadTransaction> read_transactions[8 * max_N];

    for (int round = 0; round < num_rounds; ++round) {
        int N = rounds[round];

        SHARED_GROUP_TEST_PATH(path);

        bool no_create = false;
        SharedGroup root_sg(path, no_create, SharedGroupOptions(SharedGroupOptions::Durability::MemOnly));

        // Add two tables
        {
            WriteTransaction wt(root_sg);
            wt.get_group().verify();
            TableRef test_1 = wt.get_or_add_table("test_1");
            test_1->add_column(type_Int, "i");
            test_1->insert_empty_row(0);
            test_1->set_int(0, 0, 0);
            TableRef test_2 = wt.get_or_add_table("test_2");
            test_2->add_column(type_Binary, "b");
            wt.commit();
        }


        // Create 8*N shared group accessors
<<<<<<< HEAD
        for (int i = 0; i < 8*N; ++i)
            shared_groups[i].reset(new SharedGroup(path, no_create, SharedGroupOptions(SharedGroupOptions::Durability::MemOnly)));
=======
        for (int i = 0; i < 8 * N; ++i)
            shared_groups[i].reset(new SharedGroup(path, no_create, SharedGroup::durability_MemOnly));
>>>>>>> f8c0a1cb

        // Initiate 2*N read transactions with progressive changes
        for (int i = 0; i < 2 * N; ++i) {
            read_transactions[i].reset(new ReadTransaction(*shared_groups[i]));
            read_transactions[i]->get_group().verify();
            {
                ConstTableRef test_1 = read_transactions[i]->get_table("test_1");
                CHECK_EQUAL(1u, test_1->size());
                CHECK_EQUAL(i, test_1->get_int(0, 0));
                ConstTableRef test_2 = read_transactions[i]->get_table("test_2");
                int n_1 = i *  1;
                int n_2 = i * 18;
                CHECK_EQUAL(n_1 + n_2, test_2->size());
                for (int j = 0; j < n_1; ++j)
                    CHECK_EQUAL(BinaryData(chunk_1), test_2->get_binary(0, j));
                for (int j = n_1; j < n_1 + n_2; ++j)
                    CHECK_EQUAL(BinaryData(chunk_2), test_2->get_binary(0, j));
            }
            {
                WriteTransaction wt(root_sg);
                wt.get_group().verify();
                TableRef test_1 = wt.get_table("test_1");
                add_int(*test_1, 0, 1);
                TableRef test_2 = wt.get_table("test_2");
                test_2->insert_empty_row(0);
                test_2->set_binary(0, 0, BinaryData(chunk_1));
                wt.commit();
            }
            {
                WriteTransaction wt(root_sg);
                wt.get_group().verify();
                TableRef test_2 = wt.get_table("test_2");
                for (int j = 0; j < 18; ++j) {
                    test_2->insert_empty_row(test_2->size());
                    test_2->set_binary(0, test_2->size() - 1, BinaryData(chunk_2));
                }
                wt.commit();
            }
        }

        // Check isolation between read transactions
        for (int i = 0; i < 2 * N; ++i) {
            ConstTableRef test_1 = read_transactions[i]->get_table("test_1");
            CHECK_EQUAL(1, test_1->size());
            CHECK_EQUAL(i, test_1->get_int(0, 0));
            ConstTableRef test_2 = read_transactions[i]->get_table("test_2");
            int n_1 = i *  1;
            int n_2 = i * 18;
            CHECK_EQUAL(n_1 + n_2, test_2->size());
            for (int j = 0; j < n_1; ++j)
                CHECK_EQUAL(BinaryData(chunk_1), test_2->get_binary(0, j));
            for (int j = n_1; j < n_1 + n_2; ++j)
                CHECK_EQUAL(BinaryData(chunk_2), test_2->get_binary(0, j));
        }

        // End the first half of the read transactions during further
        // changes
        for (int i = N - 1; i >= 0; --i) {
            {
                WriteTransaction wt(root_sg);
#if !defined(_WIN32) || TEST_DURATION > 0  // These .verify() calls are horribly slow on Windows
                wt.get_group().verify();
#endif
                TableRef test_1 = wt.get_table("test_1");
                add_int(*test_1, 0, 2);
                wt.commit();
            }
            {
                ConstTableRef test_1 = read_transactions[i]->get_table("test_1");
                CHECK_EQUAL(1, test_1->size());
                CHECK_EQUAL(i, test_1->get_int(0, 0));
                ConstTableRef test_2 = read_transactions[i]->get_table("test_2");
                int n_1 = i *  1;
                int n_2 = i * 18;
                CHECK_EQUAL(n_1 + n_2, test_2->size());
                for (int j = 0; j < n_1; ++j)
                    CHECK_EQUAL(BinaryData(chunk_1), test_2->get_binary(0, j));
                for (int j = n_1; j < n_1 + n_2; ++j)
                    CHECK_EQUAL(BinaryData(chunk_2), test_2->get_binary(0, j));
            }
            read_transactions[i].reset();
        }

        // Initiate 6*N extra read transactionss with further progressive changes
        for (int i = 2 * N; i < 8 * N; ++i) {
            read_transactions[i].reset(new ReadTransaction(*shared_groups[i]));
#if !defined(_WIN32) || TEST_DURATION > 0
            read_transactions[i]->get_group().verify();
#endif
            {
                ConstTableRef test_1 = read_transactions[i]->get_table("test_1");
                CHECK_EQUAL(1u, test_1->size());
                int i_2 = 2 * N + i;
                CHECK_EQUAL(i_2, test_1->get_int(0, 0));
                ConstTableRef test_2 = read_transactions[i]->get_table("test_2");
                int n_1 = i *  1;
                int n_2 = i * 18;
                CHECK_EQUAL(n_1 + n_2, test_2->size());
                for (int j = 0; j < n_1; ++j)
                    CHECK_EQUAL(BinaryData(chunk_1), test_2->get_binary(0, j));
                for (int j = n_1; j < n_1 + n_2; ++j)
                    CHECK_EQUAL(BinaryData(chunk_2), test_2->get_binary(0, j));
            }
            {
                WriteTransaction wt(root_sg);
#if !defined(_WIN32) || TEST_DURATION > 0
                wt.get_group().verify();
#endif
                TableRef test_1 = wt.get_table("test_1");
                add_int(*test_1, 0, 1);
                TableRef test_2 = wt.get_table("test_2");
                test_2->insert_empty_row(0);
                test_2->set_binary(0, 0, BinaryData(chunk_1));
                wt.commit();
            }
            {
                WriteTransaction wt(root_sg);
#if !defined(_WIN32) || TEST_DURATION > 0
                wt.get_group().verify();
#endif
                TableRef test_2 = wt.get_table("test_2");
                for (int j = 0; j < 18; ++j) {
                    test_2->insert_empty_row(test_2->size());
                    test_2->set_binary(0, test_2->size() - 1, BinaryData(chunk_2));
                }
                wt.commit();
            }
        }

        // End all remaining read transactions during further changes
        for (int i = 1 * N; i < 8 * N; ++i) {
            {
                WriteTransaction wt(root_sg);
#if !defined(_WIN32) || TEST_DURATION > 0
                wt.get_group().verify();
#endif
                TableRef test_1 = wt.get_table("test_1");
                add_int(*test_1, 0, 2);
                wt.commit();
            }
            {
                ConstTableRef test_1 = read_transactions[i]->get_table("test_1");
                CHECK_EQUAL(1, test_1->size());
                int i_2 = i < 2 * N ? i : 2 * N + i;
                CHECK_EQUAL(i_2, test_1->get_int(0, 0));
                ConstTableRef test_2 = read_transactions[i]->get_table("test_2");
                int n_1 = i *  1;
                int n_2 = i * 18;
                CHECK_EQUAL(n_1 + n_2, test_2->size());
                for (int j = 0; j < n_1; ++j)
                    CHECK_EQUAL(BinaryData(chunk_1), test_2->get_binary(0, j));
                for (int j = n_1; j < n_1 + n_2; ++j)
                    CHECK_EQUAL(BinaryData(chunk_2), test_2->get_binary(0, j));
            }
            read_transactions[i].reset();
        }

        // Check final state via each shared group, then destroy it
        for (int i = 0; i < 8 * N; ++i) {
            {
                ReadTransaction rt(*shared_groups[i]);
#if !defined(_WIN32) || TEST_DURATION > 0
                rt.get_group().verify();
#endif
                ConstTableRef test_1 = rt.get_table("test_1");
                CHECK_EQUAL(1, test_1->size());
                CHECK_EQUAL(3 * 8 * N, test_1->get_int(0, 0));
                ConstTableRef test_2 = rt.get_table("test_2");
                int n_1 = 8 * N *  1;
                int n_2 = 8 * N * 18;
                CHECK_EQUAL(n_1 + n_2, test_2->size());
                for (int j = 0; j < n_1; ++j)
                    CHECK_EQUAL(BinaryData(chunk_1), test_2->get_binary(0, j));
                for (int j = n_1; j < n_1 + n_2; ++j)
                    CHECK_EQUAL(BinaryData(chunk_2), test_2->get_binary(0, j));
            }
            shared_groups[i].reset();
        }

        // Check final state via new shared group
        {
            SharedGroup sg(path, no_create, SharedGroupOptions(SharedGroupOptions::Durability::MemOnly));
            ReadTransaction rt(sg);
#if !defined(_WIN32) || TEST_DURATION > 0
            rt.get_group().verify();
#endif
            ConstTableRef test_1 = rt.get_table("test_1");
            CHECK_EQUAL(1, test_1->size());
            CHECK_EQUAL(3 * 8 * N, test_1->get_int(0, 0));
            ConstTableRef test_2 = rt.get_table("test_2");
            int n_1 = 8 * N *  1;
            int n_2 = 8 * N * 18;
            CHECK_EQUAL(n_1 + n_2, test_2->size());
            for (int j = 0; j < n_1; ++j)
                CHECK_EQUAL(BinaryData(chunk_1), test_2->get_binary(0, j));
            for (int j = n_1; j < n_1 + n_2; ++j)
                CHECK_EQUAL(BinaryData(chunk_2), test_2->get_binary(0, j));
        }
    }
}

#ifndef _WIN32 // FIXME: Some times crashes on Windows

// This test is a minimal repro. of core issue #842.
TEST(Many_ConcurrentReaders)
{
    SHARED_GROUP_TEST_PATH(path);
    const std::string path_str = path;

    // setup
    SharedGroup sg_w(path_str);
    WriteTransaction wt(sg_w);
    TableRef t = wt.add_table("table");
    size_t col_ndx = t->add_column(type_String, "column");
    t->add_empty_row(1);
    t->set_string(col_ndx, 0, StringData("string"));
    wt.commit();
    sg_w.close();

    auto reader = [path_str]() {
        try {
            for (int i = 0; i < 1000; ++i) {
                SharedGroup sg_r(path_str);
                ReadTransaction rt(sg_r);
                rt.get_group().verify();
            }
        }
        catch (...) {
            REALM_ASSERT(false);
        }
    };

    constexpr int num_threads = 4;
    Thread threads[num_threads];
    for (int i = 0; i < num_threads; ++i) {
        threads[i].start(reader);
    }
    for (int i = 0; i < num_threads; ++i) {
        threads[i].join();
    }
}

#endif // #ifndef _WIN32

namespace {

REALM_TABLE_1(MyTable_SpecialOrder, first,  Int)

} // anonymous namespace

TEST(Shared_WritesSpecialOrder)
{
    SHARED_GROUP_TEST_PATH(path);
    SharedGroup sg(path, false, SharedGroupOptions(crypt_key()));

    const int num_rows = 5; // FIXME: Should be strictly greater than REALM_MAX_BPNODE_SIZE, but that takes too long time.
    const int num_reps = 25;

    {
        WriteTransaction wt(sg);
        wt.get_group().verify();
        MyTable_SpecialOrder::Ref table = wt.add_table<MyTable_SpecialOrder>("test");
        for (int i = 0; i < num_rows; ++i) {
            table->add(0);
        }
        wt.commit();
    }

    for (int i = 0; i < num_rows; ++i) {
        for (int j = 0; j < num_reps; ++j) {
            {
                WriteTransaction wt(sg);
                wt.get_group().verify();
                MyTable_SpecialOrder::Ref table = wt.get_table<MyTable_SpecialOrder>("test");
                CHECK_EQUAL(j, table[i].first);
                ++table[i].first;
                wt.commit();
            }
        }
    }

    {
        ReadTransaction rt(sg);
        rt.get_group().verify();
        MyTable_SpecialOrder::ConstRef table = rt.get_table<MyTable_SpecialOrder>("test");
        for (int i = 0; i < num_rows; ++i) {
            CHECK_EQUAL(num_reps, table[i].first);
        }
    }
}

namespace  {

void writer_threads_thread(TestContext& test_context, std::string path, size_t row_ndx)
{
    // Open shared db
    SharedGroup sg(path, false, SharedGroupOptions(crypt_key()));

    for (size_t i = 0; i < 100; ++i) {
        // Increment cell
        {
            WriteTransaction wt(sg);
            wt.get_group().verify();
            TestTableShared::Ref t1 = wt.get_table<TestTableShared>("test");
            t1[row_ndx].first += 1;
            // FIXME: For some reason this takes ages when running
            // inside valgrind, it is probably due to the "extreme
            // overallocation" bug. The 1000 transactions performed
            // here can produce a final database file size of more
            // than 1 GiB. Really! And that is a table with only 10
            // rows. It is about 1 MiB per transaction.
            wt.commit();
        }

        // Verify in new transaction so that we interleave
        // read and write transactions
        {
            ReadTransaction rt(sg);
            rt.get_group().verify();
            TestTableShared::ConstRef t = rt.get_table<TestTableShared>("test");

            int64_t v = t[row_ndx].first;
            int64_t expected = i + 1;
            CHECK_EQUAL(expected, v);
        }
    }
}

} // anonymous namespace

TEST(Shared_WriterThreads)
{
    SHARED_GROUP_TEST_PATH(path);
    {
        // Create a new shared db
        SharedGroup sg(path, false, SharedGroupOptions(crypt_key()));

        const size_t thread_count = 10;
        // Create first table in group
        {
            WriteTransaction wt(sg);
            wt.get_group().verify();
            TestTableShared::Ref t1 = wt.add_table<TestTableShared>("test");
            for (size_t i = 0; i < thread_count; ++i)
                t1->add(0, 2, false, "test");
            wt.commit();
        }

        Thread threads[thread_count];

        // Create all threads
        for (size_t i = 0; i < thread_count; ++i)
            threads[i].start([this, &path, i] { writer_threads_thread(test_context, path, i); });

        // Wait for all threads to complete
        for (size_t i = 0; i < thread_count; ++i)
            threads[i].join();

        // Verify that the changes were made
        {
            ReadTransaction rt(sg);
            rt.get_group().verify();
            TestTableShared::ConstRef t = rt.get_table<TestTableShared>("test");

            for (size_t i = 0; i < thread_count; ++i) {
                int64_t v = t[i].first;
                CHECK_EQUAL(100, v);
            }
        }
    }
}


#if !REALM_ENABLE_ENCRYPTION &&  defined(ENABLE_ROBUST_AGAINST_DEATH_DURING_WRITE)
// this unittest has issues that has not been fully understood, but could be
// related to interaction between posix robust mutexes and the fork() system call.
// it has so far only been seen failing on Linux, so we enable it on ios.
#if REALM_PLATFORM_APPLE

// Not supported on Windows in particular? Keywords: winbug
TEST(Shared_RobustAgainstDeathDuringWrite)
{
    // Abort if robust mutexes are not supported on the current
    // platform. Otherwise we would probably get into a dead-lock.
    if (!RobustMutex::is_robust_on_this_platform())
        return;

    // This test can only be conducted by spawning independent
    // processes which can then be terminated individually.
    const int process_count = 100;
    SHARED_GROUP_TEST_PATH(path);

    for (int i = 0; i < process_count; ++i) {
        pid_t pid = fork();
        if (pid == pid_t(-1))
            REALM_TERMINATE("fork() failed");
        if (pid == 0) {
            // Child
            SharedGroup sg(path, false, SharedGroupOptions(crypt_key()));
            WriteTransaction wt(sg);
            wt.get_group().verify();
            TableRef table = wt.get_or_add_table("alpha");
            _Exit(42); // Die hard with an active write transaction
        }
        else {
            // Parent
            int stat_loc = 0;
            int options = 0;
            pid = waitpid(pid, &stat_loc, options);
            if (pid == pid_t(-1))
                REALM_TERMINATE("waitpid() failed");
            bool child_exited_normaly = WIFEXITED(stat_loc);
            CHECK(child_exited_normaly);
            int child_exit_status = WEXITSTATUS(stat_loc);
            CHECK_EQUAL(42, child_exit_status);
        }

        // Check that we can continue without dead-locking
        {
            SharedGroup sg(path, false, SharedGroupOptions(crypt_key()));
            WriteTransaction wt(sg);
            wt.get_group().verify();
            TableRef table = wt.get_or_add_table("beta");
            if (table->is_empty()) {
                table->add_column(type_Int, "i");
                table->insert_empty_row(0);
                table->set_int(0, 0, 0);
            }
            add_int(*table, 0, 1);
            wt.commit();
        }
    }

    {
        SharedGroup sg(path, false, SharedGroupOptions(crypt_key()));
        ReadTransaction rt(sg);
        rt.get_group().verify();
        CHECK(!rt.has_table("alpha"));
        CHECK(rt.has_table("beta"));
        ConstTableRef table = rt.get_table("beta");
        CHECK_EQUAL(process_count, table->get_int(0, 0));
    }
}

#endif // on apple
#endif // encryption enabled

// not ios or android
//#endif // defined TEST_ROBUSTNESS && defined ENABLE_ROBUST_AGAINST_DEATH_DURING_WRITE && !REALM_ENABLE_ENCRYPTION


TEST(Shared_FormerErrorCase1)
{
    SHARED_GROUP_TEST_PATH(path);
    SharedGroup sg(path, false, SharedGroupOptions(crypt_key()));
    {
        DescriptorRef sub_1, sub_2;
        WriteTransaction wt(sg);
        wt.get_group().verify();
        TableRef table = wt.add_table("my_table");
        table->add_column(type_Int,      "alpha");
        table->add_column(type_Bool,     "beta");
        table->add_column(type_Int,      "gamma");
        table->add_column(type_OldDateTime, "delta");
        table->add_column(type_String,   "epsilon");
        table->add_column(type_Binary,   "zeta");
        table->add_column(type_Table,    "eta", &sub_1);
        table->add_column(type_Mixed,    "theta");
        sub_1->add_column(type_Int,        "foo");
        sub_1->add_column(type_Table,      "bar", &sub_2);
        sub_2->add_column(type_Int,          "value");
        table->insert_empty_row(0, 1);
        wt.commit();
    }

    {
        WriteTransaction wt(sg);
        wt.get_group().verify();
        wt.commit();
    }

    {
        WriteTransaction wt(sg);
        wt.get_group().verify();
        {
            TableRef table = wt.get_table("my_table");
            table->set_int(0, 0, 1);
        }
        wt.commit();
    }

    {
        WriteTransaction wt(sg);
        wt.get_group().verify();
        {
            TableRef table = wt.get_table("my_table");
            table->set_int(0, 0, 2);
        }
        wt.commit();
    }

    {
        WriteTransaction wt(sg);
        wt.get_group().verify();
        {
            TableRef table = wt.get_table("my_table");
            TableRef table2 = table->get_subtable(6, 0);
            table2->insert_empty_row(0);
            table2->set_int(0, 0, 0);
        }
        {
            TableRef table = wt.get_table("my_table");
            table->set_int(0, 0, 3);
        }
        wt.commit();
    }

    {
        WriteTransaction wt(sg);
        wt.get_group().verify();
        {
            TableRef table = wt.get_table("my_table");
            table->set_int(0, 0, 4);
        }
        wt.commit();
    }

    {
        WriteTransaction wt(sg);
        wt.get_group().verify();
        {
            TableRef table = wt.get_table("my_table");
            TableRef table2 = table->get_subtable(6, 0);
            TableRef table3 = table2->get_subtable(1, 0);
            table3->insert_empty_row(0, 1);
        }
        wt.commit();
    }

    {
        WriteTransaction wt(sg);
        wt.get_group().verify();
        {
            TableRef table = wt.get_table("my_table");
            TableRef table2 = table->get_subtable(6, 0);
            TableRef table3 = table2->get_subtable(1, 0);
            table3->insert_empty_row(1, 1);
        }
        wt.commit();
    }

    {
        WriteTransaction wt(sg);
        wt.get_group().verify();
        {
            TableRef table = wt.get_table("my_table");
            TableRef table2 = table->get_subtable(6, 0);
            TableRef table3 = table2->get_subtable(1, 0);
            table3->set_int(0, 0, 0);
        }
        {
            TableRef table = wt.get_table("my_table");
            table->set_int(0, 0, 5);
        }
        {
            TableRef table = wt.get_table("my_table");
            TableRef table2 = table->get_subtable(6, 0);
            table2->set_int(0, 0, 1);
        }
        wt.commit();
    }

    {
        WriteTransaction wt(sg);
        wt.get_group().verify();
        TableRef table = wt.get_table("my_table");
        table = table->get_subtable(6, 0);
        table = table->get_subtable(1, 0);
        table->set_int(0, 1, 1);
        table = wt.get_table("my_table");
        table->set_int(0, 0, 6);
        table = wt.get_table("my_table");
        table = table->get_subtable(6, 0);
        table->set_int(0, 0, 2);
        wt.commit();
    }
}



namespace {

REALM_TABLE_1(FormerErrorCase2_Subtable,
              value,  Int)

REALM_TABLE_1(FormerErrorCase2_Table,
              bar, Subtable<FormerErrorCase2_Subtable>)

} // namespace

TEST(Shared_FormerErrorCase2)
{
    SHARED_GROUP_TEST_PATH(path);
<<<<<<< HEAD
    for (int i=0; i<10; ++i) {
        SharedGroup sg(path, false, SharedGroupOptions(crypt_key()));
=======
    for (int i = 0; i < 10; ++i) {
        SharedGroup sg(path, false, SharedGroup::durability_Full, crypt_key());
>>>>>>> f8c0a1cb
        WriteTransaction wt(sg);
        wt.get_group().verify();
        FormerErrorCase2_Table::Ref table = wt.get_or_add_table<FormerErrorCase2_Table>("table");
        table->add();
        table->add();
        table->add();
        table->add();
        table->add();
        table->clear();
        table->add();
        table[0].bar->add();
        wt.commit();
    }
}

namespace {

REALM_TABLE_1(OverAllocTable,
              text, String)

} // namespace

TEST(Shared_SpaceOveruse)
{
#if TEST_DURATION < 1
    int n_outer = 300;
    int n_inner = 21;
#else
    int n_outer = 3000;
    int n_inner = 42;
#endif

    // Many transactions
    SHARED_GROUP_TEST_PATH(path);
    SharedGroup sg(path, false, SharedGroupOptions(crypt_key()));

    // Do a lot of sequential transactions
    for (int i = 0; i != n_outer; ++i) {
        WriteTransaction wt(sg);
        wt.get_group().verify();
        OverAllocTable::Ref table = wt.get_or_add_table<OverAllocTable>("my_table");
        for (int j = 0; j != n_inner; ++j)
            table->add("x");
        wt.commit();
    }

    // Verify that all was added correctly
    {
        ReadTransaction rt(sg);
        rt.get_group().verify();
        OverAllocTable::ConstRef table = rt.get_table<OverAllocTable>("my_table");

        size_t n = table->size();
        CHECK_EQUAL(n_outer * n_inner, n);

        for (size_t i = 0; i != n; ++i)
            CHECK_EQUAL("x", table[i].text);

        table->verify();
    }
}


TEST(Shared_Notifications)
{
    // Create a new shared db
    SHARED_GROUP_TEST_PATH(path);
    SharedGroup sg(path, false, SharedGroupOptions(crypt_key()));

    // No other instance have changed db since last transaction
    CHECK(!sg.has_changed());

    {
        // Open the same db again (in empty state)
        SharedGroup sg2(path, false, SharedGroupOptions(crypt_key()));

        // Verify that new group is empty
        {
            ReadTransaction rt(sg2);
            CHECK(rt.get_group().is_empty());
        }

        // No other instance have changed db since last transaction
        CHECK(!sg2.has_changed());

        // Add a new table
        {
            WriteTransaction wt(sg2);
            wt.get_group().verify();
            TestTableShared::Ref t1 = wt.add_table<TestTableShared>("test");
            t1->add(1, 2, false, "test");
            wt.commit();
        }
    }

    // Db has been changed by other instance
    CHECK(sg.has_changed());

    // Verify that the new table has been added
    {
        ReadTransaction rt(sg);
        rt.get_group().verify();
        TestTableShared::ConstRef t1 = rt.get_table<TestTableShared>("test");
        CHECK_EQUAL(1, t1->size());
        CHECK_EQUAL(1, t1[0].first);
        CHECK_EQUAL(2, t1[0].second);
        CHECK_EQUAL(false, t1[0].third);
        CHECK_EQUAL("test", t1[0].fourth);
    }

    // No other instance have changed db since last transaction
    CHECK(!sg.has_changed());
}


TEST(Shared_FromSerialized)
{
    SHARED_GROUP_TEST_PATH(path);

    // Create new group and serialize to disk
    {
        Group g1;
        TestTableShared::Ref t1 = g1.add_table<TestTableShared>("test");
        t1->add(1, 2, false, "test");
        g1.write(path, crypt_key());
    }

    // Open same file as shared group
    SharedGroup sg(path, false, SharedGroupOptions(crypt_key()));

    // Verify that contents is there when shared
    {
        ReadTransaction rt(sg);
        rt.get_group().verify();
        TestTableShared::ConstRef t1 = rt.get_table<TestTableShared>("test");
        CHECK_EQUAL(1, t1->size());
        CHECK_EQUAL(1, t1[0].first);
        CHECK_EQUAL(2, t1[0].second);
        CHECK_EQUAL(false, t1[0].third);
        CHECK_EQUAL("test", t1[0].fourth);
    }
}


TEST_IF(Shared_StringIndexBug1, TEST_DURATION >= 1)
{
    SHARED_GROUP_TEST_PATH(path);
    SharedGroup db(path, false, SharedGroupOptions(crypt_key()));

    {
        Group& group = db.begin_write();
        TableRef table = group.add_table("users");
        table->add_column(type_String, "username");
        table->add_search_index(0);
        for (int i = 0; i < REALM_MAX_BPNODE_SIZE + 1; ++i)
            table->add_empty_row();
        for (int i = 0; i < REALM_MAX_BPNODE_SIZE + 1; ++i)
            table->remove(0);
        db.commit();
    }

    {
        Group& group = db.begin_write();
        TableRef table = group.get_table("users");
        table->add_empty_row();
        db.commit();
    }
}


TEST(Shared_StringIndexBug2)
{
    SHARED_GROUP_TEST_PATH(path);
    SharedGroup sg(path, false, SharedGroupOptions(crypt_key()));

    {
        WriteTransaction wt(sg);
        wt.get_group().verify();
        TableRef table = wt.add_table("a");
        table->add_column(type_String, "b");
        table->add_search_index(0);  // Not adding index makes it work
        table->add_empty_row();
        wt.commit();
    }

    {
        ReadTransaction rt(sg);
        rt.get_group().verify();
    }
}


namespace {

void rand_str(Random& random, char* res, size_t len)
{
    for (size_t i = 0; i < len; ++i)
        res[i] = char(int('a') + random.draw_int_mod(10));
}

} // anonymous namespace

TEST(Shared_StringIndexBug3)
{
    SHARED_GROUP_TEST_PATH(path);
    SharedGroup db(path, false, SharedGroupOptions(crypt_key()));

    {
        Group& group = db.begin_write();
        TableRef table = group.add_table("users");
        table->add_column(type_String, "username");
        table->add_search_index(0);  // Disabling index makes it work
        db.commit();
    }

    Random random(random_int<unsigned long>()); // Seed from slow global generator
    size_t transactions = 0;

    for (size_t n = 0; n < 100; ++n) {
        const uint64_t action = random.draw_int_mod(1000);

        transactions++;

        if (action <= 500) {
            // delete random user
            Group& group = db.begin_write();
            TableRef table = group.get_table("users");
            if (table->size() > 0) {
                size_t del = random.draw_int_mod(table->size());
                //cerr << "-" << del << ": " << table->get_string(0, del) << std::endl;
                table->remove(del);
                table->verify();
            }
            db.commit();
        }
        else {
            // add new user
            Group& group = db.begin_write();
            TableRef table = group.get_table("users");
            table->add_empty_row();
            char txt[100];
            rand_str(random, txt, 8);
            txt[8] = 0;
            //cerr << "+" << txt << std::endl;
            table->set_string(0, table->size() - 1, txt);
            table->verify();
            db.commit();
        }
    }
}


TEST(Shared_ClearColumnWithBasicArrayRootLeaf)
{
    SHARED_GROUP_TEST_PATH(path);
    {
        SharedGroup sg(path, false, SharedGroupOptions(crypt_key()));
        WriteTransaction wt(sg);
        TableRef test = wt.add_table("Test");
        test->add_column(type_Double, "foo");
        test->clear();
        test->add_empty_row();
        test->set_double(0, 0, 727.2);
        wt.commit();
    }
    {
        SharedGroup sg(path, false, SharedGroupOptions(crypt_key()));
        ReadTransaction rt(sg);
        ConstTableRef test = rt.get_table("Test");
        CHECK_EQUAL(727.2, test->get_double(0, 0));
    }
}

// disable shared async on windows and any Apple operating system
// TODO: enable async daemon for OS X - think how to do it in XCode (no issue for build.sh)
#if !defined(_WIN32) && !REALM_PLATFORM_APPLE
// Todo. Keywords: winbug
TEST_IF(Shared_Async, allow_async)
{
    SHARED_GROUP_TEST_PATH(path);

    // Do some changes in a async db
    {
        bool no_create = false;
        SharedGroup db(path, no_create, SharedGroupOptions(SharedGroupOptions::Durability::Async));

        for (size_t i = 0; i < 100; ++i) {
//            std::cout << "t "<<n<<"\n";
            WriteTransaction wt(db);
            wt.get_group().verify();
            TestTableShared::Ref t1 = wt.get_or_add_table<TestTableShared>("test");
            t1->add(1, i, false, "test");
            wt.commit();
        }
    }

    // Wait for async_commit process to shutdown
    // FIXME: we need a way to determine properly if the daemon has shot down instead of just sleeping
    sleep(1);

    // Read the db again in normal mode to verify
    {
        SharedGroup db(path);

        ReadTransaction rt(db);
        rt.get_group().verify();
        TestTableShared::ConstRef t1 = rt.get_table<TestTableShared>("test");
        CHECK_EQUAL(100, t1->size());
    }
}


namespace  {

#define multiprocess_increments 100

void multiprocess_thread(TestContext& test_context, std::string path, size_t row_ndx)
{
    // Open shared db
    bool no_create = false;
    SharedGroup sg(path, no_create, SharedGroupOptions(SharedGroupOptions::Durability::Async));

    for (size_t i = 0; i != multiprocess_increments; ++i) {
        // Increment cell
        {

            WriteTransaction wt(sg);
            wt.get_group().verify();
            TestTableShared::Ref t1 = wt.get_table<TestTableShared>("test");
            t1[row_ndx].first += 1;
            // FIXME: For some reason this takes ages when running
            // inside valgrind, it is probably due to the "extreme
            // overallocation" bug. The 1000 transactions performed
            // here can produce a final database file size of more
            // than 1 GiB. Really! And that is a table with only 10
            // rows. It is about 1 MiB per transaction.
            wt.commit();
        }
        // Verify in new transaction so that we interleave
        // read and write transactions
        {
            ReadTransaction rt(sg);
            rt.get_group().verify();
            TestTableShared::ConstRef t = rt.get_table<TestTableShared>("test");

            int64_t v = t[row_ndx].first;
            int64_t expected = i + 1;
            CHECK_EQUAL(expected, v);
        }
    }
}


void multiprocess_make_table(std::string path, std::string lock_path, std::string alone_path, size_t rows)
{
    static_cast<void>(lock_path);
    // Create first table in group
#if 1
    static_cast<void>(alone_path);
#  if 0
    {
        SharedGroup sgr(path);
        SharedGroup sgw(path);
        {
            ReadTransaction rt0(sgr);
            WriteTransaction wt0(sgw);
            wt0.commit();
        }
        ReadTransaction rt(sgr);
        {
        }
        WriteTransaction wt(sgw);
        TestTableShared::Ref t1 = wt.get_table<TestTableShared>("test");
        for (size_t i = 0; i < rows; ++i) {
            t1->add(0, 2, false, "test");
        }
        wt.commit();
        WriteTransaction wt2(sgw);
        TestTableShared::Ref t2 = wt2.get_table<TestTableShared>("test");
        for (size_t i = 0; i < rows; ++i) {
            t2->add(0, 2, false, "test");
        }
        wt2.commit();
    }
#  else
#    if 0
    {
        SharedGroup sg(path, false, SharedGroupOptions(crypt_key()));
        WriteTransaction wt(sg);
        TestTableShared::Ref t1 = wt.get_table<TestTableShared>("test");
        for (size_t i = 0; i < rows; ++i) {
            t1->add(0, 2, false, "test");
        }
        wt.commit();
    }
#    else
    {
        bool no_create = false;
        SharedGroup sg(path, no_create, SharedGroupOptions(SharedGroupOptions::Durability::Async));
        WriteTransaction wt(sg);
        TestTableShared::Ref t1 = wt.get_or_add_table<TestTableShared>("test");
        for (size_t i = 0; i < rows; ++i) {
            t1->add(0, 2, false, "test");
        }
        wt.commit();
    }
#    endif
#  endif
    // Wait for async_commit process to shutdown
    // FIXME: No good way of doing this
    sleep(1);
#else
    {
        Group g(alone_path, Group::mode_ReadWrite);
        TestTableShared::Ref t1 = g.get_table<TestTableShared>("test");
        for (size_t i = 0; i < rows; ++i)
            t1->add(0, 2, false, "test");
        printf("Writing db\n");
        g.commit();
    }
#endif
}

void multiprocess_threaded(TestContext& test_context, std::string path, size_t num_threads, size_t base)
{
    // Do some changes in a async db
    std::unique_ptr<test_util::ThreadWrapper[]> threads;
    threads.reset(new test_util::ThreadWrapper[num_threads]);

    // Start threads
    for (size_t i = 0; i != num_threads; ++i) {
        threads[i].start([&test_context, &path, base, i] { multiprocess_thread(test_context, path, base + i); });
    }

    // Wait for threads to finish
    for (size_t i = 0; i != num_threads; ++i) {
        bool thread_has_thrown = false;
        std::string except_msg;
        if (threads[i].join(except_msg)) {
            std::cerr << "Exception thrown in thread " << i << ": " << except_msg << "\n";
            thread_has_thrown = true;
        }
        CHECK(!thread_has_thrown);
    }

    // Verify that the changes were made
    {
        bool no_create = false;
        SharedGroup sg(path, no_create, SharedGroupOptions(SharedGroupOptions::Durability::Async));
        ReadTransaction rt(sg);
        rt.get_group().verify();
        TestTableShared::ConstRef t = rt.get_table<TestTableShared>("test");

        for (size_t i = 0; i != num_threads; ++i) {
            int64_t v = t[i + base].first;
            CHECK_EQUAL(multiprocess_increments, v);
        }
    }
}

void multiprocess_validate_and_clear(TestContext& test_context, std::string path, std::string lock_path,
                                     size_t rows, int result)
{
    // Wait for async_commit process to shutdown
    // FIXME: this is not apropriate
    static_cast<void>(lock_path);
    sleep(1);

    // Verify - once more, in sync mode - that the changes were made
    {
        SharedGroup sg(path, false, SharedGroupOptions(crypt_key()));
        WriteTransaction wt(sg);
        wt.get_group().verify();
        TestTableShared::Ref t = wt.get_table<TestTableShared>("test");

        for (size_t i = 0; i != rows; ++i) {
            int64_t v = t[i].first;
            t[i].first = 0;
            CHECK_EQUAL(result, v);
        }
        wt.commit();
    }
}

void multiprocess(TestContext& test_context, std::string path, int num_procs, size_t num_threads)
{
    int* pids = new int[num_procs];
    for (int i = 0; i != num_procs; ++i) {
        if (0 == (pids[i] = fork())) {
            multiprocess_threaded(test_context, path, num_threads, i * num_threads);
            _exit(0);
        }
    }
    int status = 0;
    for (int i = 0; i != num_procs; ++i)
        waitpid(pids[i], &status, 0);
    delete[] pids;
}

} // anonymous namespace


TEST_IF(Shared_AsyncMultiprocess, allow_async)
{
    SHARED_GROUP_TEST_PATH(path);
    SHARED_GROUP_TEST_PATH(alone_path);

    // wait for any daemon hanging around to exit
    usleep(100); // FIXME: Is this really acceptable?

#if TEST_DURATION < 1
    multiprocess_make_table(path, path.get_lock_path(), alone_path, 4);

    multiprocess_threaded(test_context, path, 2, 0);
    multiprocess_validate_and_clear(test_context, path, path.get_lock_path(),
                                    2, multiprocess_increments);

    for (int k = 1; k < 3; ++k) {
        multiprocess(test_context, path, 2, 2);
        multiprocess_validate_and_clear(test_context, path, path.get_lock_path(),
                                        4, multiprocess_increments);
    }
#else
    multiprocess_make_table(path, path.get_lock_path(), alone_path, 100);

    multiprocess_threaded(test_context, path, 10, 0);
    multiprocess_validate_and_clear(test_context, path, path.get_lock_path(),
                                    10, multiprocess_increments);

    for (int k = 1; k < 10; ++k) {
        multiprocess(test_context, path, 10, 10);
        multiprocess_validate_and_clear(test_context, path, path.get_lock_path(),
                                        100, multiprocess_increments);
    }
#endif
}

#endif // !defined(_WIN32) && !REALM_PLATFORM_APPLE

#if !defined(_WIN32)
// this test does not work with valgrind:
#if 0

// This test will hang infinitely instead of failing!!!
TEST(Shared_WaitForChange)
{
    const int num_threads = 3;
    Mutex mutex;
    int shared_state[num_threads];
    SharedGroup* sgs[num_threads];

    auto waiter = [&](std::string path, int i) {
        SharedGroup* sg = new SharedGroup(path, true);
        {
            LockGuard l(mutex);
            shared_state[i] = 1;
            sgs[i] = sg;
        }
        sg->begin_read(); // open a transaction at least once to make "changed" well defined
        sg->end_read();
        sg->wait_for_change();
        {
            LockGuard l(mutex);
            shared_state[i] = 2; // this state should not be observed by the writer
        }
        sg->wait_for_change(); // we'll fall right through here, because we haven't advanced our readlock
        {
            LockGuard l(mutex);
            shared_state[i] = 3;
        }
        sg->begin_read();
        sg->end_read();
        sg->wait_for_change(); // this time we'll wait because state hasn't advanced since we did.
        {
            LockGuard l(mutex);
            shared_state[i] = 4;
        }
        // works within a read transaction as well
        sg->begin_read();
        sg->wait_for_change();
        sg->end_read();
        {
            LockGuard l(mutex);
            shared_state[i] = 5;
        }
        sg->begin_read();
        sg->end_read();
        sg->wait_for_change(); // wait until wait_for_change is released
        {
            LockGuard l(mutex);
            shared_state[i] = 6;
        }
    };

    SHARED_GROUP_TEST_PATH(path);
    for (int j = 0; j < num_threads; j++)
        shared_state[j] = 0;
    SharedGroup sg(path, false);
    Thread threads[num_threads];
    for (int j = 0; j < num_threads; j++)
        threads[j].start([waiter, &path, j] { waiter(path, j); });
    bool try_again = true;
    while (try_again) {
        try_again = false;
        for (int j = 0; j < num_threads; j++) {
            LockGuard l(mutex);
            if (shared_state[j] < 1) try_again = true;
            CHECK(shared_state[j] < 2);
        }
    }

    // This write transaction should allow all readers to run again
    sg.begin_write();
    sg.commit();

    // All readers should pass through state 2 to state 3, so wait
    // for all to reach state 3:
    try_again = true;
    while (try_again) {
        try_again = false;
        for (int j = 0; j < num_threads; j++) {
            LockGuard l(mutex);
            if (3 != shared_state[j]) try_again = true;
            CHECK(shared_state[j] < 4);
        }
    }

    sg.begin_write();
    sg.commit();
    try_again = true;
    while (try_again) {
        try_again = false;
        for (int j = 0; j < num_threads; j++) {
            LockGuard l(mutex);
            if (4 != shared_state[j]) try_again = true;
        }
    }
    sg.begin_write();
    sg.commit();
    try_again = true;
    while (try_again) {
        try_again = false;
        for (int j = 0; j < num_threads; j++) {
            LockGuard l(mutex);
            if (5 != shared_state[j]) try_again = true;
        }
    }
    try_again = true;
    while (try_again) {
        try_again = false;
        for (int j = 0; j < num_threads; j++) {
            LockGuard l(mutex);
            if (sgs[j]) {
                sgs[j]->wait_for_change_release();
            }
            if (6 != shared_state[j]) {
                try_again = true;
            }
        }
    }
    for (int j = 0; j < num_threads; j++)
        threads[j].join();
    for (int j = 0; j < num_threads; j++) {
        delete sgs[j];
        sgs[j] = 0;
    }
}


#endif // test is disabled
#endif // endif not on windows


TEST(Shared_MultipleSharersOfStreamingFormat)
{
    SHARED_GROUP_TEST_PATH(path);
    {
        // Create non-empty file without free-space tracking
        Group g;
        g.add_table("x");
        g.write(path, crypt_key());
    }
    {
        // See if we can handle overlapped accesses through multiple shared groups
        SharedGroup sg(path, false, SharedGroupOptions(crypt_key()));
        SharedGroup sg2(path, false, SharedGroupOptions(crypt_key()));
        {
            ReadTransaction rt(sg);
            rt.get_group().verify();
            CHECK(rt.has_table("x"));
            CHECK(!rt.has_table("gnyf"));
            CHECK(!rt.has_table("baz"));
        }
        {
            WriteTransaction wt(sg);
            wt.get_group().verify();
            wt.add_table("baz"); // Add table "baz"
            wt.commit();
        }
        {
            WriteTransaction wt2(sg2);
            wt2.get_group().verify();
            wt2.add_table("gnyf"); // Add table "gnyf"
            wt2.commit();
        }
    }
}

TEST(Shared_MixedWithNonShared)
{
    SHARED_GROUP_TEST_PATH(path);
    {
        // Create empty file without free-space tracking
        Group g;
        g.write(path, crypt_key());
    }
    {
        // See if we can modify with non-shared group
        Group g(path, crypt_key(), Group::mode_ReadWrite);
        g.add_table("foo"); // Add table "foo"
        g.commit();
    }

    File::try_remove(path);
    {
        // Create non-empty file without free-space tracking
        Group g;
        g.add_table("x");
        g.write(path, crypt_key());
    }
    {
        // See if we can modify with non-shared group
        Group g(path, crypt_key(), Group::mode_ReadWrite);
        g.add_table("foo"); // Add table "foo"
        g.commit();
    }

    File::try_remove(path);
    {
        // Create empty file without free-space tracking
        Group g;
        g.write(path, crypt_key());
    }
    {
        // See if we can read and modify with shared group
        SharedGroup sg(path, false, SharedGroupOptions(crypt_key()));
        {
            ReadTransaction rt(sg);
            rt.get_group().verify();
            CHECK(!rt.has_table("foo"));
        }
        {
            WriteTransaction wt(sg);
            wt.get_group().verify();
            wt.add_table("foo"); // Add table "foo"
            wt.commit();
        }
    }

    File::try_remove(path);
    {
        // Create non-empty file without free-space tracking
        Group g;
        g.verify();
        g.add_table("x");
        g.verify();
        g.write(path, crypt_key());
    }
    {
        // See if we can read and modify with shared group
        SharedGroup sg(path, false, SharedGroupOptions(crypt_key()));
        {
            ReadTransaction rt(sg);
            rt.get_group().verify();
            CHECK(!rt.has_table("foo"));
        }
        {
            WriteTransaction wt(sg);
            wt.get_group().verify();
            wt.add_table("foo"); // Add table "foo"
            wt.get_group().verify();
            wt.commit();
        }
    }
    {
        SharedGroup sg(path, false, SharedGroupOptions(crypt_key()));
        {
            ReadTransaction rt(sg);
            rt.get_group().verify();
            CHECK(rt.has_table("foo"));
        }
    }
    {
        // Access using non-shared group
        Group g(path, crypt_key(), Group::mode_ReadWrite);
        g.verify();
        g.commit();
        g.verify();
    }
    {
        // Modify using non-shared group
        Group g(path, crypt_key(), Group::mode_ReadWrite);
        g.verify();
        g.add_table("bar"); // Add table "bar"
        g.verify();
        g.commit();
        g.verify();
    }
    {
        SharedGroup sg(path, false, SharedGroupOptions(crypt_key()));
        {
            ReadTransaction rt(sg);
            rt.get_group().verify();
            CHECK(rt.has_table("bar"));
        }
    }

#if !REALM_ENABLE_ENCRYPTION // encrpted buffers aren't supported
    // The empty group created initially by a shared group accessor is special
    // in that it contains no nodes, and the root-ref is therefore zero. The
    // following block checks that the contents of such a file is still
    // perceived as valid when placed in a memory buffer, and then opened.
    File::try_remove(path);
    {
        {
            SharedGroup sg(path, false, SharedGroupOptions(crypt_key())); // Create the very empty group
        }
        std::ifstream in(path.c_str());
        std::string buffer((std::istreambuf_iterator<char>(in)), std::istreambuf_iterator<char>());
        bool take_ownership = false;
        Group group(BinaryData(buffer), take_ownership);
        group.verify();
        CHECK(group.is_empty());
        group.add_table("x");
        group.verify();
        CHECK_EQUAL(1, group.size());
    }
#endif
}

// @Finn, fixme, find out why it fails on Windows
#if !defined(_WIN32)
TEST(Shared_VersionCount)
{
    SHARED_GROUP_TEST_PATH(path);
    SharedGroup sg_w(path);
    SharedGroup sg_r(path);
    CHECK_EQUAL(1, sg_r.get_number_of_versions());
    sg_r.begin_read();
    sg_w.begin_write();
    CHECK_EQUAL(1, sg_r.get_number_of_versions());
    sg_w.commit();
    CHECK_EQUAL(2, sg_r.get_number_of_versions());
    sg_w.begin_write();
    sg_w.commit();
    CHECK_EQUAL(3, sg_r.get_number_of_versions());
    sg_r.end_read();
    CHECK_EQUAL(3, sg_r.get_number_of_versions());
    sg_w.begin_write();
    sg_w.commit();
    // both the last and the second-last commit is kept, so once
    // you've committed anything, you will never get back to having
    // just a single version.
    CHECK_EQUAL(2, sg_r.get_number_of_versions());
}
#endif

TEST(Shared_MultipleRollbacks)
{
    SHARED_GROUP_TEST_PATH(path);
    SharedGroup sg(path, false, SharedGroupOptions(crypt_key()));
    sg.begin_write();
    sg.rollback();
    sg.rollback();
}


TEST(Shared_MultipleEndReads)
{
    SHARED_GROUP_TEST_PATH(path);
    SharedGroup sg(path, false, SharedGroupOptions(crypt_key()));
    sg.begin_read();
    sg.end_read();
    sg.end_read();
}


TEST(Shared_ReserveDiskSpace)
{
    // SharedGroup::reserve() has no effect unless file preallocation
    // is supported.
    if (!File::is_prealloc_supported())
        return;

    SHARED_GROUP_TEST_PATH(path);
    {
        SharedGroup sg(path, false, SharedGroupOptions(crypt_key()));
        size_t orig_file_size = size_t(File(path).get_size());

        // Check that reserve() does not change the file size if the
        // specified size is less than the actual file size.
        size_t reserve_size_1 = orig_file_size / 2;
        sg.reserve(reserve_size_1);
        size_t new_file_size_1 = size_t(File(path).get_size());
        CHECK_EQUAL(orig_file_size, new_file_size_1);

        // Check that reserve() does not change the file size if the
        // specified size is equal to the actual file size.
        size_t reserve_size_2 = orig_file_size;
        sg.reserve(reserve_size_2);
        size_t new_file_size_2 = size_t(File(path).get_size());
        if (crypt_key()) {
            // For encrypted files, reserve() may actually grow the file
            // with a page sized header.
            CHECK(orig_file_size <= new_file_size_2 && (orig_file_size + page_size()) >= new_file_size_2 );
        }
        else {
            CHECK_EQUAL(orig_file_size, new_file_size_2);
        }

        // Check that reserve() does change the file size if the
        // specified size is greater than the actual file size, and
        // that the new size is at least as big as the requested size.
        size_t reserve_size_3 = orig_file_size + 1;
        sg.reserve(reserve_size_3);
        size_t new_file_size_3 = size_t(File(path).get_size());
        CHECK(new_file_size_3 >= reserve_size_3);

        // Check that disk space reservation is independent of transactions
        {
            WriteTransaction wt(sg);
            wt.get_group().verify();
            wt.add_table<TestTableShared>("table_1")->add_empty_row(2000);
            wt.commit();
        }
        orig_file_size = size_t(File(path).get_size());
        size_t reserve_size_4 = 2 * orig_file_size + 1;
        sg.reserve(reserve_size_4);
        size_t new_file_size_4 = size_t(File(path).get_size());
        CHECK(new_file_size_4 >= reserve_size_4);
        {
            WriteTransaction wt(sg);
            wt.get_group().verify();
            wt.add_table<TestTableShared>("table_2")->add_empty_row(2000);
            orig_file_size = size_t(File(path).get_size());
            size_t reserve_size_5 = orig_file_size + 333;
            sg.reserve(reserve_size_5);
            size_t new_file_size_5 = size_t(File(path).get_size());
            CHECK(new_file_size_5 >= reserve_size_5);
            wt.add_table<TestTableShared>("table_3")->add_empty_row(2000);
            wt.commit();
        }
        orig_file_size = size_t(File(path).get_size());
        size_t reserve_size_6 = orig_file_size + 459;
        sg.reserve(reserve_size_6);
        size_t new_file_size_6 = size_t(File(path).get_size());
        CHECK(new_file_size_6 >= reserve_size_6);
        {
            WriteTransaction wt(sg);
            wt.get_group().verify();
            wt.commit();
        }
    }
}


TEST(Shared_MovingEnumStringColumn)
{
    // Test that the 'index in parent' property of the column of unique strings
    // in a StringEnumColumn is properly adjusted when other string enumeration
    // columns are inserted or removed before it. Note that the parent of the
    // column of unique strings in a StringEnumColumn is a child of an array
    // node in the Spec class.

    SHARED_GROUP_TEST_PATH(path);
    SharedGroup sg(path, false, SharedGroupOptions(crypt_key()));

    {
        WriteTransaction wt(sg);
        TableRef table = wt.add_table("foo");
        table->add_column(type_String, "");
        table->add_empty_row(64);
        for (int i = 0; i < 64; ++i)
            table->set_string(0, i, "foo");
        table->optimize();
        CHECK_EQUAL(1, table->get_descriptor()->get_num_unique_values(0));
        wt.commit();
    }
    // Insert new string enumeration column
    {
        WriteTransaction wt(sg);
        TableRef table = wt.get_table("foo");
        CHECK_EQUAL(1, table->get_descriptor()->get_num_unique_values(0));
        table->insert_column(0, type_String, "");
        for (int i = 0; i < 64; ++i)
            table->set_string(0, i, i % 2 == 0 ? "a" : "b");
        table->optimize();
        wt.get_group().verify();
        CHECK_EQUAL(2, table->get_descriptor()->get_num_unique_values(0));
        CHECK_EQUAL(1, table->get_descriptor()->get_num_unique_values(1));
        table->set_string(1, 0, "bar0");
        table->set_string(1, 1, "bar1");
        wt.get_group().verify();
        CHECK_EQUAL(2, table->get_descriptor()->get_num_unique_values(0));
        CHECK_EQUAL(3, table->get_descriptor()->get_num_unique_values(1));
        wt.commit();
    }
    {
        ReadTransaction rt(sg);
        rt.get_group().verify();
        ConstTableRef table = rt.get_table("foo");
        CHECK_EQUAL(2, table->get_descriptor()->get_num_unique_values(0));
        CHECK_EQUAL(3, table->get_descriptor()->get_num_unique_values(1));
        for (int i = 0; i < 64; ++i) {
            std::string value = table->get_string(0, i);
            if (i % 2 == 0) {
                CHECK_EQUAL("a", value);
            }
            else {
                CHECK_EQUAL("b", value);
            }
            value = table->get_string(1, i);
            if (i == 0) {
                CHECK_EQUAL("bar0", value);
            }
            else if (i == 1) {
                CHECK_EQUAL("bar1", value);
            }
            else {
                CHECK_EQUAL("foo", value);
            }
        }
    }
    // Remove the recently inserted string enumeration column
    {
        WriteTransaction wt(sg);
        wt.get_group().verify();
        TableRef table = wt.get_table("foo");
        CHECK_EQUAL(2, table->get_descriptor()->get_num_unique_values(0));
        CHECK_EQUAL(3, table->get_descriptor()->get_num_unique_values(1));
        table->remove_column(0);
        wt.get_group().verify();
        CHECK_EQUAL(3, table->get_descriptor()->get_num_unique_values(0));
        table->set_string(0, 2, "bar2");
        wt.get_group().verify();
        CHECK_EQUAL(4, table->get_descriptor()->get_num_unique_values(0));
        wt.commit();
    }
    {
        ReadTransaction rt(sg);
        rt.get_group().verify();
        ConstTableRef table = rt.get_table("foo");
        CHECK_EQUAL(4, table->get_descriptor()->get_num_unique_values(0));
        for (int i = 0; i < 64; ++i) {
            std::string value = table->get_string(0, i);
            if (i == 0) {
                CHECK_EQUAL("bar0", value);
            }
            else if (i == 1) {
                CHECK_EQUAL("bar1", value);
            }
            else if (i == 2) {
                CHECK_EQUAL("bar2", value);
            }
            else {
                CHECK_EQUAL("foo", value);
            }
        }
    }
}


TEST(Shared_MovingSearchIndex)
{
    // Test that the 'index in parent' property of search indexes is properly
    // adjusted when columns are inserted or removed at a lower column_index.

    SHARED_GROUP_TEST_PATH(path);
    SharedGroup sg(path, false, SharedGroupOptions(crypt_key()));

    // Create a regular string column and an enumeration strings column, and
    // equip both with search indexes.
    {
        WriteTransaction wt(sg);
        TableRef table = wt.add_table("foo");
        table->add_column(type_String, "regular");
        table->add_column(type_String, "enum");
        table->add_empty_row(64);
        for (int i = 0; i < 64; ++i) {
            std::string out(std::string("foo") + util::to_string(i));
            table->set_string(0, i, out);
            table->set_string(1, i, "bar");
        }
        table->set_string(1, 63, "bar63");
        table->optimize();
        CHECK_EQUAL(0, table->get_descriptor()->get_num_unique_values(0));
        CHECK_EQUAL(2, table->get_descriptor()->get_num_unique_values(1));
        table->add_search_index(0);
        table->add_search_index(1);
        wt.get_group().verify();
        CHECK_EQUAL(62, table->find_first_string(0, "foo62"));
        CHECK_EQUAL(63, table->find_first_string(1, "bar63"));
        wt.commit();
    }
    // Insert a new column before the two string columns.
    {
        WriteTransaction wt(sg);
        TableRef table = wt.get_table("foo");
        CHECK_EQUAL(0, table->get_descriptor()->get_num_unique_values(0));
        CHECK_EQUAL(2, table->get_descriptor()->get_num_unique_values(1));
        CHECK_EQUAL(62, table->find_first_string(0, "foo62"));
        CHECK_EQUAL(63, table->find_first_string(1, "bar63"));
        table->insert_column(0, type_Int, "i");
        wt.get_group().verify();
        CHECK_EQUAL(0, table->get_descriptor()->get_num_unique_values(1));
        CHECK_EQUAL(2, table->get_descriptor()->get_num_unique_values(2));
        CHECK_EQUAL(62, table->find_first_string(1, "foo62"));
        CHECK_EQUAL(63, table->find_first_string(2, "bar63"));
        table->set_string(1, 0, "foo_X");
        table->set_string(2, 0, "bar_X");
        wt.get_group().verify();
        CHECK_EQUAL(0, table->get_descriptor()->get_num_unique_values(1));
        CHECK_EQUAL(3, table->get_descriptor()->get_num_unique_values(2));
        CHECK_EQUAL(realm::not_found, table->find_first_string(1, "bad"));
        CHECK_EQUAL(realm::not_found, table->find_first_string(2, "bad"));
        CHECK_EQUAL(0,  table->find_first_string(1, "foo_X"));
        CHECK_EQUAL(31, table->find_first_string(1, "foo31"));
        CHECK_EQUAL(61, table->find_first_string(1, "foo61"));
        CHECK_EQUAL(62, table->find_first_string(1, "foo62"));
        CHECK_EQUAL(63, table->find_first_string(1, "foo63"));
        CHECK_EQUAL(0,  table->find_first_string(2, "bar_X"));
        CHECK_EQUAL(1,  table->find_first_string(2, "bar"));
        CHECK_EQUAL(63, table->find_first_string(2, "bar63"));
        wt.commit();
    }
    // Remove the recently inserted column
    {
        WriteTransaction wt(sg);
        TableRef table = wt.get_table("foo");
        CHECK(table->has_search_index(1) && table->has_search_index(2));
        CHECK_EQUAL(0, table->get_descriptor()->get_num_unique_values(1));
        CHECK_EQUAL(3, table->get_descriptor()->get_num_unique_values(2));
        CHECK_EQUAL(realm::not_found, table->find_first_string(1, "bad"));
        CHECK_EQUAL(realm::not_found, table->find_first_string(2, "bad"));
        CHECK_EQUAL(0,  table->find_first_string(1, "foo_X"));
        CHECK_EQUAL(31, table->find_first_string(1, "foo31"));
        CHECK_EQUAL(61, table->find_first_string(1, "foo61"));
        CHECK_EQUAL(62, table->find_first_string(1, "foo62"));
        CHECK_EQUAL(63, table->find_first_string(1, "foo63"));
        CHECK_EQUAL(0,  table->find_first_string(2, "bar_X"));
        CHECK_EQUAL(1,  table->find_first_string(2, "bar"));
        CHECK_EQUAL(63, table->find_first_string(2, "bar63"));
        table->remove_column(0);
        wt.get_group().verify();
        CHECK(table->has_search_index(0) && table->has_search_index(1));
        CHECK_EQUAL(0, table->get_descriptor()->get_num_unique_values(0));
        CHECK_EQUAL(3, table->get_descriptor()->get_num_unique_values(1));
        CHECK_EQUAL(realm::not_found, table->find_first_string(0, "bad"));
        CHECK_EQUAL(realm::not_found, table->find_first_string(1, "bad"));
        CHECK_EQUAL(0,  table->find_first_string(0, "foo_X"));
        CHECK_EQUAL(31, table->find_first_string(0, "foo31"));
        CHECK_EQUAL(61, table->find_first_string(0, "foo61"));
        CHECK_EQUAL(62, table->find_first_string(0, "foo62"));
        CHECK_EQUAL(63, table->find_first_string(0, "foo63"));
        CHECK_EQUAL(0,  table->find_first_string(1, "bar_X"));
        CHECK_EQUAL(1,  table->find_first_string(1, "bar"));
        CHECK_EQUAL(63, table->find_first_string(1, "bar63"));
        table->set_string(0, 1, "foo_Y");
        table->set_string(1, 1, "bar_Y");
        wt.get_group().verify();
        CHECK(table->has_search_index(0) && table->has_search_index(1));
        CHECK_EQUAL(0, table->get_descriptor()->get_num_unique_values(0));
        CHECK_EQUAL(4, table->get_descriptor()->get_num_unique_values(1));
        CHECK_EQUAL(realm::not_found, table->find_first_string(0, "bad"));
        CHECK_EQUAL(realm::not_found, table->find_first_string(1, "bad"));
        CHECK_EQUAL(0,  table->find_first_string(0, "foo_X"));
        CHECK_EQUAL(1,  table->find_first_string(0, "foo_Y"));
        CHECK_EQUAL(31, table->find_first_string(0, "foo31"));
        CHECK_EQUAL(61, table->find_first_string(0, "foo61"));
        CHECK_EQUAL(62, table->find_first_string(0, "foo62"));
        CHECK_EQUAL(63, table->find_first_string(0, "foo63"));
        CHECK_EQUAL(0,  table->find_first_string(1, "bar_X"));
        CHECK_EQUAL(1,  table->find_first_string(1, "bar_Y"));
        CHECK_EQUAL(2,  table->find_first_string(1, "bar"));
        CHECK_EQUAL(63, table->find_first_string(1, "bar63"));
        wt.commit();
    }
    // Insert a column after the string columns and remove the indexes
    {
        WriteTransaction wt(sg);
        TableRef table = wt.get_table("foo");
        CHECK_EQUAL(0, table->get_descriptor()->get_num_unique_values(0));
        CHECK_EQUAL(4, table->get_descriptor()->get_num_unique_values(1));
        CHECK_EQUAL(62, table->find_first_string(0, "foo62"));
        CHECK_EQUAL(63, table->find_first_string(1, "bar63"));

        table->insert_column(2, type_Int, "i");
        for (size_t i = 0; i < table->size(); ++i)
            table->set_int(2, i, i);
        wt.get_group().verify();
        table->remove_search_index(0);
        wt.get_group().verify();
        table->remove_search_index(1);
        wt.get_group().verify();

        CHECK_EQUAL(0, table->get_descriptor()->get_num_unique_values(0));
        CHECK_EQUAL(4, table->get_descriptor()->get_num_unique_values(1));
        CHECK_EQUAL(0, table->get_descriptor()->get_num_unique_values(2));
        CHECK_EQUAL(62, table->find_first_string(0, "foo62"));
        CHECK_EQUAL(63, table->find_first_string(1, "bar63"));
        CHECK_EQUAL(60, table->find_first_int(2, 60));
        wt.commit();
    }
    // add and remove the indexes in reverse order
    {
        WriteTransaction wt(sg);
        TableRef table = wt.get_table("foo");

        wt.get_group().verify();
        table->add_search_index(1);
        wt.get_group().verify();
        table->add_search_index(0);
        wt.get_group().verify();

        CHECK_EQUAL(0, table->get_descriptor()->get_num_unique_values(0));
        CHECK_EQUAL(4, table->get_descriptor()->get_num_unique_values(1));
        CHECK_EQUAL(0, table->get_descriptor()->get_num_unique_values(2));
        CHECK_EQUAL(62, table->find_first_string(0, "foo62"));
        CHECK_EQUAL(63, table->find_first_string(1, "bar63"));
        CHECK_EQUAL(60, table->find_first_int(2, 60));

        wt.get_group().verify();
        table->remove_search_index(1);
        wt.get_group().verify();
        table->remove_search_index(0);
        wt.get_group().verify();

        CHECK_EQUAL(0, table->get_descriptor()->get_num_unique_values(0));
        CHECK_EQUAL(4, table->get_descriptor()->get_num_unique_values(1));
        CHECK_EQUAL(0, table->get_descriptor()->get_num_unique_values(2));
        CHECK_EQUAL(62, table->find_first_string(0, "foo62"));
        CHECK_EQUAL(63, table->find_first_string(1, "bar63"));
        CHECK_EQUAL(60, table->find_first_int(2, 60));
        wt.commit();
    }
}


TEST_IF(Shared_ArrayEraseBug, TEST_DURATION >= 1)
{
    // This test only makes sense when we can insert a number of rows
    // equal to the square of the maximum B+-tree node size.
    size_t max_node_size = REALM_MAX_BPNODE_SIZE;
    size_t max_node_size_squared = max_node_size;
    if (int_multiply_with_overflow_detect(max_node_size_squared, max_node_size))
        return;

    SHARED_GROUP_TEST_PATH(path);
    SharedGroup sg(path, false, SharedGroupOptions(crypt_key()));
    {
        WriteTransaction wt(sg);
        TableRef table = wt.add_table("table");
        table->add_column(type_Int, "");
        for (size_t i = 0; i < max_node_size_squared; ++i)
            table->insert_empty_row(0);
        wt.commit();
    }
    {
        WriteTransaction wt(sg);
        TableRef table = wt.get_table("table");
        size_t row_ndx = max_node_size_squared - max_node_size - max_node_size / 2;
        table->insert_empty_row(row_ndx);
        wt.commit();
    }
}


TEST_IF(Shared_BeginReadFailure, _impl::SimulatedFailure::is_enabled())
{
    SHARED_GROUP_TEST_PATH(path);
    SharedGroup sg(path);
    using sf = _impl::SimulatedFailure;
    sf::OneShotPrimeGuard pg(sf::shared_group__grow_reader_mapping);
    CHECK_THROW(sg.begin_read(), sf);
}


TEST(Shared_SessionDurabilityConsistency)
{
    // Check that we can reliably detect inconsist durability choices across
    // concurrent session participants.

    // Errors of this kind are considered as incorrect API usage, and will lead
    // to throwing of LogicError exceptions.

    SHARED_GROUP_TEST_PATH(path);
    {
        bool no_create = false;
        SharedGroupOptions::Durability durability_1 = SharedGroupOptions::Durability::Full;
        SharedGroup sg(path, no_create, SharedGroupOptions(durability_1));

        SharedGroupOptions::Durability durability_2 = SharedGroupOptions::Durability::MemOnly;
        CHECK_LOGIC_ERROR(SharedGroup(path, no_create, SharedGroupOptions(durability_2)),
                          LogicError::mixed_durability);
    }
}


TEST(Shared_WriteEmpty)
{
    SHARED_GROUP_TEST_PATH(path_1);
    GROUP_TEST_PATH(path_2);
    {
        SharedGroup sg(path_1);
        ReadTransaction rt(sg);
        rt.get_group().write(path_2);
    }
}


TEST(Shared_CompactEmpty)
{
    SHARED_GROUP_TEST_PATH(path);
    {
        SharedGroup sg(path);
        CHECK(sg.compact());
    }
}


TEST(Shared_VersionOfBoundSnapshot)
{
    SHARED_GROUP_TEST_PATH(path);
    SharedGroup::version_type version;
    SharedGroup sg(path);
    {
        ReadTransaction rt(sg);
        version = rt.get_version();
    }
    {
        ReadTransaction rt(sg);
        CHECK_EQUAL(version, rt.get_version());
    }
    {
        WriteTransaction wt(sg);
        CHECK_EQUAL(version, wt.get_version());
    }
    {
        WriteTransaction wt(sg);
        CHECK_EQUAL(version, wt.get_version());
        wt.commit(); // Increment version
    }
    {
        ReadTransaction rt(sg);
        CHECK_LESS(version, rt.get_version());
        version = rt.get_version();
    }
    {
        WriteTransaction wt(sg);
        CHECK_EQUAL(version, wt.get_version());
        wt.commit(); // Increment version
    }
    {
        ReadTransaction rt(sg);
        CHECK_LESS(version, rt.get_version());
    }
}


// This test is valid, but because it requests all available memory,
// it does not play nicely with valgrind and so is disabled.
/*
#if !defined(_WIN32)
// Check what happens when Realm cannot allocate more virtual memory
// We should throw an AddressSpaceExhausted exception.
// This will try to use all available memory allowed for this process
// so don't run it concurrently with other tests.
NONCONCURRENT_TEST(Shared_OutOfMemory)
{
    size_t string_length = 1024 * 1024;
    SHARED_GROUP_TEST_PATH(path);
    SharedGroup sg(path, false, SharedGroupOptions(crypt_key()));
    {
        WriteTransaction wt(sg);
        TableRef table = wt.add_table("table");
        table->add_column(type_String, "string_col");
        std::string long_string(string_length, 'a');
        table->add_empty_row();
        table->set_string(0, 0, long_string);
        wt.commit();
    }
    sg.close();

    std::vector<std::pair<void*, size_t>> memory_list;
    // Reserve enough for 5*100000 Gb, but in practice the vector is only ever around size 10.
    // Do this here to avoid the (small) chance that adding to the vector will request new virtual memory
    memory_list.reserve(500);
    size_t chunk_size = size_t(1024) * 1024 * 1024 * 100000;
    while (chunk_size > string_length) {
        void* addr = ::mmap(nullptr, chunk_size, PROT_READ | PROT_WRITE, MAP_ANON | MAP_PRIVATE, -1, 0);
        if (addr == MAP_FAILED) {
            chunk_size /= 2;
        }
        else {
            memory_list.push_back(std::pair<void*, size_t>(addr, chunk_size));
        }
    }

    bool expected_exception_caught = false;
    // Attempt to open Realm, should fail because we hold too much already.
    try {
        SharedGroup sg2(path, false, SharedGroupOptions(crypt_key()));
    }
    catch (AddressSpaceExhausted& e) {
        expected_exception_caught = true;
    }
    CHECK(expected_exception_caught);

    // Release memory manually.
    for (auto it = memory_list.begin(); it != memory_list.end(); ++it) {
        ::munmap(it->first, it->second);
    }

    // Realm should succeed to open now.
    expected_exception_caught = false;
    try {
        SharedGroup sg2(path, false, SharedGroupOptions(crypt_key()));
    }
    catch (AddressSpaceExhausted& e) {
        expected_exception_caught = true;
    }
    CHECK(!expected_exception_caught);
}
#endif // !win32
*/

// Run some (repeatable) random checks through the fuzz tester.
// For a comprehensive fuzz test, afl should be run. To do this see test/fuzzy/README.md
// If this check fails for some reason, you can find the problem by changing
// the parse_and_apply_instructions call to use std::cerr which will print out
// the instructions used to duplicate the failure.
TEST(Shared_StaticFuzzTestRunSanityCheck)
{
    // Either provide a crash file generated by AFL to reproduce a crash, or leave it blank in order to run
    // a very simple fuzz test that just uses a random generator for generating Realm actions.
    std::string filename = "";
    //std::string filename = "/findings/hangs/id:000041,src:000000,op:havoc,rep:64";
    //std::string filename = "d:/crash3";

    if (filename != "") {
        const char* tmp[] = { "", filename.c_str(), "--log" };
        run_fuzzy(sizeof(tmp) / sizeof(tmp[0]), tmp);
    }
    else {
        // Number of fuzzy tests
        const size_t iterations = 100;

        // Number of instructions in each test
        // Changing this strongly affects the test suite run time
        const size_t instructions = 200;

        for (size_t counter = 0; counter < iterations; counter++) {
            // You can use your own seed if you have observed a crashing unit test that
            // printed out some specific seed (the "Unit test random seed:" part that appears).
            //fastrand(534653645, true);
            fastrand(unit_test_random_seed + counter, true);

            std::string instr;

            // "fastlog" is because logging to a stream is very very slow. Logging the sequence of
            // bytes lets you perform many more tests per second.
            std::string fastlog = "char[] instr2 = {";

            for (size_t t = 0; t < instructions; t++) {
                char c = static_cast<char>(fastrand());
                instr += c;
                std::string tmp;
                unit_test::to_string(static_cast<int>(c), tmp);
                fastlog += tmp;
                if (t + 1 < instructions) {
                    fastlog += ", ";
                }
                else {
                    fastlog += "}; instr = string(instr2);";
                }
            }
            // Scope guard of "path" is inside the loop to clean up files per iteration
            SHARED_GROUP_TEST_PATH(path);
            // If using std::cerr, you can copy/paste the console output into a unit test
            // to get a reproduction test case
            //parse_and_apply_instructions(instr, path, std::cerr);
            parse_and_apply_instructions(instr, path, util::none);
        }
    }
}

// Scaled down stress test. (Use string length ~15MB for max stress)
NONCONCURRENT_TEST(Shared_BigAllocations)
{
    size_t string_length = 64 * 1024;
    SHARED_GROUP_TEST_PATH(path);
    SharedGroup sg(path, false, SharedGroupOptions(crypt_key()));
    std::string long_string(string_length, 'a');
    {
        WriteTransaction wt(sg);
        TableRef table = wt.add_table("table");
        table->add_column(type_String, "string_col");
        wt.commit();
    }
    {
        WriteTransaction wt(sg);
        TableRef table = wt.get_table("table");
        for (int i = 0; i < 32; ++i) {
            table->add_empty_row();
            table->set_string(0, i, long_string);
        }
        wt.commit();
    }
    for (int k = 0; k < 10; ++k) {
        //sg.compact(); // <--- enable this if you want to stress with compact()
        for (int j = 0; j < 20; ++j) {
            WriteTransaction wt(sg);
            TableRef table = wt.get_table("table");
            for (int i = 0; i < 20; ++i) {
                table->set_string(0, i, long_string);
            }
            wt.commit();
        }
    }
    sg.close();
}

// Repro case for: Assertion failed: top_size == 3 || top_size == 5 || top_size == 7 [0, 3, 0, 5, 0, 7]
NONCONCURRENT_TEST(Shared_BigAllocationsMinimized)
{
    // String length at 2K will not trigger the error.
    // all lengths >= 4K (that were tried) trigger the error
    size_t string_length = 4 * 1024;
    SHARED_GROUP_TEST_PATH(path);
    std::string long_string(string_length, 'a');
    SharedGroup sg(path, false, SharedGroupOptions(crypt_key()));
    {
        {
            WriteTransaction wt(sg);
            TableRef table = wt.add_table("table");
            table->add_column(type_String, "string_col");
            table->add_empty_row();
            table->set_string(0, 0, long_string);
            wt.commit();
        }
        sg.compact(); // <- required to provoke subsequent failures
        {
            WriteTransaction wt(sg);
            wt.get_group().verify();
            TableRef table = wt.get_table("table");
            table->set_string(0, 0, long_string);
            wt.get_group().verify();
            wt.commit();
        }
    }
    {
        WriteTransaction wt(sg); // <---- fails here
        wt.get_group().verify();
        TableRef table = wt.get_table("table");
        table->set_string(0, 0, long_string);
        wt.get_group().verify();
        wt.commit();
    }
    sg.close();
}

// Found by AFL (on a heavy hint from Finn that we should add a compact() instruction
NONCONCURRENT_TEST(Shared_TopSizeNotEqualNine)
{
    SHARED_GROUP_TEST_PATH(path);
    SharedGroup sg(path, false, SharedGroupOptions(crypt_key()));
    Group& g = const_cast<Group&>(sg.begin_write());

    TableRef t = g.add_table("");
    t->add_column(type_Double, "");
    t->add_empty_row(241);
    sg.commit();
    REALM_ASSERT_RELEASE(sg.compact());
    SharedGroup sg2(path, false, SharedGroupOptions(crypt_key()));
    sg2.begin_write();
    sg2.commit();
    sg2.begin_read(); // <- does not fail
    SharedGroup sg3(path, false, SharedGroupOptions(crypt_key()));
    sg3.begin_read(); // <- does not fail
    sg.begin_read(); // <- does fail
}

// Found by AFL after adding the compact instruction
// after further manual simplification, this test no longer triggers
// the double free, but crashes in a different way
TEST(Shared_Bptree_insert_failure)
{
    SHARED_GROUP_TEST_PATH(path);
    SharedGroup sg_w(path, false, SharedGroupOptions(crypt_key()));
    Group& g = const_cast<Group&>(sg_w.begin_write());

    g.add_table("");
    g.get_table(0)->add_column(type_Double, "dgrpn", true);
    g.get_table(0)->add_empty_row(246);
    sg_w.commit();
    REALM_ASSERT_RELEASE(sg_w.compact());
#if 0
    {
        // This intervening sg can do the same operation as the one doing compact,
        // but without failing:
        SharedGroup sg2(path, false, SharedGroupOptions(crypt_key()));
        Group& g2 = const_cast<Group&>(sg2.begin_write());
        g2.get_table(0)->add_empty_row(396);
    }
#endif
    sg_w.begin_write();
    g.get_table(0)->add_empty_row(396);
}

#endif // TEST_SHARED<|MERGE_RESOLUTION|>--- conflicted
+++ resolved
@@ -490,13 +490,8 @@
     SHARED_GROUP_TEST_PATH(path);
     {
         // Create a new shared db
-<<<<<<< HEAD
         SharedGroup sg(path, false, SharedGroupOptions(crypt_key()));
-        Timestamp first_timestamp_value{1,1};
-=======
-        SharedGroup sg(path, false, SharedGroup::durability_Full, crypt_key());
         Timestamp first_timestamp_value{1, 1};
->>>>>>> f8c0a1cb
 
         // Create first table in group
         {
@@ -864,13 +859,8 @@
 
 
         // Create 8*N shared group accessors
-<<<<<<< HEAD
-        for (int i = 0; i < 8*N; ++i)
+        for (int i = 0; i < 8 * N; ++i)
             shared_groups[i].reset(new SharedGroup(path, no_create, SharedGroupOptions(SharedGroupOptions::Durability::MemOnly)));
-=======
-        for (int i = 0; i < 8 * N; ++i)
-            shared_groups[i].reset(new SharedGroup(path, no_create, SharedGroup::durability_MemOnly));
->>>>>>> f8c0a1cb
 
         // Initiate 2*N read transactions with progressive changes
         for (int i = 0; i < 2 * N; ++i) {
@@ -1474,13 +1464,8 @@
 TEST(Shared_FormerErrorCase2)
 {
     SHARED_GROUP_TEST_PATH(path);
-<<<<<<< HEAD
-    for (int i=0; i<10; ++i) {
+    for (int i = 0; i < 10; ++i) {
         SharedGroup sg(path, false, SharedGroupOptions(crypt_key()));
-=======
-    for (int i = 0; i < 10; ++i) {
-        SharedGroup sg(path, false, SharedGroup::durability_Full, crypt_key());
->>>>>>> f8c0a1cb
         WriteTransaction wt(sg);
         wt.get_group().verify();
         FormerErrorCase2_Table::Ref table = wt.get_or_add_table<FormerErrorCase2_Table>("table");
