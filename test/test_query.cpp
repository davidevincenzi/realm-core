--- conflicted
+++ resolved
@@ -8488,36 +8488,47 @@
     }
 }
 
-TEST(Query_EqualityInts)
-{
-    for (size_t nullable = 0; nullable < 2; ++nullable) {
-        Group group;
-        TableRef table = group.add_table("test");
-        size_t col_ndx = table->add_column(type_Int, "int", nullable == 0);
-
-        int64_t id = -1;
-        int64_t sum = 0;
-        constexpr static size_t num_rows = REALM_MAX_BPNODE_SIZE + 10;
-        for (size_t i = 0; i < num_rows; ++i) {
-            sum += id;
-            table->add_empty_row();
-            table->set_int(col_ndx, i, id++);
-        }
-
-        for (size_t i = 0; i < num_rows; ++i) {
-            int64_t target = table->get_int(col_ndx, i);
-            Query q_eq = table->where().equal(col_ndx, target);
-            CHECK_EQUAL(q_eq.find(), i);
-            CHECK_EQUAL(q_eq.count(), 1);
-            CHECK_EQUAL(q_eq.sum_int(col_ndx), target);
-            CHECK_EQUAL(q_eq.average_int(col_ndx), target);
-
-            Query q_neq = table->where().not_equal(col_ndx, target);
-            CHECK_EQUAL(q_neq.find(), i == 0 ? 1 : 0);
-            CHECK_EQUAL(q_neq.count(), num_rows - 1);
-            CHECK_EQUAL(q_neq.sum_int(col_ndx), sum - target);
-            CHECK_EQUAL(q_neq.average_int(col_ndx), (sum - target) / double(num_rows - 1));
-        }
+template <class T>
+int64_t unbox(const T& val)
+{
+    return val;
+}
+
+template <>
+int64_t unbox(const util::Optional<int64_t>& val)
+{
+    return *val;
+}
+
+TEST_TYPES(Query_EqualityInts, int64_t, util::Optional<int64_t>)
+{
+    Group group;
+    TableRef table = group.add_table("test");
+    auto col_ndx = table->add_column(type_Int, "int", std::is_same<TEST_TYPE, util::Optional<int64_t>>::value);
+
+    int64_t id = -1;
+    int64_t sum = 0;
+    constexpr static size_t num_rows = REALM_MAX_BPNODE_SIZE + 10;
+    for (size_t i = 0; i < num_rows; ++i) {
+        sum += id;
+        table->create_object().set<Int>(col_ndx, id++);
+    }
+
+    bool first = true;
+    for (auto& obj : *table) {
+        int64_t target = unbox(obj.get<TEST_TYPE>(col_ndx));
+        Query q_eq = table->where().equal(col_ndx, target);
+        CHECK_EQUAL(q_eq.find(), obj.get_key());
+        CHECK_EQUAL(q_eq.count(), 1);
+        CHECK_EQUAL(q_eq.sum_int(col_ndx), target);
+        CHECK_EQUAL(q_eq.average_int(col_ndx), target);
+
+        Query q_neq = table->where().not_equal(col_ndx, target);
+        CHECK_EQUAL(q_neq.find(), first ? ObjKey(1) : ObjKey(0));
+        CHECK_EQUAL(q_neq.count(), num_rows - 1);
+        CHECK_EQUAL(q_neq.sum_int(col_ndx), sum - target);
+        CHECK_EQUAL(q_neq.average_int(col_ndx), (sum - target) / double(num_rows - 1));
+        first = false;
     }
 }
 
@@ -8569,10 +8580,10 @@
             d = table1->where().not_equal(c2, 1234.).average_double(c2);
             CHECK_APPROXIMATELY_EQUAL(d, 7. / 2., 0.001);
 
-            d = (table1->column<Int>(0) == null()).average_int(0);
+            d = (table1->column<Int>(c0) == null()).average_int(c0);
             CHECK_EQUAL(d, 0);
 
-            d = (table1->column<Int>(0) != null()).average_int(0);
+            d = (table1->column<Int>(c0) != null()).average_int(c0);
             CHECK_APPROXIMATELY_EQUAL(d, 7. / 2., 0.001);
 
             // Those with criteria now only include some rows, whereof none are null
@@ -8667,19 +8678,11 @@
             dbl = (table1->column<Double>(c2) != null()).maximum_double(c2);
             CHECK_EQUAL(dbl, 4.);
 
-<<<<<<< HEAD
             d = (table1->column<Int>(c0) != null()).maximum_int(c0);
-            CHECK_EQUAL(dbl, 4);
+            CHECK_EQUAL(d, 4);
 
             d = (table1->column<Int>(c1) != null()).maximum_int(c0);
-            CHECK_EQUAL(dbl, 4);
-=======
-            d = (table1->column<Int>(0) != null()).maximum_int(0);
             CHECK_EQUAL(d, 4);
-
-            d = (table1->column<Int>(1) != null()).maximum_int(0);
-            CHECK_EQUAL(d, 4);
->>>>>>> 3aa55b37
         }
 
 
@@ -8703,19 +8706,11 @@
             CHECK_EQUAL(d, 3);
 
             // Average of double, criteria on integer
-<<<<<<< HEAD
             dbl = table1->where().not_equal(c0, 1234).minimum_double(c2);
-            CHECK_EQUAL(d, 3);
+            CHECK_EQUAL(dbl, 3);
 
             dbl = table1->where().not_equal(c2, 1234.).minimum_double(c2);
-            CHECK_EQUAL(d, 3.);
-=======
-            dbl = table1->where().not_equal(0, 1234).minimum_double(2);
-            CHECK_EQUAL(dbl, 3);
-
-            dbl = table1->where().not_equal(2, 1234.).minimum_double(2);
             CHECK_EQUAL(dbl, 3.);
->>>>>>> 3aa55b37
 
 
             // Those with criteria now only include some rows, whereof none are null
@@ -8747,19 +8742,11 @@
             dbl = (table1->column<Double>(c2) != null()).minimum_double(c2);
             CHECK_EQUAL(dbl, 3.);
 
-<<<<<<< HEAD
             d = (table1->column<Int>(c0) != null()).minimum_int(c0);
-            CHECK_EQUAL(dbl, 3);
+            CHECK_EQUAL(d, 3);
 
             d = (table1->column<Int>(c1) != null()).minimum_int(c0);
-            CHECK_EQUAL(dbl, 3);
-=======
-            d = (table1->column<Int>(0) != null()).minimum_int(0);
             CHECK_EQUAL(d, 3);
-
-            d = (table1->column<Int>(1) != null()).minimum_int(0);
-            CHECK_EQUAL(d, 3);
->>>>>>> 3aa55b37
         }
 
         // Sum
@@ -8778,20 +8765,15 @@
             d = table1->where().not_equal(c0, 1234).sum_int(c1);
             CHECK_EQUAL(d, 7);
 
-            d = (table1->column<Int>(0) == null()).sum_int(0);
+            d = (table1->column<Int>(c0) == null()).sum_int(c0);
             CHECK_EQUAL(d, 0);
 
-            d = (table1->column<Int>(0) != null()).sum_int(0);
+            d = (table1->column<Int>(c0) != null()).sum_int(c0);
             CHECK_EQUAL(d, 7);
 
             // Average of double, criteria on integer
-<<<<<<< HEAD
             dbl = table1->where().not_equal(c0, 1234).sum_double(c2);
-            CHECK_EQUAL(d, 7.);
-=======
-            dbl = table1->where().not_equal(0, 1234).sum_double(2);
             CHECK_EQUAL(dbl, 7.);
->>>>>>> 3aa55b37
 
             dbl = table1->where().not_equal(c2, 1234.).sum_double(c2);
             CHECK_APPROXIMATELY_EQUAL(dbl, 7., 0.001);
@@ -8826,19 +8808,11 @@
             dbl = (table1->column<Double>(c2) != null()).sum_double(c2);
             CHECK_APPROXIMATELY_EQUAL(dbl, 7., 0.001);
 
-<<<<<<< HEAD
             d = (table1->column<Int>(c0) != null()).sum_int(c0);
-            CHECK_EQUAL(dbl, 7);
+            CHECK_EQUAL(d, 7);
 
             d = (table1->column<Int>(c1) != null()).sum_int(c0);
-            CHECK_EQUAL(dbl, 7);
-=======
-            d = (table1->column<Int>(0) != null()).sum_int(0);
             CHECK_EQUAL(d, 7);
-
-            d = (table1->column<Int>(1) != null()).sum_int(0);
-            CHECK_EQUAL(d, 7);
->>>>>>> 3aa55b37
         }
 
 
@@ -8867,14 +8841,10 @@
             d = (table1->column<Double>(c2) != null()).count();
             CHECK_EQUAL(d, 2);
 
-<<<<<<< HEAD
+            d = (table1->column<Int>(c0) == null()).count();
+            CHECK_EQUAL(d, n ? 1 : 0);
+
             d = (table1->column<Int>(c0) != null()).count();
-=======
-            d = (table1->column<Int>(0) == null()).count();
-            CHECK_EQUAL(d, n ? 1 : 0);
-
-            d = (table1->column<Int>(0) != null()).count();
->>>>>>> 3aa55b37
             CHECK_EQUAL(d, 2);
 
             d = (table1->column<Int>(c1) != null()).count();
@@ -9115,17 +9085,17 @@
     match = (first < Timestamp(-100, 0)).find();
     CHECK_EQUAL(match, keys[5]);
 
-    match = (first >= Timestamp(std::numeric_limits<int64_t>::min(), -Timestamp::nanoseconds_per_second + 1)).count();
-    CHECK_EQUAL(match, 5);
-
-    match = (first > Timestamp(std::numeric_limits<int64_t>::min(), -Timestamp::nanoseconds_per_second + 1)).count();
-    CHECK_EQUAL(match, 5);
-
-    match = (first <= Timestamp(std::numeric_limits<int64_t>::max(), Timestamp::nanoseconds_per_second - 1)).count();
-    CHECK_EQUAL(match, 5);
-
-    match = (first < Timestamp(std::numeric_limits<int64_t>::max(), Timestamp::nanoseconds_per_second - 1)).count();
-    CHECK_EQUAL(match, 5);
+    cnt = (first >= Timestamp(std::numeric_limits<int64_t>::min(), -Timestamp::nanoseconds_per_second + 1)).count();
+    CHECK_EQUAL(cnt, 5);
+
+    cnt = (first > Timestamp(std::numeric_limits<int64_t>::min(), -Timestamp::nanoseconds_per_second + 1)).count();
+    CHECK_EQUAL(cnt, 5);
+
+    cnt = (first <= Timestamp(std::numeric_limits<int64_t>::max(), Timestamp::nanoseconds_per_second - 1)).count();
+    CHECK_EQUAL(cnt, 5);
+
+    cnt = (first < Timestamp(std::numeric_limits<int64_t>::max(), Timestamp::nanoseconds_per_second - 1)).count();
+    CHECK_EQUAL(cnt, 5);
 
     // Left-hand-side being Timestamp() constant, right being column
     match = (Timestamp(111, 222) == first).find();
@@ -10190,9 +10160,7 @@
     auto col_int = table->add_column(type_Int, "int");
     auto col_double = table->add_column(type_Double, "double");
     for (int64_t i = 0; i < 100; i++) {
-        auto ndx = table->add_empty_row();
-        table->set_int(col_int, ndx, i);
-        table->set_double(col_double, ndx, 100. - i);
+        table->create_object().set(col_int, i).set(col_double, 100. - i);
     }
 
     auto tv = (table->column<Int>(col_int) > 9.5).find_all();
@@ -10209,17 +10177,13 @@
     auto col_int = table_foo->add_column(type_Int, "int", true);
     auto col_list = table_bar->add_column_link(type_LinkList, "foo_link", *table_foo);
     std::vector<util::Optional<int64_t>> values = {{0}, {1}, {2}, {util::none}};
-    auto bar_obj_ndx = table_bar->add_empty_row();
-    LinkViewRef list = table_bar->get_linklist(col_list, bar_obj_ndx);
+    auto bar_obj = table_bar->create_object();
+    auto list = bar_obj.get_linklist(col_list);
 
     for (size_t i = 0; i < values.size(); i++) {
-        auto ndx = table_foo->add_empty_row();
-        if (values[i]) {
-            table_foo->set_int(col_int, ndx, *values[i]);
-        } else {
-            table_foo->set_null(col_int, ndx);
-        }
-        list->add(ndx);
+        auto obj = table_foo->create_object();
+        obj.set(col_int, values[i]);
+        list.add(obj.get_key());
     }
 
     Query q = table_bar->link(col_list).column<Int>(col_int) == realm::null();
