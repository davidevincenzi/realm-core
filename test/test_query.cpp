#include "testsettings.hpp"
#ifdef TEST_QUERY

#include <cstdlib> // itoa()
#include <limits>
#include <vector>

#include <tightdb.hpp>
#include <tightdb/lang_bind_helper.hpp>
#include <tightdb/column.hpp>
#include <tightdb/query_engine.hpp>

#include "test.hpp"

using namespace std;
using namespace tightdb;
using namespace tightdb::util;
using namespace tightdb::test_util;


// Test independence and thread-safety
// -----------------------------------
//
// All tests must be thread safe and independent of each other. This
// is required because it allows for both shuffling of the execution
// order and for parallelized testing.
//
// In particular, avoid using std::rand() since it is not guaranteed
// to be thread safe. Instead use the API offered in
// `test/util/random.hpp`.
//
// All files created in tests must use the TEST_PATH macro (or one of
// its friends) to obtain a suitable file system path. See
// `test/util/test_path.hpp`.
//
//
// Debugging and the ONLY() macro
// ------------------------------
//
// A simple way of disabling all tests except one called `Foo`, is to
// replace TEST(Foo) with ONLY(Foo) and then recompile and rerun the
// test suite. Note that you can also use filtering by setting the
// environment varible `UNITTEST_FILTER`. See `README.md` for more on
// this.
//
// Another way to debug a particular test, is to copy that test into
// `experiments/testcase.cpp` and then run `sh build.sh
// check-testcase` (or one of its friends) from the command line.


namespace {

TIGHTDB_TABLE_2(TwoIntTable,
                first,  Int,
                second, Int)

TIGHTDB_TABLE_1(SingleStringTable,
                first, String)

TIGHTDB_TABLE_3(TripleTable,
                first, String,
                second, String,
                third, Int)

TIGHTDB_TABLE_1(OneIntTable,
                first,  Int)

TIGHTDB_TABLE_2(TupleTableType,
                first,  Int,
                second, String)

TIGHTDB_TABLE_2(TupleTableTypeBin,
                first,  Int,
                second, Binary)

TIGHTDB_TABLE_2(BoolTupleTable,
                first,  Int,
                second, Bool)

TIGHTDB_TABLE_5(PeopleTable,
                name,  String,
                age,   Int,
                male,  Bool,
                hired, DateTime,
                photo, Binary)

TIGHTDB_TABLE_2(FloatTable,
                col_float,  Float,
                col_double, Double)

TIGHTDB_TABLE_3(FloatTable3,
                col_float,  Float,
                col_double, Double,
                col_int, Int)

TIGHTDB_TABLE_3(PHPMinimumCrash,
                firstname,  String,
                lastname, String,
                salary, Int)

TIGHTDB_TABLE_3(TableViewSum,
                col_float,  Float,
                col_double, Double,
                col_int, Int)

TIGHTDB_TABLE_5(GATable,
                     user_id, String,
                     country, String,
                     build,   String,
                     event_1, Int,
                     event_2, Int)

TIGHTDB_TABLE_2(PeopleTable2,
                name, String,
                age, Int)

TIGHTDB_TABLE_5(ThreeColTable,
    first,  Int,
    second, Float,
    third, Double,
    fourth, Bool,
    fifth, String)

TIGHTDB_TABLE_3(Books,
                title,  String,
                author, String,
                pages, Int)

} // anonymous namespace



TEST(Query_NoConditions)
{
    Table table;
    table.add_column(type_Int, "i");
    {
        Query query(table.where());
        CHECK_EQUAL(not_found, query.find());
    }
    {
        Query query = table.where();
        CHECK_EQUAL(not_found, query.find());
    }
    table.add_empty_row();
    {
        Query query(table.where());
        CHECK_EQUAL(0, query.find());
    }
    {
        Query query = table.where();
        CHECK_EQUAL(0, query.find());
    }
}

TEST(Query_Count)
{
    // Intended to test QueryState::match<pattern = true>(); which is only triggered if:
    // * Table size is large enough to have SSE-aligned or bithack-aligned rows (this requires
    //   TIGHTDB_MAX_LIST_SIZE > [some large number]!)
    // * You're doing a 'count' which is currently the only operation that uses 'pattern', and
    // * There exists exactly 1 condition (if there is 0 conditions, it will fallback to column::count
    //   and if there exists > 1 conditions, 'pattern' is currently not supported - but could easily be
    //   extended to support it)

    Random random(random_int<unsigned long>()); // Seed from slow global generator
    for(int j = 0; j < 100; j++) {
        Table table;
        table.add_column(type_Int, "i");

        size_t count = 0;
        size_t rows = random.draw_int_mod(5 * TIGHTDB_MAX_LIST_SIZE); // to cross some leaf boundaries

        for(size_t i = 0; i < rows; ++i) {
            table.add_empty_row();
            int64_t val = random.draw_int_mod(5);
            table.set_int(0, i, val);
            if(val == 2)
                count++;
        }

        size_t count2 = table.where().equal(0, 2).count();
        CHECK_EQUAL(count, count2);
    }

}


TEST(Query_NextGenSyntaxTypedString)
{
    Books books;

    books.add("Computer Architecture and Organization", "B. Govindarajalu", 752);
    books.add("Introduction to Quantum Mechanics", "David Griffiths", 480);
    books.add("Biophysics: Searching for Principles", "William Bialek", 640);

    // Typed table:
    Query q = books.column().pages >= 200 && books.column().author == "David Griffiths";
    size_t match = q.find();
    CHECK_EQUAL(1, match);
    // You don't need to create a query object first:
    match = (books.column().pages >= 200 && books.column().author == "David Griffiths").find();
    CHECK_EQUAL(1, match);

    // You can also create column objects and use them in expressions:
    Columns<Int> pages = books.column().pages;
    Columns<String> author = books.column().author;
    match = (pages >= 200 && author == "David Griffiths").find();
    CHECK_EQUAL(1, match);
}

TEST(Query_NextGenSyntax)
{
    volatile size_t match;

    // Setup untyped table
    Table untyped;
    untyped.add_column(type_Int, "firs1");
    untyped.add_column(type_Float, "second");
    untyped.add_column(type_Double, "third");
    untyped.add_column(type_Bool, "third2");
    untyped.add_column(type_String, "fourth");
    untyped.add_empty_row(2);
    untyped.set_int(0, 0, 20);
    untyped.set_float(1, 0, 19.9f);
    untyped.set_double(2, 0, 3.0);
    untyped.set_bool(3, 0, true);
    untyped.set_string(4, 0, "hello");

    untyped.set_int(0, 1, 20);
    untyped.set_float(1, 1, 20.1f);
    untyped.set_double(2, 1, 4.0);
    untyped.set_bool(3, 1, false);
    untyped.set_string(4, 1, "world");

    // Setup typed table, same contents as untyped
    ThreeColTable typed;
    typed.add(20, 19.9f, 3.0, true, "hello");
    typed.add(20, 20.1f, 4.0, false, "world");


    match = (untyped.column<String>(4) == "world").find();
    CHECK(match == 1);

    match = ("world" == untyped.column<String>(4)).find();
    CHECK(match == 1);

    match = ("hello" != untyped.column<String>(4)).find();
    CHECK(match == 1);

    match = (!("hello" == untyped.column<String>(4))).find();
    CHECK(match == 1);

    match = (untyped.column<String>(4) != StringData("hello")).find();
    CHECK(match == 1);

    match = (!(untyped.column<String>(4) == StringData("hello"))).find();
    CHECK(match == 1);

    match = (!(!(untyped.column<String>(4) != StringData("hello")))).find();
    CHECK(match == 1);


    

    // This is a demonstration of fallback to old query_engine for the specific cases where it's possible
    // because old engine is faster. This will return a ->less(...) query
    match = (untyped.column<int64_t>(0) == untyped.column<int64_t>(0)).find();
    CHECK(match == 0);


    match = (untyped.column<bool>(3) == false).find();
    CHECK(match == 1);

    match = (20.3 > untyped.column<double>(2) + 2).find();
    CHECK(match == 0);


    match = (untyped.column<int64_t>(0) > untyped.column<int64_t>(0)).find();
    CHECK(match == not_found);


    // Small typed table test:
    match = (typed.column().second + 100 > 120 && typed.column().first > 2).find();
    CHECK(match == 1);

    // internal negation (rewrite of test above):
    match = (!(!(typed.column().second + 100 > 120) || !(typed.column().first > 2))).find();
    CHECK(match == 1);


    // Untyped &&

    // Left condition makes first row non-match
    match = (untyped.column<float>(1) + 1 > 21 && untyped.column<double>(2) > 2).find();
    CHECK(match == 1);

    // Right condition makes first row a non-match
    match = (untyped.column<float>(1) > 10 && untyped.column<double>(2) > 3.5).find();
    CHECK(match == 1);

    // Both make first row match
    match = (untyped.column<float>(1) < 20 && untyped.column<double>(2) > 2).find();
    CHECK(match == 0);

    // Both make first row non-match
    match = (untyped.column<float>(1) > 20 && untyped.column<double>(2) > 3.5).find();
    CHECK(match == 1);

    // Left cond match 0, right match 1
    match = (untyped.column<float>(1) < 20 && untyped.column<double>(2) > 3.5).find();
    CHECK(match == not_found);

    // Left match 1, right match 0
    match = (untyped.column<float>(1) > 20 && untyped.column<double>(2) < 3.5).find();
    CHECK(match == not_found);

    // Untyped ||

    // Left match 0
    match = (untyped.column<float>(1) < 20 || untyped.column<double>(2) < 3.5).find();
    CHECK(match == 0);

    // Right match 0
    match = (untyped.column<float>(1) > 20 || untyped.column<double>(2) < 3.5).find();
    CHECK(match == 0);

    // Left match 1

    match = (untyped.column<float>(1) > 20 || untyped.column<double>(2) > 9.5).find();

    CHECK(match == 1);

    Query q4 = untyped.column<float>(1) + untyped.column<int64_t>(0) > 40;



    Query q5 = 20 < untyped.column<float>(1);

    match = q4.and_query(q5).find();
    CHECK(match == 1);


    // Untyped, direct column addressing
    Value<int64_t> uv1(1);

    Columns<float> uc1 = untyped.column<float>(1);

    Query q2 = uv1 <= uc1;
    match = q2.find();
    CHECK(match == 0);


    Query q0 = uv1 <= uc1;
    match = q0.find();
    CHECK(match == 0);

    Query q99 = uv1 <= untyped.column<float>(1);
    match = q99.find();
    CHECK(match == 0);


    Query q8 = 1 > untyped.column<float>(1) + 5;
    match = q8.find();
    CHECK(match == not_found);

    Query q3 = untyped.column<float>(1) + untyped.column<int64_t>(0) > 10 + untyped.column<int64_t>(0);
    match = q3.find();

    match = q2.find();
    CHECK(match == 0);


    // Typed, direct column addressing
    Query q1 = typed.column().second + typed.column().first > 40;
    match = q1.find();
    CHECK(match == 1);


    match = (typed.column().first + typed.column().second > 40).find();
    CHECK(match == 1);


    Query tq1 = typed.column().first + typed.column().second >= typed.column().first + typed.column().second;
    match = tq1.find();
    CHECK(match == 0);


    // Typed, column objects
    Columns<int64_t> t0 = typed.column().first;
    Columns<float> t1 = typed.column().second;

    match = (t0 + t1 > 40).find();
    CHECK(match == 1);

    match = q1.find();
    CHECK(match == 1);

    match = (untyped.column<int64_t>(0) + untyped.column<float>(1) > 40).find();
    CHECK(match == 1);

    match = (untyped.column<int64_t>(0) + untyped.column<float>(1) < 40).find();
    CHECK(match == 0);

    match = (untyped.column<float>(1) <= untyped.column<int64_t>(0)).find();
    CHECK(match == 0);

    match = (untyped.column<int64_t>(0) + untyped.column<float>(1) >= untyped.column<int64_t>(0) + untyped.column<float>(1)).find();
    CHECK(match == 0);

    // Untyped, column objects
    Columns<int64_t> u0 = untyped.column<int64_t>(0);
    Columns<float> u1 = untyped.column<float>(1);

    match = (u0 + u1 > 40).find();
    CHECK(match == 1);


    // Flexible language binding style
    Subexpr* first = new Columns<int64_t>(0);
    Subexpr* second = new Columns<float>(1);
    Subexpr* third = new Columns<double>(2);
    Subexpr* constant = new Value<int64_t>(40);
    Subexpr* plus = new Operator<Plus<float> >(*first, *second);
    Expression *e = new Compare<Greater, float>(*plus, *constant);


    // Bind table and do search
    match = untyped.where().expression(e).find();
    CHECK(match == 1);

    Query q9 = untyped.where().expression(e);
    match = q9.find();
    CHECK(match == 1);


    Subexpr* first2 = new Columns<int64_t>(0);
    Subexpr* second2 = new Columns<float>(1);
    Subexpr* third2 = new Columns<double>(2);
    Subexpr* constant2 = new Value<int64_t>(40);
    Subexpr* plus2 = new Operator<Plus<float> >(*first, *second);
    Expression *e2 = new Compare<Greater, float>(*plus, *constant);

    match = untyped.where().expression(e).expression(e2).find();
    CHECK(match == 1);

    Query q10 = untyped.where().and_query(q9).expression(e2);
    match = q10.find();
    CHECK(match == 1);


    Query tq3 = tq1;
    match = tq3.find();
    CHECK(match == 0);

    delete e;
    delete plus;
    delete constant;
    delete third;
    delete second;
    delete first;


    delete e2;
    delete plus2;
    delete constant2;
    delete third2;
    delete second2;
    delete first2;
}

TEST(Query_NextGenSyntaxMonkey0)
{
    // Intended to test eval() for columns in query_expression.hpp which fetch 8 values at a time. This test varies
    // table size to test out-of-bounds bugs.

    Random random(random_int<unsigned long>()); // Seed from slow global generator
    for(int iter = 1; iter < 100 + TEST_DURATION * 10000; iter++)
    {
        const size_t rows = 1 + random.draw_int_mod(2 * TIGHTDB_MAX_LIST_SIZE);
        Table table;

        // Two different row types prevents fallback to query_engine (good because we want to test query_expression)
        table.add_column(type_Int, "first");
        table.add_column(type_Float, "second");
        table.add_column(type_String, "third");

        for(size_t r = 0; r < rows; r++) {
            table.add_empty_row();
            // using '% iter' tests different bitwidths
            table.set_int(0, r, random.draw_int_mod(iter));
            table.set_float(1, r, float(random.draw_int_mod(iter)));
            if(random.draw_bool())
                table.set_string(2, r, "a");
            else
                table.set_string(2, r, "b");
        }

        size_t tvpos;

        tightdb::Query q = table.column<Int>(0) > table.column<Float>(1) && table.column<String>(2) == "a";

        // without start or limit
        tightdb::TableView tv = q.find_all();
        tvpos = 0;
        for(size_t r = 0; r < rows; r++) {
            if(table.get_int(0, r) > table.get_float(1, r) && table.get_string(2, r) == "a") {
                tvpos++;
            }
        }
        CHECK_EQUAL(tvpos, tv.size());

        tvpos = 0;

        // with start and limit
        size_t start = random.draw_int_mod(rows);
        size_t limit = random.draw_int_mod(rows);
        tv = q.find_all(start, size_t(-1), limit);
        tvpos = 0;
        for(size_t r = 0; r < rows; r++) {
            if(r >= start && tvpos < limit && table.get_int(0, r) > table.get_float(1, r) && table.get_string(2, r) == "a") {
                tvpos++;
            }
        }
        CHECK_EQUAL(tvpos, tv.size());

    }

}

TEST(Query_NextGenSyntaxMonkey)
{
    Random random(random_int<unsigned long>()); // Seed from slow global generator
    for(int iter = 1; iter < 20 * (TEST_DURATION * TEST_DURATION * TEST_DURATION + 1); iter++) {
        // Keep at least '* 20' else some tests will give 0 matches and bad coverage
        const size_t rows =
            1 + random.draw_int_mod<size_t>(TIGHTDB_MAX_LIST_SIZE * 20 *
                                            (TEST_DURATION * TEST_DURATION * TEST_DURATION + 1));
        Table table;
        table.add_column(type_Int, "first");
        table.add_column(type_Int, "second");
        table.add_column(type_Int, "third");

        for(size_t r = 0; r < rows; r++) {
            table.add_empty_row();
            // using '% iter' tests different bitwidths
            table.set_int(0, r, random.draw_int_mod(iter));
            table.set_int(1, r, random.draw_int_mod(iter));
            table.set_int(2, r, random.draw_int_mod(iter));
        }

        size_t tvpos;

        // second == 1
        tightdb::Query q1_0 = table.where().equal(1, 1);
        tightdb::Query q2_0 = table.column<int64_t>(1) == 1;
        tightdb::TableView tv_0 = q2_0.find_all();
        tvpos = 0;
        for(size_t r = 0; r < rows; r++) {
            if(table.get_int(1, r) == 1) {
                CHECK_EQUAL(r, tv_0.get_source_ndx(tvpos));
                tvpos++;
            }
        }
        CHECK_EQUAL(tvpos, tv_0.size());

        // (first == 0 || first == 1) && second == 1
        tightdb::Query q2_1 = (table.column<int64_t>(0) == 0 || table.column<int64_t>(0) == 1) && table.column<int64_t>(1) == 1;
        tightdb::TableView tv_1 = q2_1.find_all();
        tvpos = 0;
        for(size_t r = 0; r < rows; r++) {
            if((table.get_int(0, r) == 0 || table.get_int(0, r) == 1) && table.get_int(1, r) == 1) {
                CHECK_EQUAL(r, tv_1.get_source_ndx(tvpos));
                tvpos++;
            }
        }
        CHECK_EQUAL(tvpos, tv_1.size());


        // first == 0 || (first == 1 && second == 1)
        tightdb::Query q2_2 = table.column<int64_t>(0) == 0 || (table.column<int64_t>(0) == 1 && table.column<int64_t>(1) == 1);
        tightdb::TableView tv_2 = q2_2.find_all();
        tvpos = 0;
        for(size_t r = 0; r < rows; r++) {
            if(table.get_int(0, r) == 0 || (table.get_int(0, r) == 1 && table.get_int(1, r) == 1)) {
                CHECK_EQUAL(r, tv_2.get_source_ndx(tvpos));
                tvpos++;
            }
        }
        CHECK_EQUAL(tvpos, tv_2.size());


        // second == 0 && (first == 0 || first == 2)
        tightdb::Query q4_8 = table.column<int64_t>(1) == 0 && (table.column<int64_t>(0) == 0 || table.column<int64_t>(0) == 2);
        tightdb::TableView tv_8 = q4_8.find_all();
        tvpos = 0;
        for(size_t r = 0; r < rows; r++) {
            if(table.get_int(1, r) == 0 && ((table.get_int(0, r) == 0) || table.get_int(0, r) == 2)) {
                CHECK_EQUAL(r, tv_8.get_source_ndx(tvpos));
                tvpos++;
            }
        }
        CHECK_EQUAL(tvpos, tv_8.size());


        // (first == 0 || first == 2) && (first == 1 || second == 1)
        tightdb::Query q3_7 = (table.column<int64_t>(0) == 0 || table.column<int64_t>(0) == 2) && (table.column<int64_t>(0) == 1 || table.column<int64_t>(1) == 1);
        tightdb::TableView tv_7 = q3_7.find_all();
        tvpos = 0;
        for(size_t r = 0; r < rows; r++) {
            if((table.get_int(0, r) == 0 || table.get_int(0, r) == 2) && (table.get_int(0, r) == 1 || table.get_int(1, r) == 1)) {
                CHECK_EQUAL(r, tv_7.get_source_ndx(tvpos));
                tvpos++;
            }
        }
        CHECK_EQUAL(tvpos, tv_7.size());


        // (first == 0 || first == 2) || (first == 1 || second == 1)
        tightdb::Query q4_7 = (table.column<int64_t>(0) == 0 || table.column<int64_t>(0) == 2) || (table.column<int64_t>(0) == 1 || table.column<int64_t>(1) == 1);
        tightdb::TableView tv_10 = q4_7.find_all();
        tvpos = 0;
        for(size_t r = 0; r < rows; r++) {
            if((table.get_int(0, r) == 0 || table.get_int(0, r) == 2) || (table.get_int(0, r) == 1 || table.get_int(1, r) == 1)) {
                CHECK_EQUAL(r, tv_10.get_source_ndx(tvpos));
                tvpos++;
            }
        }
        CHECK_EQUAL(tvpos, tv_10.size());


        TableView tv;

        // first == 0 || first == 2 || first == 1 || second == 1
        tightdb::Query q20 = table.column<int64_t>(0) == 0 || table.column<int64_t>(0) == 2 || table.column<int64_t>(0) == 1 || table.column<int64_t>(1) == 1;
        tv = q20.find_all();
        tvpos = 0;
        for(size_t r = 0; r < rows; r++) {
            if(table.get_int(0, r) == 0 || table.get_int(0, r) == 2 || table.get_int(0, r) == 1 || table.get_int(1, r) == 1) {
                CHECK_EQUAL(r, tv.get_source_ndx(tvpos));
                tvpos++;
            }
        }
        CHECK_EQUAL(tvpos, tv.size());


        // first * 2 > second / 2 + third + 1
        tightdb::Query q21 = table.column<int64_t>(0) * 2 > table.column<int64_t>(1) / 2 + table.column<int64_t>(2) + 1;
        tv = q21.find_all();
        tvpos = 0;
        for(size_t r = 0; r < rows; r++) {
            if(table.get_int(0, r) * 2 > table.get_int(1, r) / 2 + table.get_int(2, r) + 1) {
                CHECK_EQUAL(r, tv.get_source_ndx(tvpos));
                tvpos++;
            }
        }
        CHECK_EQUAL(tvpos, tv.size());

        // first * 2 > second / 2 + third + 1 + third - third + third - third + third - third + third - third + third - third
        tightdb::Query q22 = table.column<int64_t>(0) * 2 > table.column<int64_t>(1) / 2 + table.column<int64_t>(2) + 1 + table.column<int64_t>(2) - table.column<int64_t>(2) + table.column<int64_t>(2) - table.column<int64_t>(2) + table.column<int64_t>(2) - table.column<int64_t>(2) + table.column<int64_t>(2) - table.column<int64_t>(2) + table.column<int64_t>(2) - table.column<int64_t>(2);
        tv = q22.find_all();
        tvpos = 0;
        for(size_t r = 0; r < rows; r++) {
            if(table.get_int(0, r) * 2 > table.get_int(1, r) / 2 + table.get_int(2, r) + 1) {
                CHECK_EQUAL(r, tv.get_source_ndx(tvpos));
                tvpos++;
            }
        }
        CHECK_EQUAL(tvpos, tv.size());

    }
}


TEST(Query_LimitUntyped)
{
    Table table;
    table.add_column(type_Int, "first1");
    table.add_column(type_Int, "second1");

    table.add_empty_row(3);
    table.set_int(0, 0, 10000);
    table.set_int(0, 1, 30000);
    table.set_int(0, 2, 10000);

    Query q = table.where();
    int64_t sum;

    sum = q.sum_int(0, NULL, 0, -1, 1);
    CHECK_EQUAL(10000, sum);

    sum = q.sum_int(0, NULL, 0, -1, 2);
    CHECK_EQUAL(40000, sum);

    sum = q.sum_int(0, NULL, 0, -1, 3);
    CHECK_EQUAL(50000, sum);

}


TEST(Query_MergeQueriesOverloads)
{
    // Tests && and || overloads of Query class
    Table table;
    table.add_column(type_Int, "first");
    table.add_column(type_Int, "second");

    table.add_empty_row(3);
    table.set_int(0, 0, 20);
    table.set_int(1, 0, 20);

    table.set_int(0, 1, 20);
    table.set_int(1, 1, 30);

    table.set_int(0, 2, 30);
    table.set_int(1, 2, 30);

    size_t c;



        // q1_0 && q2_0
    tightdb::Query q1_110 = table.where().equal(0, 20);
    tightdb::Query q2_110 = table.where().equal(1, 30);
    tightdb::Query q3_110 = q1_110.and_query(q2_110);
    c = q1_110.count();
    c = q2_110.count();
    c = q3_110.count();


    // The overloads must behave such as if each side of the operator is inside parentheses, that is,
    // (first == 1 || first == 20) operator&& (second == 30), regardless of order of operands

    // q1_0 && q2_0
    tightdb::Query q1_0 = table.where().equal(0, 10).Or().equal(0, 20);
    tightdb::Query q2_0 = table.where().equal(1, 30);
    tightdb::Query q3_0 = q1_0 && q2_0;
    c = q3_0.count();
    CHECK_EQUAL(1, c);

    // q2_0 && q1_0 (reversed operand order)
    tightdb::Query q1_1 = table.where().equal(0, 10).Or().equal(0, 20);
    tightdb::Query q2_1 = table.where().equal(1, 30);
    c = q1_1.count();

    tightdb::Query q3_1 = q2_1 && q1_1;
    c = q3_1.count();
    CHECK_EQUAL(1, c);

    // Short test for ||
    tightdb::Query q1_2 = table.where().equal(0, 10);
    tightdb::Query q2_2 = table.where().equal(1, 30);
    tightdb::Query q3_2 = q2_2 || q1_2;
    c = q3_2.count();
    CHECK_EQUAL(2, c);

}


TEST(Query_MergeQueries)
{
    // test OR vs AND precedence
    Table table;
    table.add_column(type_Int, "first");
    table.add_column(type_Int, "second");

    table.add_empty_row(3);
    table.set_int(0, 0, 10);
    table.set_int(1, 0, 20);

    table.set_int(0, 1, 20);
    table.set_int(1, 1, 30);

    table.set_int(0, 2, 30);
    table.set_int(1, 2, 20);

    // Must evaluate as if and_query is inside paranthesis, that is, (first == 10 || first == 20) && second == 30
    tightdb::Query q1_0 = table.where().equal(0, 10).Or().equal(0, 20);
    tightdb::Query q2_0 = table.where().and_query(q1_0).equal(1, 30);

    size_t c = q2_0.count();
    CHECK_EQUAL(1, c);
}

TEST(NotQueries)
{
    // test Not vs And, Or, Groups.
    Table table;
    table.add_column(type_Int, "first");
    table.add_column(type_Int, "second");

    table.add_empty_row(3);
    table.set_int(0, 0, 10);
    table.set_int(1, 0, 20);

    table.set_int(0, 1, 20);
    table.set_int(1, 1, 30);

    table.set_int(0, 2, 30);
    table.set_int(1, 2, 20);

    // should apply not to single term, leading to query "not A" with two matching entries:
    tightdb::Query q0 = table.where().Not().equal(0,10);
    CHECK_EQUAL(2,q0.count());

    // grouping, after not
    tightdb::Query q0b = table.where().Not().group().equal(0,10).end_group();
    CHECK_EQUAL(2,q0b.count());

    // grouping, surrounding not
    tightdb::Query q0c = table.where().group().Not().equal(0,10).end_group();
    CHECK_EQUAL(2,q0c.count());

    // nested nots (implicit grouping)
    tightdb::Query q0d = table.where().Not().Not().equal(0,10);
    CHECK_EQUAL(1,q0d.count());  // FAILS

    tightdb::Query q0e = table.where().Not().Not().Not().equal(0,10);
    CHECK_EQUAL(2,q0e.count());  // FAILS

    // just checking the above
    tightdb::Query q0f = table.where().Not().not_equal(0,10);
    CHECK_EQUAL(1,q0f.count());

    tightdb::Query q0g = table.where().Not().Not().not_equal(0,10);
    CHECK_EQUAL(2,q0g.count());   // FAILS

    tightdb::Query q0h = table.where().not_equal(0,10);
    CHECK_EQUAL(2,q0h.count());

    // should apply not to first term, leading to query "not A and A", which is obviously empty:
    tightdb::Query q1 = table.where().Not().equal(0,10).equal(0,10);
    CHECK_EQUAL(0,q1.count());

    // should apply not to first term, leading to query "not A and A", which is obviously empty:
    tightdb::Query q1b = table.where().group().Not().equal(0,10).end_group().equal(0,10);
    CHECK_EQUAL(0,q1b.count());

    // should apply not to first term, leading to query "not A and A", which is obviously empty:
    tightdb::Query q1c = table.where().Not().group().equal(0,10).end_group().equal(0,10);
    CHECK_EQUAL(0,q1c.count());


    // should apply not to second term, leading to query "A and not A", which is obviously empty:
    tightdb::Query q2 = table.where().equal(0,10).Not().equal(0,10);
    CHECK_EQUAL(0,q2.count()); // FAILS

    // should apply not to second term, leading to query "A and not A", which is obviously empty:
    tightdb::Query q2b = table.where().equal(0,10).group().Not().equal(0,10).end_group();
    CHECK_EQUAL(0,q2b.count());

    // should apply not to second term, leading to query "A and not A", which is obviously empty:
    tightdb::Query q2c = table.where().equal(0,10).Not().group().equal(0,10).end_group();
    CHECK_EQUAL(0,q2c.count()); // FAILS


    // should apply not to both terms, leading to query "not A and not A", which has 2 members
    tightdb::Query q3 = table.where().Not().equal(0,10).Not().equal(0,10);
    CHECK_EQUAL(2,q3.count());  // FAILS

    // applying not to an empty query is forbidden
    tightdb::Query q4 = table.where();
    CHECK_THROW(!q4, runtime_error);
}



TEST(Query_MergeQueriesMonkey)
{
    Random random(random_int<unsigned long>()); // Seed from slow global generator
    for(int iter = 0; iter < 5; iter++) {
        const size_t rows = TIGHTDB_MAX_LIST_SIZE * 4;
        Table table;
        table.add_column(type_Int, "first");
        table.add_column(type_Int, "second");
        table.add_column(type_Int, "third");

        for(size_t r = 0; r < rows; r++) {
            table.add_empty_row();
            table.set_int(0, r, random.draw_int_mod(3));
            table.set_int(1, r, random.draw_int_mod(3));
            table.set_int(2, r, random.draw_int_mod(3));
        }

        size_t tvpos;

        // and_query(second == 1)
        tightdb::Query q1_0 = table.where().equal(1, 1);
        tightdb::Query q2_0 = table.where().and_query(q1_0);
        tightdb::TableView tv_0 = q2_0.find_all();
        tvpos = 0;
        for(size_t r = 0; r < rows; r++) {
            if(table.get_int(1, r) == 1) {
                CHECK_EQUAL(r, tv_0.get_source_ndx(tvpos));
                tvpos++;
            }
        }

        // (first == 0 || first == 1) && and_query(second == 1)
        tightdb::Query q1_1 = table.where().equal(1, 1);
        tightdb::Query q2_1 = table.where().group().equal(0, 0).Or().equal(0, 1).end_group().and_query(q1_1);
        tightdb::TableView tv_1 = q2_1.find_all();
        tvpos = 0;
        for(size_t r = 0; r < rows; r++) {
            if((table.get_int(0, r) == 0 || table.get_int(0, r) == 1) && table.get_int(1, r) == 1) {
                CHECK_EQUAL(r, tv_1.get_source_ndx(tvpos));
                tvpos++;
            }
        }

        // first == 0 || (first == 1 && and_query(second == 1))
        tightdb::Query q1_2 = table.where().equal(1, 1);
        tightdb::Query q2_2 = table.where().equal(0, 0).Or().equal(0, 1).and_query(q1_2);
        tightdb::TableView tv_2 = q2_2.find_all();
        tvpos = 0;
        for(size_t r = 0; r < rows; r++) {
            if(table.get_int(0, r) == 0 || (table.get_int(0, r) == 1 && table.get_int(1, r) == 1)) {
                CHECK_EQUAL(r, tv_2.get_source_ndx(tvpos));
                tvpos++;
            }
        }

        // and_query(first == 0) || (first == 1 && second == 1)
        tightdb::Query q1_3 = table.where().equal(0, 0);
        tightdb::Query q2_3 = table.where().and_query(q1_3).Or().equal(0, 1).equal(1, 1);
        tightdb::TableView tv_3 = q2_3.find_all();
        tvpos = 0;
        for(size_t r = 0; r < rows; r++) {
            if(table.get_int(0, r) == 0 || (table.get_int(0, r) == 1 && table.get_int(1, r) == 1)) {
                CHECK_EQUAL(r, tv_3.get_source_ndx(tvpos));
                tvpos++;
            }
        }


        // first == 0 || and_query(first == 1 && second == 1)
        tightdb::Query q2_4 = table.where().equal(0, 1).equal(1, 1);
        tightdb::Query q1_4 = table.where().equal(0, 0).Or().and_query(q2_4);
        tightdb::TableView tv_4 = q1_4.find_all();
        tvpos = 0;
        for(size_t r = 0; r < rows; r++) {
            if(table.get_int(0, r) == 0 || (table.get_int(0, r) == 1 && table.get_int(1, r) == 1)) {
                CHECK_EQUAL(r, tv_4.get_source_ndx(tvpos));
                tvpos++;
            }
        }


        // and_query(first == 0 || first == 2) || and_query(first == 1 && second == 1)
        tightdb::Query q2_5 = table.where().equal(0, 0).Or().equal(0, 2);
        tightdb::Query q1_5 = table.where().equal(0, 1).equal(1, 1);
        tightdb::Query q3_5 = table.where().and_query(q2_5).Or().and_query(q1_5);
        tightdb::TableView tv_5 = q3_5.find_all();
        tvpos = 0;
        for(size_t r = 0; r < rows; r++) {
            if((table.get_int(0, r) == 0 || table.get_int(0, r) == 2) || (table.get_int(0, r) == 1 && table.get_int(1, r) == 1)) {
                CHECK_EQUAL(r, tv_5.get_source_ndx(tvpos));
                tvpos++;
            }
        }


        // and_query(first == 0) && and_query(second == 1)
        tightdb::Query q1_6 = table.where().equal(0, 0);
        tightdb::Query q2_6 = table.where().equal(1, 1);
        tightdb::Query q3_6 = table.where().and_query(q1_6).and_query(q2_6);
        tightdb::TableView tv_6 = q3_6.find_all();
        tvpos = 0;
        for(size_t r = 0; r < rows; r++) {
            if(table.get_int(0, r) == 0 && table.get_int(1, r) == 1) {
                CHECK_EQUAL(r, tv_6.get_source_ndx(tvpos));
                tvpos++;
            }
        }

        // and_query(first == 0 || first == 2) && and_query(first == 1 || second == 1)
        tightdb::Query q2_7 = table.where().equal(0, 0).Or().equal(0, 2);
        tightdb::Query q1_7 = table.where().equal(0, 1).equal(0, 1).Or().equal(1, 1);
        tightdb::Query q3_7 = table.where().and_query(q2_7).and_query(q1_7);
        tightdb::TableView tv_7 = q3_7.find_all();
        tvpos = 0;
        for(size_t r = 0; r < rows; r++) {
            if((table.get_int(0, r) == 0 || table.get_int(0, r) == 2) && (table.get_int(0, r) == 1 || table.get_int(1, r) == 1)) {
                CHECK_EQUAL(r, tv_7.get_source_ndx(tvpos));
                tvpos++;
            }
        }

        // Nested and_query

        // second == 0 && and_query(first == 0 || and_query(first == 2))
        tightdb::Query q2_8 = table.where().equal(0, 2);
        tightdb::Query q3_8 = table.where().equal(0, 0).Or().and_query(q2_8);
        tightdb::Query q4_8 = table.where().equal(1, 0).and_query(q3_8);
        tightdb::TableView tv_8 = q4_8.find_all();
        tvpos = 0;
        for(size_t r = 0; r < rows; r++) {
            if(table.get_int(1, r) == 0 && ((table.get_int(0, r) == 0) || table.get_int(0, r) == 2)) {
                CHECK_EQUAL(r, tv_8.get_source_ndx(tvpos));
                tvpos++;
            }
        }


        // Nested as above but constructed differently

        // second == 0 && and_query(first == 0 || and_query(first == 2))
        tightdb::Query q2_9 = table.where().equal(0, 2);
        tightdb::Query q5_9 = table.where().equal(0, 0);
        tightdb::Query q3_9 = table.where().and_query(q5_9).Or().and_query(q2_9);
        tightdb::Query q4_9 = table.where().equal(1, 0).and_query(q3_9);
        tightdb::TableView tv_9 = q4_9.find_all();
        tvpos = 0;
        for(size_t r = 0; r < rows; r++) {
            if(table.get_int(1, r) == 0 && ((table.get_int(0, r) == 0) || table.get_int(0, r) == 2)) {
                CHECK_EQUAL(r, tv_9.get_source_ndx(tvpos));
                tvpos++;
            }
        }


        // Nested

        // and_query(and_query(and_query(first == 0)))
        tightdb::Query q2_10 = table.where().equal(0, 0);
        tightdb::Query q5_10 = table.where().and_query(q2_10);
        tightdb::Query q3_10 = table.where().and_query(q5_10);
        tightdb::Query q4_10 = table.where().and_query(q3_10);
        tightdb::TableView tv_10 = q4_10.find_all();
        tvpos = 0;
        for(size_t r = 0; r < rows; r++) {
            if(table.get_int(0, r) == 0) {
                CHECK_EQUAL(r, tv_10.get_source_ndx(tvpos));
                tvpos++;
            }
        }

    }


}




TEST(Query_MergeQueriesMonkeyOverloads)
{
    Random random(random_int<unsigned long>()); // Seed from slow global generator
    for(int iter = 0; iter < 5; iter++) {
        const size_t rows = TIGHTDB_MAX_LIST_SIZE * 4;
        Table table;
        table.add_column(type_Int, "first");
        table.add_column(type_Int, "second");
        table.add_column(type_Int, "third");


        for(size_t r = 0; r < rows; r++) {
            table.add_empty_row();
            table.set_int(0, r, random.draw_int_mod(3));
            table.set_int(1, r, random.draw_int_mod(3));
            table.set_int(2, r, random.draw_int_mod(3));
        }

        size_t tvpos;

        // Left side of operator&& is empty query
        // and_query(second == 1)
        tightdb::Query q1_0 = table.where().equal(1, 1);
        tightdb::Query q2_0 = table.where() && q1_0;
        tightdb::TableView tv_0 = q2_0.find_all();
        tvpos = 0;
        for(size_t r = 0; r < rows; r++) {
            if(table.get_int(1, r) == 1) {
                CHECK_EQUAL(r, tv_0.get_source_ndx(tvpos));
                tvpos++;
            }
        }

        // Right side of operator&& is empty query
        // and_query(second == 1)
        tightdb::Query q1_10 = table.where().equal(1, 1);
        tightdb::Query q2_10 = q1_10 && table.where();
        tightdb::TableView tv_10 = q2_10.find_all();
        tvpos = 0;
        for(size_t r = 0; r < rows; r++) {
            if(table.get_int(1, r) == 1) {
                CHECK_EQUAL(r, tv_10.get_source_ndx(tvpos));
                tvpos++;
            }
        }

        // (first == 0 || first == 1) && and_query(second == 1)
        tightdb::Query q1_1 = table.where().equal(0, 0);
        tightdb::Query q2_1 = table.where().equal(0, 1);
        tightdb::Query q3_1 = q1_1 || q2_1;
        tightdb::Query q4_1 = table.where().equal(1, 1);
        tightdb::Query q5_1 = q3_1 && q4_1;

        tightdb::TableView tv_1 = q5_1.find_all();
        tvpos = 0;
        for(size_t r = 0; r < rows; r++) {
            if((table.get_int(0, r) == 0 || table.get_int(0, r) == 1) && table.get_int(1, r) == 1) {
                CHECK_EQUAL(r, tv_1.get_source_ndx(tvpos));
                tvpos++;
            }
        }

        // (first == 0 || first == 1) && and_query(second == 1) as above, written in another way
        tightdb::Query q1_20 = table.where().equal(0, 0).Or().equal(0, 1) && table.where().equal(1, 1);
        tightdb::TableView tv_20 = q1_20.find_all();
        tvpos = 0;
        for(size_t r = 0; r < rows; r++) {
            if((table.get_int(0, r) == 0 || table.get_int(0, r) == 1) && table.get_int(1, r) == 1) {
                CHECK_EQUAL(r, tv_20.get_source_ndx(tvpos));
                tvpos++;
            }
        }

        // and_query(first == 0) || (first == 1 && second == 1)
        tightdb::Query q1_3 = table.where().equal(0, 0);
        tightdb::Query q2_3 = table.where().equal(0, 1);
        tightdb::Query q3_3 = table.where().equal(1, 1);
        tightdb::Query q4_3 = q1_3 || (q2_3 && q3_3);
        tightdb::TableView tv_3 = q4_3.find_all();
        tvpos = 0;
        for(size_t r = 0; r < rows; r++) {
            if(table.get_int(0, r) == 0 || (table.get_int(0, r) == 1 && table.get_int(1, r) == 1)) {
                CHECK_EQUAL(r, tv_3.get_source_ndx(tvpos));
                tvpos++;
            }
        }


        // and_query(first == 0) || (first == 1 && second == 1) written in another way
        tightdb::Query q1_30 = table.where().equal(0, 0);
        tightdb::Query q3_30 = table.where().equal(1, 1);
        tightdb::Query q4_30 = table.where().equal(0, 0) || (table.where().equal(0, 1) && q3_30);
        tightdb::TableView tv_30 = q4_30.find_all();
        tvpos = 0;
        for(size_t r = 0; r < rows; r++) {
            if(table.get_int(0, r) == 0 || (table.get_int(0, r) == 1 && table.get_int(1, r) == 1)) {
                CHECK_EQUAL(r, tv_30.get_source_ndx(tvpos));
                tvpos++;
            }
        }

    }


}


TEST(Query_CountLimit)
{
    PeopleTable2 table;

    table.add("Mary",  14);
    table.add("Joe",   17);
    table.add("Alice", 42);
    table.add("Jack",  22);
    table.add("Bob",   50);
    table.add("Frank", 12);

    // Select rows where age < 18
    PeopleTable2::Query query = table.where().age.less(18);

    // Count all matching rows of entire table
    size_t count1 = query.count();
    CHECK_EQUAL(3, count1);

    // Very fast way to test if there are at least 2 matches in the table
    size_t count2 = query.count(0, size_t(-1), 2);
    CHECK_EQUAL(2, count2);

    // Count matches in latest 3 rows
    size_t count3 = query.count(table.size() - 3, table.size());
    CHECK_EQUAL(1, count3);
}

TEST(Query_Expressions0)
{
/*
    We have following variables to vary in the tests:

    left        right
    +           -           *           /          pow
    Subexpr    Column       Value
    >           <           ==          !=          >=          <=
    float       int         double      int64_t

    Many of them are combined and tested together in equality classes below
*/
    Table table;
    table.add_column(type_Int, "first1");
    table.add_column(type_Float, "second1");
    table.add_column(type_Double, "third");

    size_t match;

    Columns<int64_t> first = table.column<int64_t>(0);
    Columns<float> second = table.column<float>(1);
    Columns<double> third = table.column<double>(2);

    table.add_empty_row(2);

    table.set_int(0, 0, 20);
    table.set_float(1, 0, 19.9f);
    table.set_double(2, 0, 3.0);

    table.set_int(0, 1, 20);
    table.set_float(1, 1, 20.1f);
    table.set_double(2, 1, 4.0);

    /**
    Conversion / promotion
    **/

    // 20 must convert to float
    match = (second + 0.2f > 20).find();
    CHECK(match == 0);

    match = (first >= 20.0f).find();
    CHECK(match == 0);

    // 20.1f must remain float
    match = (first >= 20.1f).find();
    CHECK(match == not_found);

    // first must convert to float
    match = (second >= first).find();
    CHECK(match == 1);

    // 20 and 40 must convert to float
    match = (second + 20 > 40).find();
    CHECK(match == 1);

    // first and 40 must convert to float
    match = (second + first >= 40).find();
    CHECK(match == 1);

    // 20 must convert to float
    match = (0.2f + second > 20).find();
    CHECK(match == 0);

    /**
    Permutations of types (Subexpr, Value, Column) of left/right side
    **/

    // Compare, left = Subexpr, right = Value
    match = (second + first >= 40).find();
    CHECK(match == 1);

    match = (second + first > 40).find();
    CHECK(match == 1);

    match = (first - second < 0).find();
    CHECK(match == 1);

    match = (second - second == 0).find();
    CHECK(match == 0);

    match = (first - second <= 0).find();
    CHECK(match == 1);

    match = (first * first != 400).find();
    CHECK(match == size_t(-1));

    // Compare, left = Column, right = Value
    match = (second >= 20).find();
    CHECK(match == 1);

    match = (second > 20).find();
    CHECK(match == 1);

    match = (second < 20).find();
    CHECK(match == 0);

    match = (second == 20.1f).find();
    CHECK(match == 1);

    match = (second != 19.9f).find();
    CHECK(match == 1);

    match = (second <= 21).find();
    CHECK(match == 0);

    // Compare, left = Column, right = Value
    match = (20 <= second).find();
    CHECK(match == 1);

    match = (20 < second).find();
    CHECK(match == 1);

    match = (20 > second).find();
    CHECK(match == 0);

    match = (20.1f == second).find();
    CHECK(match == 1);

    match = (19.9f != second).find();
    CHECK(match == 1);

    match = (21 >= second).find();
    CHECK(match == 0);

    // Compare, left = Subexpr, right = Value
    match = (40 <= second + first).find();
    CHECK(match == 1);

    match = (40 < second + first).find();
    CHECK(match == 1);

    match = (0 > first - second).find();
    CHECK(match == 1);

    match = (0 == second - second).find();
    CHECK(match == 0);

    match = (0 >= first - second).find();
    CHECK(match == 1);

    match = (400 != first * first).find();
    CHECK(match == size_t(-1));

    // Col compare Col
    match = (second > first).find();
    CHECK(match == 1);

    match = (second >= first).find();
    CHECK(match == 1);

    match = (second == first).find();
    CHECK(match == not_found);

    match = (second != second).find();
    CHECK(match == not_found);

    match = (first < second).find();
    CHECK(match == 1);

    match = (first <= second).find();
    CHECK(match == 1);

    // Subexpr compare Subexpr
    match = (second + 0 > first + 0).find();
    CHECK(match == 1);

    match = (second + 0 >= first + 0).find();
    CHECK(match == 1);

    match = (second + 0 == first + 0).find();
    CHECK(match == not_found);

    match = (second + 0 != second + 0).find();
    CHECK(match == not_found);

    match = (first + 0 < second + 0).find();
    CHECK(match == 1);

    match = (first + 0 <= second + 0).find();
    CHECK(match == 1);

    // Conversions, again
    table.clear();
    table.add_empty_row(1);

    table.set_int(0, 0, 20);
    table.set_float(1, 0, 3.0);
    table.set_double(2, 0, 3.0);

    match = (1 / second == 1 / second).find();
    CHECK(match == 0);

    match = (1 / third == 1 / third).find();
    CHECK(match == 0);

    // Nifty test: Compare operator must preserve precision of each side, hence NO match; if double accidentially
    // was truncated to float, or float was rounded to nearest double, then this test would fail.
    match = (1 / second == 1 / third).find();
    CHECK(match == not_found);

    // power operator (power(x) = x^2)
    match = (power(first) == 400).find();
    CHECK_EQUAL(0, match);

    match = (power(first) == 401).find();
    CHECK_EQUAL(not_found, match);

    // power of floats. Using a range check because of float arithmetic imprecisions
    match = (power(second) < 9.001 && power(second) > 8.999).find();
    CHECK_EQUAL(0, match);

}

TEST(Query_LimitUntyped2)
{
    Table table;
    table.add_column(type_Int, "first1");
    table.add_column(type_Float, "second1");
    table.add_column(type_Double, "second1");

    table.add_empty_row(3);
    table.set_int(0, 0, 10000);
    table.set_int(0, 1, 30000);
    table.set_int(0, 2, 40000);

    table.set_float(1, 0, 10000.);
    table.set_float(1, 1, 30000.);
    table.set_float(1, 2, 40000.);

    table.set_double(2, 0, 10000.);
    table.set_double(2, 1, 30000.);
    table.set_double(2, 2, 40000.);


    Query q = table.where();
    int64_t sum;
    float sumf;
    double sumd;

    // sum, limited by 'limit'
    sum = q.sum_int(0, NULL, 0, -1, 1);
    CHECK_EQUAL(10000, sum);
    sum = q.sum_int(0, NULL, 0, -1, 2);
    CHECK_EQUAL(40000, sum);
    sum = q.sum_int(0, NULL, 0, -1);
    CHECK_EQUAL(80000, sum);

    sumd = q.sum_float(1, NULL, 0, -1, 1);
    CHECK_EQUAL(10000., sumd);
    sumd = q.sum_float(1, NULL, 0, -1, 2);
    CHECK_EQUAL(40000., sumd);
    sumd = q.sum_float(1, NULL, 0, -1);
    CHECK_EQUAL(80000., sumd);

    sumd = q.sum_double(2, NULL, 0, -1, 1);
    CHECK_EQUAL(10000., sumd);
    sumd = q.sum_double(2, NULL, 0, -1, 2);
    CHECK_EQUAL(40000., sumd);
    sumd = q.sum_double(2, NULL, 0, -1);
    CHECK_EQUAL(80000., sumd);

    // sum, limited by 'end', but still having 'limit' specified
    sum = q.sum_int(0, NULL, 0, 1, 3);
    CHECK_EQUAL(10000, sum);
    sum = q.sum_int(0, NULL, 0, 2, 3);
    CHECK_EQUAL(40000, sum);

    sumd = q.sum_float(1, NULL, 0, 1, 3);
    CHECK_EQUAL(10000., sumd);
    sumd = q.sum_float(1, NULL, 0, 2, 3);
    CHECK_EQUAL(40000., sumd);

    sumd = q.sum_double(2, NULL, 0, 1, 3);
    CHECK_EQUAL(10000., sumd);
    sumd = q.sum_double(2, NULL, 0, 2, 3);
    CHECK_EQUAL(40000., sumd);

    // max, limited by 'limit'
    sum = q.maximum_int(0, NULL, 0, -1, 1);
    CHECK_EQUAL(10000, sum);
    sum = q.maximum_int(0, NULL, 0, -1, 2);
    CHECK_EQUAL(30000, sum);
    sum = q.maximum_int(0, NULL, 0, -1);
    CHECK_EQUAL(40000, sum);

    sumf = q.maximum_float(1, NULL, 0, -1, 1);
    CHECK_EQUAL(10000., sumf);
    sumf = q.maximum_float(1, NULL, 0, -1, 2);
    CHECK_EQUAL(30000., sumf);
    sumf = q.maximum_float(1, NULL, 0, -1);
    CHECK_EQUAL(40000., sumf);

    sumd = q.maximum_double(2, NULL, 0, -1, 1);
    CHECK_EQUAL(10000., sumd);
    sumd = q.maximum_double(2, NULL, 0, -1, 2);
    CHECK_EQUAL(30000., sumd);
    sumd = q.maximum_double(2, NULL, 0, -1);
    CHECK_EQUAL(40000., sumd);


    // max, limited by 'end', but still having 'limit' specified
    sum = q.maximum_int(0, NULL, 0, 1, 3);
    CHECK_EQUAL(10000, sum);
    sum = q.maximum_int(0, NULL, 0, 2, 3);
    CHECK_EQUAL(30000, sum);

    sumf = q.maximum_float(1, NULL, 0, 1, 3);
    CHECK_EQUAL(10000., sumf);
    sumf = q.maximum_float(1, NULL, 0, 2, 3);
    CHECK_EQUAL(30000., sumf);

    sumd = q.maximum_double(2, NULL, 0, 1, 3);
    CHECK_EQUAL(10000., sumd);
    sumd = q.maximum_double(2, NULL, 0, 2, 3);
    CHECK_EQUAL(30000., sumd);


    // avg
    sumd = q.average_int(0, NULL, 0, -1, 1);
    CHECK_EQUAL(10000, sumd);
    sumd = q.average_int(0, NULL, 0, -1, 2);
    CHECK_EQUAL((10000 + 30000) / 2, sumd);

    sumd = q.average_float(1, NULL, 0, -1, 1);
    CHECK_EQUAL(10000., sumd);
    sumd = q.average_float(1, NULL, 0, -1, 2);
    CHECK_EQUAL((10000. + 30000.) / 2., sumd);


    // avg, limited by 'end', but still having 'limit' specified
    sumd = q.average_int(0, NULL, 0, 1, 3);
    CHECK_EQUAL(10000, sumd);
    sumd = q.average_int(0, NULL, 0, 2, 3);
    CHECK_EQUAL((10000 + 30000) / 2, sumd);

    sumd = q.average_float(1, NULL, 0, 1, 3);
    CHECK_EQUAL(10000., sumd);
    sumd = q.average_float(1, NULL, 0, 2, 3);
    CHECK_EQUAL((10000. + 30000.) / 2., sumd);

    // count
    size_t cnt = q.count(0, -1, 1);
    CHECK_EQUAL(1, cnt);
    cnt = q.count(0, -1, 2);
    CHECK_EQUAL(2, cnt);

    // count, limited by 'end', but still having 'limit' specified
    cnt = q.count(0, 1, 3);
    CHECK_EQUAL(1, cnt);
}


TEST(Query_StrIndexCrash)
{
    // Rasmus "8" index crash
    Random random(random_int<unsigned long>()); // Seed from slow global generator

    for(int iter = 0; iter < 5; ++iter) {
        Group group;
        TableRef table = group.get_table("test");
        table->add_column(type_String, "first");

        size_t eights = 0;

        for(int i = 0; i < TIGHTDB_MAX_LIST_SIZE * 2; ++i) {
            int v = random.draw_int_mod(10);
            if(v == 8) {
                eights++;
            }
            char dst[100];
            memset(dst, 0, sizeof(dst));
            sprintf(dst,"%d",v);
            table->insert_string(0, i, dst);
            table->insert_done();
        }

        table->set_index(0);
        TableView v = table->where().equal(0, StringData("8")).find_all();
        CHECK_EQUAL(eights, v.size());

        v = table->where().equal(0, StringData("10")).find_all();

        v = table->where().equal(0, StringData("8")).find_all();
        CHECK_EQUAL(eights, v.size());
    }
}


TEST(Query_TwoColsEqualVaryWidthAndValues)
{
    Random random(random_int<unsigned long>()); // Seed from slow global generator

    vector<size_t> ints1;
    vector<size_t> ints2;
    vector<size_t> ints3;

    vector<size_t> floats;
    vector<size_t> doubles;

    Table table;
    table.add_column(type_Int, "first1");
    table.add_column(type_Int, "second1");

    table.add_column(type_Int, "first2");
    table.add_column(type_Int, "second2");

    table.add_column(type_Int, "first3");
    table.add_column(type_Int, "second3");

    table.add_column(type_Float, "third");
    table.add_column(type_Float, "fourth");
    table.add_column(type_Double, "fifth");
    table.add_column(type_Double, "sixth");

#ifdef TIGHTDB_DEBUG
    for (int i = 0; i < TIGHTDB_MAX_LIST_SIZE * 5; i++) {
#else
    for (int i = 0; i < 50000; i++) {
#endif
        table.add_empty_row();

        // Important thing to test is different bitwidths because we might use SSE and/or bithacks on 64-bit blocks

        // Both are bytes
        table.set_int(0, i, random.draw_int_mod(100));
        table.set_int(1, i, random.draw_int_mod(100));

        // Second column widest
        table.set_int(2, i, random.draw_int_mod(10));
        table.set_int(3, i, random.draw_int_mod(100));

        // First column widest
        table.set_int(4, i, random.draw_int_mod(100));
        table.set_int(5, i, random.draw_int_mod(10));

        table.set_float(6, i, float(random.draw_int_mod(10)));
        table.set_float(7, i, float(random.draw_int_mod(10)));

        table.set_double(8, i, double(random.draw_int_mod(10)));
        table.set_double(9, i, double(random.draw_int_mod(10)));

        if (table.get_int(0, i) == table.get_int(1, i))
            ints1.push_back(i);

        if (table.get_int(2, i) == table.get_int(3, i))
            ints2.push_back(i);

        if (table.get_int(4, i) == table.get_int(5, i))
            ints3.push_back(i);

        if (table.get_float(6, i) == table.get_float(7, i))
            floats.push_back(i);

        if (table.get_double(8, i) == table.get_double(9, i))
            doubles.push_back(i);

    }

    tightdb::TableView t1 = table.where().equal_int(size_t(0), size_t(1)).find_all();
    tightdb::TableView t2 = table.where().equal_int(size_t(2), size_t(3)).find_all();
    tightdb::TableView t3 = table.where().equal_int(size_t(4), size_t(5)).find_all();

    tightdb::TableView t4 = table.where().equal_float(size_t(6), size_t(7)).find_all();
    tightdb::TableView t5 = table.where().equal_double(size_t(8), size_t(9)).find_all();


    CHECK_EQUAL(ints1.size(), t1.size());
    for (size_t t = 0; t < ints1.size(); t++)
        CHECK_EQUAL(ints1[t], t1.get_source_ndx(t));

    CHECK_EQUAL(ints2.size(), t2.size());
    for (size_t t = 0; t < ints2.size(); t++)
        CHECK_EQUAL(ints2[t], t2.get_source_ndx(t));

    CHECK_EQUAL(ints3.size(), t3.size());
    for (size_t t = 0; t < ints3.size(); t++)
        CHECK_EQUAL(ints3[t], t3.get_source_ndx(t));

    CHECK_EQUAL(floats.size(), t4.size());
    for (size_t t = 0; t < floats.size(); t++)
        CHECK_EQUAL(floats[t], t4.get_source_ndx(t));

    CHECK_EQUAL(doubles.size(), t5.size());
    for (size_t t = 0; t < doubles.size(); t++)
        CHECK_EQUAL(doubles[t], t5.get_source_ndx(t));
}

TEST(Query_TwoColsVaryOperators)
{
    vector<size_t> ints1;
    vector<size_t> floats;
    vector<size_t> doubles;

    Table table;
    table.add_column(type_Int, "first1");
    table.add_column(type_Int, "second1");

    table.add_column(type_Float, "third");
    table.add_column(type_Float, "fourth");
    table.add_column(type_Double, "fifth");
    table.add_column(type_Double, "sixth");

    // row 0
    table.add_empty_row();
    table.set_int(0, 0, 5);
    table.set_int(1, 0, 10);
    table.set_float(2, 0, 5);
    table.set_float(3, 0, 10);
    table.set_double(4, 0, 5);
    table.set_double(5, 0, 10);

    // row 1
    table.add_empty_row();
    table.set_int(0, 1, 10);
    table.set_int(1, 1, 5);
    table.set_float(2, 1, 10);
    table.set_float(3, 1, 5);
    table.set_double(4, 1, 10);
    table.set_double(5, 1, 5);

    // row 2
    table.add_empty_row();
    table.set_int(0, 2, -10);
    table.set_int(1, 2, -5);
    table.set_float(2, 2, -10);
    table.set_float(3, 2, -5);
    table.set_double(4, 2, -10);
    table.set_double(5, 2, -5);


    CHECK_EQUAL(not_found, table.where().equal_int(size_t(0), size_t(1)).find());
    CHECK_EQUAL(0, table.where().not_equal_int(size_t(0), size_t(1)).find());
    CHECK_EQUAL(0, table.where().less_int(size_t(0), size_t(1)).find());
    CHECK_EQUAL(1, table.where().greater_int(size_t(0), size_t(1)).find());
    CHECK_EQUAL(1, table.where().greater_equal_int(size_t(0), size_t(1)).find());
    CHECK_EQUAL(0, table.where().less_equal_int(size_t(0), size_t(1)).find());

    CHECK_EQUAL(not_found, table.where().equal_float(size_t(2), size_t(3)).find());
    CHECK_EQUAL(0, table.where().not_equal_float(size_t(2), size_t(3)).find());
    CHECK_EQUAL(0, table.where().less_float(size_t(2), size_t(3)).find());
    CHECK_EQUAL(1, table.where().greater_float(size_t(2), size_t(3)).find());
    CHECK_EQUAL(1, table.where().greater_equal_float(size_t(2), size_t(3)).find());
    CHECK_EQUAL(0, table.where().less_equal_float(size_t(2), size_t(3)).find());

    CHECK_EQUAL(not_found, table.where().equal_double(size_t(4), size_t(5)).find());
    CHECK_EQUAL(0, table.where().not_equal_double(size_t(4), size_t(5)).find());
    CHECK_EQUAL(0, table.where().less_double(size_t(4), size_t(5)).find());
    CHECK_EQUAL(1, table.where().greater_double(size_t(4), size_t(5)).find());
    CHECK_EQUAL(1, table.where().greater_equal_double(size_t(4), size_t(5)).find());
    CHECK_EQUAL(0, table.where().less_equal_double(size_t(4), size_t(5)).find());
}



TEST(Query_TwoCols0)
{
    Table table;
    table.add_column(type_Int, "first1");
    table.add_column(type_Int, "second1");


    for (int i = 0; i < 50; i++) {
        table.add_empty_row();
        table.set_int(0, i, 0);
        table.set_int(1, i, 0);
    }

    tightdb::TableView t1 = table.where().equal_int(size_t(0), size_t(1)).find_all();
    CHECK_EQUAL(50, t1.size());

    tightdb::TableView t2 = table.where().less_int(size_t(0), size_t(1)).find_all();
    CHECK_EQUAL(0, t2.size());
}


TEST(Query_TwoColsNoRows)
{
    Table table;
    table.add_column(type_Int, "first1");
    table.add_column(type_Int, "second1");

    CHECK_EQUAL(not_found, table.where().equal_int(size_t(0), size_t(1)).find());
    CHECK_EQUAL(not_found, table.where().not_equal_int(size_t(0), size_t(1)).find());
}


TEST(Query_Huge)
{
    Random random;

#if TEST_DURATION == 0
    for (int N = 0; N < 1; N++) {
#elif TEST_DURATION == 1
    for (int N = 0; N < 100; N++) {
#elif TEST_DURATION == 2
    for (int N = 0; N < 1000; N++) {
#elif TEST_DURATION == 3
    for (int N = 0; N < 10000; N++) {
#endif

        // Makes you reproduce a bug in a certain run, without having
        // to run all successive runs
        random.seed(N + 123);

        TripleTable tt;
        TripleTable::View v;
        bool long1 = false;
        bool long2 = false;

        size_t mdist1 = 1;
        size_t mdist2 = 1;
        size_t mdist3 = 1;

        string first;
        string second;
        int64_t third;

        size_t res1 = 0;
        size_t res2 = 0;
        size_t res3 = 0;
        size_t res4 = 0;
        size_t res5 = 0;
        size_t res6 = 0;
        size_t res7 = 0;
        size_t res8 = 0;

        size_t start = random.draw_int_mod(3000);
        size_t end = start + random.draw_int_mod(3000 - start);
        size_t limit;
        if(random.draw_bool())
            limit = random.draw_int_mod(5000);
        else
            limit = size_t(-1);


        size_t blocksize = random.draw_int_mod(800) + 1;

        for (size_t row = 0; row < 3000; row++) {

            if (row % blocksize == 0) {
                long1 = random.draw_bool();
                long2 = random.draw_bool();

                if (random.draw_bool()) {
                    mdist1 = random.draw_int(1, 500);
                    mdist2 = random.draw_int(1, 500);
                    mdist3 = random.draw_int(1, 500);
                }
                else {
                    mdist1 = random.draw_int(1, 5);
                    mdist2 = random.draw_int(1, 5);
                    mdist3 = random.draw_int(1, 5);
                }
            }

            tt.add_empty_row();

            if (long1) {
                if (random.draw_int_mod(mdist1) == 0)
                    first = "longlonglonglonglonglonglong A";
                else
                    first = "longlonglonglonglonglonglong B";
            }
            else {
                if (random.draw_int_mod(mdist1) == 0)
                    first = "A";
                else
                    first = "B";
            }

            if (long2) {
                if (random.draw_int_mod(mdist2) == 0)
                    second = "longlonglonglonglonglonglong A";
                else
                    second = "longlonglonglonglonglonglong B";
            }
            else {
                if (random.draw_int_mod(mdist2) == 0)
                    second = "A";
                else
                    second = "B";
            }

            if (random.draw_int_mod(mdist3) == 0)
                third = 1;
            else
                third = 2;

            tt[row].first  = first;
            tt[row].second = second;
            tt[row].third  = third;

            if ((row >= start && row < end && limit > res1) && (first == "A" && second == "A" && third == 1))
                res1++;

            if ((row >= start && row < end && limit > res2) && ((first == "A" || second == "A") && third == 1))
                res2++;

            if ((row >= start && row < end && limit > res3) && (first == "A" && (second == "A" || third == 1)))
                res3++;

            if ((row >= start && row < end && limit > res4) && (second == "A" && (first == "A" || third == 1)))
                res4++;

            if ((row >= start && row < end && limit > res5) && (first == "A" || second == "A" || third == 1))
                res5++;

            if ((row >= start && row < end && limit > res6) && (first != "A" && second == "A" && third == 1))
                res6++;

            if ((row >= start && row < end && limit > res7) && (first != "longlonglonglonglonglonglong A" && second == "A" && third == 1))
                res7++;

            if ((row >= start && row < end && limit > res8) && (first != "longlonglonglonglonglonglong A" && second == "A" && third == 2))
                res8++;
        }

        for (size_t t = 0; t < 4; t++) {

            if (t == 1)
                tt.optimize();
            else if (t == 2)
                tt.column().first.set_index();
            else if (t == 3)
                tt.column().second.set_index();



            v = tt.where().first.equal("A").second.equal("A").third.equal(1).find_all(start, end, limit);
            CHECK_EQUAL(res1, v.size());

            v = tt.where().second.equal("A").first.equal("A").third.equal(1).find_all(start, end, limit);
            CHECK_EQUAL(res1, v.size());

            v = tt.where().third.equal(1).second.equal("A").first.equal("A").find_all(start, end, limit);
            CHECK_EQUAL(res1, v.size());

            v = tt.where().group().first.equal("A").Or().second.equal("A").end_group().third.equal(1).find_all(start, end, limit);
            CHECK_EQUAL(res2, v.size());

            v = tt.where().first.equal("A").group().second.equal("A").Or().third.equal(1).end_group().find_all(start, end, limit);
            CHECK_EQUAL(res3, v.size());

            TripleTable::Query q = tt.where().group().first.equal("A").Or().third.equal(1).end_group().second.equal("A");
            v = q.find_all(start, end, limit);
            CHECK_EQUAL(res4, v.size());

            v = tt.where().group().first.equal("A").Or().third.equal(1).end_group().second.equal("A").find_all(start, end, limit);
            CHECK_EQUAL(res4, v.size());

            v = tt.where().first.equal("A").Or().second.equal("A").Or().third.equal(1).find_all(start, end, limit);
            CHECK_EQUAL(res5, v.size());

            v = tt.where().first.not_equal("A").second.equal("A").third.equal(1).find_all(start, end, limit);
            CHECK_EQUAL(res6, v.size());

            v = tt.where().first.not_equal("longlonglonglonglonglonglong A").second.equal("A").third.equal(1).find_all(start, end, limit);
            CHECK_EQUAL(res7, v.size());

            v = tt.where().first.not_equal("longlonglonglonglonglonglong A").second.equal("A").third.equal(2).find_all(start, end, limit);
            CHECK_EQUAL(res8, v.size());
        }
    }
}

TEST(Query_OnTableView)
{
    Random random;

    // Mostly intended to test the Array::FindGTE method
    for(int iter = 0; iter < 100 * (1 + TEST_DURATION * TEST_DURATION * TEST_DURATION * TEST_DURATION * TEST_DURATION); iter++) {
        random.seed(164);
        OneIntTable oti;
        size_t cnt1 = 0;
        size_t cnt0 = 0;
        size_t limit = random.draw_int_max(TIGHTDB_MAX_LIST_SIZE * 10);

        size_t lbound = random.draw_int_mod(TIGHTDB_MAX_LIST_SIZE * 10);
        size_t ubound = lbound + random.draw_int_mod(TIGHTDB_MAX_LIST_SIZE * 10 - lbound);

        for(size_t i = 0; i < TIGHTDB_MAX_LIST_SIZE * 10; i++) {
            int v = random.draw_int_mod(3);

            if(v == 1 && i >= lbound && i < ubound && cnt0 < limit)
                cnt1++;

            if(v != 0 && i >= lbound && i < ubound )
                cnt0++;

            oti.add(v);
        }

        OneIntTable::View v = oti.where().first.not_equal(0).find_all(lbound, ubound, limit);
        size_t cnt2 = oti.where().tableview(v).first.equal(1).count();

        if(cnt1 != cnt2)
            cerr << iter << " ";

        CHECK_EQUAL(cnt1, cnt2);


    }

}

TEST(Query_StrIndex3)
{
    // Create two columns where query match-density varies alot throughout the rows. This forces the query engine to
    // jump back and forth between the two conditions and test edge cases in these transitions. Tests combinations of
    // linear scan, enum and index

    Random random(random_int<unsigned long>()); // Seed from slow global generator

#ifdef TIGHTDB_DEBUG
    for (int N = 0; N < 4; N++) {
#else
    for (int N = 0; N < 20; N++) {
#endif
        TupleTableType ttt;

        vector<size_t> vec;
        size_t row = 0;

        size_t n = 0;
#ifdef TIGHTDB_DEBUG
        for (int i = 0; i < 4; i++) {
#else
        for (int i = 0; i < 20; i++) {
#endif
            // 1/500 match probability because we want possibility for a 1000 sized leaf to contain 0 matches (important
            // edge case)
            int f1 = random.draw_int_mod(TIGHTDB_MAX_LIST_SIZE) / 2 + 1;
            int f2 = random.draw_int_mod(TIGHTDB_MAX_LIST_SIZE) / 2 + 1;
            bool longstrings = random.chance(1,5);

            // 2200 entries with that probability to fill out two concecutive 1000 sized leaves with above probability,
            // plus a remainder (edge case)
            for (int j = 0; j < TIGHTDB_MAX_LIST_SIZE * 2 + TIGHTDB_MAX_LIST_SIZE / 5; j++) {
                if (random.chance(1, f1)) {
                    if (random.chance(1, f2)) {
                        ttt.add(0, longstrings ? "AAAAAAAAAAAAAAAAAAAAAAAA" : "AA");
                        if (!longstrings) {
                            n++;
                            vec.push_back(row);
                        }
                    }
                    else {
                        ttt.add(0, "BB");
                    }
                }
                else {
                    if (random.chance(1, f2)) {
                        ttt.add(1, "AA");
                    }
                    else {
                        ttt.add(1, "BB");
                    }
                }
                ++row;
            }
        }

        TupleTableType::View v;

        // Both linear scans
        v = ttt.where().second.equal("AA").first.equal(0).find_all();
        CHECK_EQUAL(vec.size(), v.size());
        for (size_t t = 0; t < vec.size(); t++)
            CHECK_EQUAL(vec[t], v.get_source_ndx(t));
        v.clear();
        vec.clear();

        v = ttt.where().first.equal(0).second.equal("AA").find_all();
        CHECK_EQUAL(vec.size(), v.size());
        for (size_t t = 0; t < vec.size(); t++)
            CHECK_EQUAL(vec[t], v.get_source_ndx(t));
        v.clear();
        vec.clear();

        ttt.optimize();

        // Linear scan over enum, plus linear integer column scan
        v = ttt.where().second.equal("AA").first.equal(0).find_all();
        CHECK_EQUAL(vec.size(), v.size());
        for (size_t t = 0; t < vec.size(); t++)
            CHECK_EQUAL(vec[t], v.get_source_ndx(t));
        v.clear();
        vec.clear();

        v = ttt.where().first.equal(0).second.equal("AA").find_all();
        CHECK_EQUAL(vec.size(), v.size());
        for (size_t t = 0; t < vec.size(); t++)
            CHECK_EQUAL(vec[t], v.get_source_ndx(t));
        v.clear();
        vec.clear();

        ttt.column().second.set_index();

        // Index lookup, plus linear integer column scan
        v = ttt.where().second.equal("AA").first.equal(0).find_all();
        CHECK_EQUAL(vec.size(), v.size());
        for (size_t t = 0; t < vec.size(); t++)
            CHECK_EQUAL(vec[t], v.get_source_ndx(t));
        v.clear();
        vec.clear();

        v = ttt.where().first.equal(0).second.equal("AA").find_all();
        CHECK_EQUAL(vec.size(), v.size());
        for (size_t t = 0; t < vec.size(); t++)
            CHECK_EQUAL(vec[t], v.get_source_ndx(t));
        v.clear();
        vec.clear();
    }
}


TEST(Query_StrIndex2)
{
    TupleTableType ttt;

    int64_t s;

    for (int i = 0; i < 100; ++i) {
        ttt.add(1, "AA");
    }
    ttt.add(1, "BB");
    ttt.column().second.set_index();

    s = ttt.where().second.equal("AA").count();
    CHECK_EQUAL(100, s);

    s = ttt.where().second.equal("BB").count();
    CHECK_EQUAL(1, s);

    s = ttt.where().second.equal("CC").count();
    CHECK_EQUAL(0, s);
}


TEST(Query_StrEnum)
{
    Random random(random_int<unsigned long>()); // Seed from slow global generator
    TupleTableType ttt;

    int aa;
    int64_t s;

    for (int i = 0; i < 100; ++i) {
        ttt.clear();
        aa = 0;
        for (size_t t = 0; t < TIGHTDB_MAX_LIST_SIZE * 2; ++t) {
            if (random.chance(1,3)) {
                ttt.add(1, "AA");
                ++aa;
            }
            else {
                ttt.add(1, "BB");
            }
        }
        ttt.optimize();
        s = ttt.where().second.equal("AA").count();
        CHECK_EQUAL(aa, s);
    }
}


TEST(Query_StrIndex)
{
    Random random(random_int<unsigned long>()); // Seed from slow global generator

#ifdef TIGHTDB_DEBUG
    size_t itera = 4;
    size_t iterb = 100;
#else
    size_t itera = 100;
    size_t iterb = 2000;
#endif

    int aa;
    int64_t s;

    for (size_t i = 0; i < itera; i++) {
        TupleTableType ttt;
        aa = 0;
        for (size_t t = 0; t < iterb; t++) {
            if (random.chance(1,3)) {
                ttt.add(1, "AA");
                aa++;
            }
            else {
                ttt.add(1, "BB");
            }
        }

        s = ttt.where().second.equal("AA").count();
        CHECK_EQUAL(aa, s);

        ttt.optimize();
        s = ttt.where().second.equal("AA").count();
        CHECK_EQUAL(aa, s);

        ttt.column().second.set_index();
        s = ttt.where().second.equal("AA").count();
        CHECK_EQUAL(aa, s);
    }

}


TEST(Query_GameAnalytics)
{
    GROUP_TEST_PATH(path);
    Random random(random_int<unsigned long>()); // Seed from slow global generator
    {
        Group g;
        GATable::Ref t = g.get_table<GATable>("firstevents");

        for (size_t i = 0; i < 100; ++i) {
            int64_t r1 = random.draw_int_mod(100);
            int64_t r2 = random.draw_int_mod(100);

            t->add("10", "US", "1.0", r1, r2);
        }
        t->optimize();
        g.write(path);
    }

    Group g(path);
    GATable::Ref t = g.get_table<GATable>("firstevents");

    GATable::Query q = t->where().country.equal("US");

    size_t c1 = 0;
    for (size_t i = 0; i < 100; ++i)
        c1 += t->column().country.count("US");

    size_t c2 = 0;
    for (size_t i = 0; i < 100; ++i)
        c2 += q.count();

    CHECK_EQUAL(c1, t->size() * 100);
    CHECK_EQUAL(c1, c2);
}


TEST(Query_Float3)
{
    FloatTable3 t;

    t.add(float(1.1), double(2.1), 1);
    t.add(float(1.2), double(2.2), 2);
    t.add(float(1.3), double(2.3), 3);
    t.add(float(1.4), double(2.4), 4); // match
    t.add(float(1.5), double(2.5), 5); // match
    t.add(float(1.6), double(2.6), 6); // match
    t.add(float(1.7), double(2.7), 7);
    t.add(float(1.8), double(2.8), 8);
    t.add(float(1.9), double(2.9), 9);

    FloatTable3::Query q1 = t.where().col_float.greater(1.35f).col_double.less(2.65);
    int64_t a1 = q1.col_int.sum();
    CHECK_EQUAL(15, a1);

    FloatTable3::Query q2 = t.where().col_double.less(2.65).col_float.greater(1.35f);
    int64_t a2 = q2.col_int.sum();
    CHECK_EQUAL(15, a2);

    FloatTable3::Query q3 = t.where().col_double.less(2.65).col_float.greater(1.35f);
    double a3 = q3.col_float.sum();
    double sum3 = double(1.4f) + double(1.5f) + double(1.6f);
    CHECK_EQUAL(sum3, a3);

    FloatTable3::Query q4 = t.where().col_float.greater(1.35f).col_double.less(2.65);
    double a4 = q4.col_float.sum();
    CHECK_EQUAL(sum3, a4);

    FloatTable3::Query q5 = t.where().col_int.greater_equal(4).col_double.less(2.65);
    double a5 = q5.col_float.sum();
    CHECK_EQUAL(sum3, a5);

    FloatTable3::Query q6 = t.where().col_double.less(2.65).col_int.greater_equal(4);
    double a6 = q6.col_float.sum();
    CHECK_EQUAL(sum3, a6);

    FloatTable3::Query q7 = t.where().col_int.greater(3).col_int.less(7);
    int64_t a7 = q7.col_int.sum();
    CHECK_EQUAL(15, a7);
    FloatTable3::Query q8 = t.where().col_int.greater(3).col_int.less(7);
    int64_t a8 = q8.col_int.sum();
    CHECK_EQUAL(15, a8);
}

TEST(Query_TableViewSum)
{
    TableViewSum ttt;

    ttt.add(1.0, 1.0, 1);
    ttt.add(2.0, 2.0, 2);
    ttt.add(3.0, 3.0, 3);
    ttt.add(4.0, 4.0, 4);
    ttt.add(5.0, 5.0, 5);
    ttt.add(6.0, 6.0, 6);
    ttt.add(7.0, 7.0, 7);
    ttt.add(8.0, 8.0, 8);
    ttt.add(9.0, 9.0, 9);
    ttt.add(10.0, 10.0, 10);

    TableViewSum::Query q1 = ttt.where().col_int.between(5, 9);
    TableViewSum::View tv1 = q1.find_all();
    int64_t s = tv1.column().col_int.sum();
    CHECK_EQUAL(5 + 6 + 7 + 8 + 9, s);
}


TEST(Query_JavaMinimumCrash)
{
    // Test that triggers a bug that was discovered through Java intnerface and has been fixed
    PHPMinimumCrash ttt;

    ttt.add("Joe", "John", 1);
    ttt.add("Jane", "Doe", 2);
    ttt.add("Bob", "Hanson", 3);

    PHPMinimumCrash::Query q1 = ttt.where().firstname.equal("Joe").Or().firstname.equal("Bob");
    int64_t m = q1.salary.minimum();
    CHECK_EQUAL(1, m);
}




TEST(Query_Float4)
{
    FloatTable3 t;

    t.add(numeric_limits<float>::max(), numeric_limits<double>::max(), 11111);
    t.add(numeric_limits<float>::infinity(), numeric_limits<double>::infinity(), 11111);
    t.add(12345.0, 12345.0, 11111);

    FloatTable3::Query q1 = t.where();
    float a1 = q1.col_float.maximum();
    double a2 = q1.col_double.maximum();
    CHECK_EQUAL(numeric_limits<float>::infinity(), a1);
    CHECK_EQUAL(numeric_limits<double>::infinity(), a2);


    FloatTable3::Query q2 = t.where();
    float a3 = q1.col_float.minimum();
    double a4 = q1.col_double.minimum();
    CHECK_EQUAL(12345.0, a3);
    CHECK_EQUAL(12345.0, a4);
}

TEST(Query_Float)
{
    FloatTable t;

    t.add(1.10f, 2.20);
    t.add(1.13f, 2.21);
    t.add(1.13f, 2.22);
    t.add(1.10f, 2.20);
    t.add(1.20f, 3.20);

    // Test find_all()
    FloatTable::View v = t.where().col_float.equal(1.13f).find_all();
    CHECK_EQUAL(2, v.size());
    CHECK_EQUAL(1.13f, v[0].col_float.get());
    CHECK_EQUAL(1.13f, v[1].col_float.get());

    FloatTable::View v2 = t.where().col_double.equal(3.2).find_all();
    CHECK_EQUAL(1, v2.size());
    CHECK_EQUAL(3.2, v2[0].col_double.get());

    // Test operators (and count)
    CHECK_EQUAL(2, t.where().col_float.equal(1.13f).count());
    CHECK_EQUAL(3, t.where().col_float.not_equal(1.13f).count());
    CHECK_EQUAL(3, t.where().col_float.greater(1.1f).count());
    CHECK_EQUAL(3, t.where().col_float.greater_equal(1.13f).count());
    CHECK_EQUAL(4, t.where().col_float.less_equal(1.13f).count());
    CHECK_EQUAL(2, t.where().col_float.less(1.13f).count());
    CHECK_EQUAL(3, t.where().col_float.between(1.13f, 1.2f).count());

    CHECK_EQUAL(2, t.where().col_double.equal(2.20).count());
    CHECK_EQUAL(3, t.where().col_double.not_equal(2.20).count());
    CHECK_EQUAL(2, t.where().col_double.greater(2.21).count());
    CHECK_EQUAL(3, t.where().col_double.greater_equal(2.21).count());
    CHECK_EQUAL(4, t.where().col_double.less_equal(2.22).count());
    CHECK_EQUAL(3, t.where().col_double.less(2.22).count());
    CHECK_EQUAL(4, t.where().col_double.between(2.20, 2.22).count());

    double epsilon = numeric_limits<double>::epsilon();

    // ------ Test sum()
    // ... NO conditions
    double sum1_d = 2.20 + 2.21 + 2.22 + 2.20 + 3.20;
    CHECK_APPROXIMATELY_EQUAL(sum1_d, t.where().col_double.sum(), 10*epsilon);

    // Note: sum of float is calculated by having a double aggregate to where each float is added
    // (thereby getting casted to double).
    double sum1_f = double(1.10f) + double(1.13f) + double(1.13f) + double(1.10f) + double(1.20f);
    double res = t.where().col_float.sum();
    CHECK_APPROXIMATELY_EQUAL(sum1_f, res, 10*epsilon);

    // ... with conditions
    double sum2_f = double(1.13f) + double(1.20f);
    double sum2_d = 2.21 + 3.20;
    FloatTable::Query q2 = t.where().col_float.between(1.13f, 1.20f).col_double.not_equal(2.22);
    CHECK_APPROXIMATELY_EQUAL(sum2_f, q2.col_float.sum(), 10*epsilon);
    CHECK_APPROXIMATELY_EQUAL(sum2_d, q2.col_double.sum(), 10*epsilon);

    // ------ Test average()

    // ... NO conditions
    CHECK_APPROXIMATELY_EQUAL(sum1_f/5, t.where().col_float.average(), 10*epsilon);
    CHECK_APPROXIMATELY_EQUAL(sum1_d/5, t.where().col_double.average(), 10*epsilon);
    // ... with conditions
    CHECK_APPROXIMATELY_EQUAL(sum2_f/2, q2.col_float.average(), 10*epsilon);
    CHECK_APPROXIMATELY_EQUAL(sum2_d/2, q2.col_double.average(), 10*epsilon);

    // -------- Test minimum(), maximum()

    // ... NO conditions
    CHECK_EQUAL(1.20f, t.where().col_float.maximum());
    CHECK_EQUAL(1.10f, t.where().col_float.minimum());
    CHECK_EQUAL(3.20, t.where().col_double.maximum());
    CHECK_EQUAL(2.20, t.where().col_double.minimum());

    // ... with conditions
    CHECK_EQUAL(1.20f, q2.col_float.maximum());
    CHECK_EQUAL(1.13f, q2.col_float.minimum());
    CHECK_EQUAL(3.20, q2.col_double.maximum());
    CHECK_EQUAL(2.21, q2.col_double.minimum());

    size_t count = 0;
    // ... NO conditions
    CHECK_EQUAL(1.20f, t.where().col_float.maximum(&count));
    CHECK_EQUAL(5, count);
    CHECK_EQUAL(1.10f, t.where().col_float.minimum(&count));
    CHECK_EQUAL(5, count);
    CHECK_EQUAL(3.20, t.where().col_double.maximum(&count));
    CHECK_EQUAL(5, count);
    CHECK_EQUAL(2.20, t.where().col_double.minimum(&count));
    CHECK_EQUAL(5, count);

    // ... with conditions
    CHECK_EQUAL(1.20f, q2.col_float.maximum(&count));
    CHECK_EQUAL(2, count);
    CHECK_EQUAL(1.13f, q2.col_float.minimum(&count));
    CHECK_EQUAL(2, count);
    CHECK_EQUAL(3.20, q2.col_double.maximum(&count));
    CHECK_EQUAL(2, count);
    CHECK_EQUAL(2.21, q2.col_double.minimum(&count));
    CHECK_EQUAL(2, count);

}


TEST(Query_DateQuery)
{
    PeopleTable table;

    table.add("Mary",  28, false, tightdb::DateTime(2012,  1, 24), tightdb::BinaryData("bin \0\n data 1", 13));
    table.add("Frank", 56, true,  tightdb::DateTime(2008,  4, 15), tightdb::BinaryData("bin \0\n data 2", 13));
    table.add("Bob",   24, true,  tightdb::DateTime(2010, 12,  1), tightdb::BinaryData("bin \0\n data 3", 13));

    // Find people where hired year == 2012 (hour:minute:second is default initialized to 00:00:00)
    PeopleTable::View view5 = table.where().hired.greater_equal(tightdb::DateTime(2012, 1, 1).get_datetime())
                                           .hired.less(         tightdb::DateTime(2013, 1, 1).get_datetime()).find_all();
    CHECK_EQUAL(1, view5.size());
    CHECK_EQUAL("Mary", view5[0].name);
}


TEST(Query_StrIndexedEnum)
{
    TupleTableType ttt;

    for (size_t t = 0; t < 10; t++) {
        ttt.add(1, "a");
        ttt.add(4, "b");
        ttt.add(7, "c");
        ttt.add(10, "a");
        ttt.add(1, "b");
        ttt.add(4, "c");
    }

    ttt.optimize();

    ttt.column().second.set_index();

    int64_t s = ttt.where().second.equal("a").first.sum();
    CHECK_EQUAL(10*11, s);

    s = ttt.where().second.equal("a").first.equal(10).first.sum();
    CHECK_EQUAL(100, s);

    s = ttt.where().first.equal(10).second.equal("a").first.sum();
    CHECK_EQUAL(100, s);

    TupleTableType::View tv = ttt.where().second.equal("a").find_all();
    CHECK_EQUAL(10*2, tv.size());
}


TEST(Query_StrIndexedNonEnum)
{
    TupleTableType ttt;

    for (size_t t = 0; t < 10; t++) {
        ttt.add(1, "a");
        ttt.add(4, "b");
        ttt.add(7, "c");
        ttt.add(10, "a");
        ttt.add(1, "b");
        ttt.add(4, "c");
    }

    ttt.column().second.set_index();

    int64_t s = ttt.where().second.equal("a").first.sum();
    CHECK_EQUAL(10*11, s);

    s = ttt.where().second.equal("a").first.equal(10).first.sum();
    CHECK_EQUAL(100, s);

    s = ttt.where().first.equal(10).second.equal("a").first.sum();
    CHECK_EQUAL(100, s);

    TupleTableType::View tv = ttt.where().second.equal("a").find_all();
    CHECK_EQUAL(10*2, tv.size());
}

TEST(Query_FindAllContains2_2)
{
    TupleTableType ttt;

    ttt.add(0, "foo");
    ttt.add(1, "foobar");
    ttt.add(2, "hellofoobar");
    ttt.add(3, "foO");
    ttt.add(4, "foObar");
    ttt.add(5, "hellofoObar");
    ttt.add(6, "hellofo");
    ttt.add(7, "fobar");
    ttt.add(8, "oobar");

// FIXME: UTF-8 case handling is only implemented on msw for now
    TupleTableType::Query q1 = ttt.where().second.contains("foO", false);
    TupleTableType::View tv1 = q1.find_all();
    CHECK_EQUAL(6, tv1.size());
    CHECK_EQUAL(0, tv1.get_source_ndx(0));
    CHECK_EQUAL(1, tv1.get_source_ndx(1));
    CHECK_EQUAL(2, tv1.get_source_ndx(2));
    CHECK_EQUAL(3, tv1.get_source_ndx(3));
    CHECK_EQUAL(4, tv1.get_source_ndx(4));
    CHECK_EQUAL(5, tv1.get_source_ndx(5));
    TupleTableType::Query q2 = ttt.where().second.contains("foO", true);
    TupleTableType::View tv2 = q2.find_all();
    CHECK_EQUAL(3, tv2.size());
    CHECK_EQUAL(3, tv2.get_source_ndx(0));
    CHECK_EQUAL(4, tv2.get_source_ndx(1));
    CHECK_EQUAL(5, tv2.get_source_ndx(2));
}

TEST(Query_SumNewAggregates)
{
    // test the new ACTION_FIND_PATTERN() method in array
    OneIntTable t;
    for (size_t i = 0; i < 1000; i++) {
        t.add(1);
        t.add(2);
        t.add(4);
        t.add(6);
    }
    size_t c = t.where().first.equal(2).count();
    CHECK_EQUAL(1000, c);

    c = t.where().first.greater(2).count();
    CHECK_EQUAL(2000, c);
}


TEST(Query_SumMinMaxAvgForeignCol)
{
    TwoIntTable t;
    t.add(1, 10);
    t.add(2, 20);
    t.add(2, 30);
    t.add(3, 40);

    CHECK_EQUAL(50, t.where().first.equal(2).second.sum());
}


TEST(Query_AggregateSingleCond)
{
    OneIntTable ttt;

    ttt.add(1);
    ttt.add(2);
    ttt.add(2);
    ttt.add(3);
    ttt.add(3);
    ttt.add(4);

    int64_t s = ttt.where().first.equal(2).first.sum();
    CHECK_EQUAL(4, s);

    s = ttt.where().first.greater(2).first.sum();
    CHECK_EQUAL(10, s);

    s = ttt.where().first.less(3).first.sum();
    CHECK_EQUAL(5, s);

    s = ttt.where().first.not_equal(3).first.sum();
    CHECK_EQUAL(9, s);
}

TEST(Query_FindAllRange1)
{
    TupleTableType ttt;

    ttt.add(1, "a");
    ttt.add(4, "a");
    ttt.add(7, "a");
    ttt.add(10, "a");
    ttt.add(1, "a");
    ttt.add(4, "a");
    ttt.add(7, "a");
    ttt.add(10, "a");
    ttt.add(1, "a");
    ttt.add(4, "a");
    ttt.add(7, "a");
    ttt.add(10, "a");

    TupleTableType::Query q1 = ttt.where().second.equal("a");
    TupleTableType::View tv1 = q1.find_all(4, 10);
    CHECK_EQUAL(6, tv1.size());
}


TEST(Query_FindAllRangeOrMonkey2)
{
    const size_t ROWS = 20;
    const size_t ITER = 100;

    Random random(random_int<unsigned long>()); // Seed from slow global generator

    for (size_t u = 0; u < ITER; u++) {
        TwoIntTable tit;
        Array a;
        size_t start = random.draw_int_max(ROWS);
        size_t end = start + random.draw_int_max(ROWS);

        if (end > ROWS)
            end = ROWS;

        for (size_t t = 0; t < ROWS; t++) {
            int64_t r1 = random.draw_int_mod(10);
            int64_t r2 = random.draw_int_mod(10);
            tit.add(r1, r2);
        }

        TwoIntTable::Query q1 = tit.where().group().first.equal(3).Or().first.equal(7).end_group().second.greater(5);
        TwoIntTable::View tv1 = q1.find_all(start, end);

        for (size_t t = start; t < end; t++) {
            if ((tit[t].first == 3 || tit[t].first == 7) && tit[t].second > 5)
                a.add(t);
        }
        size_t s1 = a.size();
        size_t s2 = tv1.size();

        CHECK_EQUAL(s1, s2);
        for (size_t t = 0; t < a.size(); t++) {
            size_t i1 = to_size_t(a.get(t));
            size_t i2 = tv1.get_source_ndx(t);
            CHECK_EQUAL(i1, i2);
        }
        a.destroy();
    }

}



TEST(Query_FindAllRangeOr)
{
    TupleTableType ttt;

    ttt.add(1, "b");
    ttt.add(2, "a"); //// match
    ttt.add(3, "b"); //
    ttt.add(1, "a"); //// match
    ttt.add(2, "b"); //// match
    ttt.add(3, "a");
    ttt.add(1, "b");
    ttt.add(2, "a"); //// match
    ttt.add(3, "b"); //

    TupleTableType::Query q1 = ttt.where().group().first.greater(1).Or().second.equal("a").end_group().first.less(3);
    TupleTableType::View tv1 = q1.find_all(1, 8);
    CHECK_EQUAL(4, tv1.size());

    TupleTableType::View tv2 = q1.find_all(2, 8);
    CHECK_EQUAL(3, tv2.size());

    TupleTableType::View tv3 = q1.find_all(1, 7);
    CHECK_EQUAL(3, tv3.size());
}


TEST(Query_SimpleStr)
{
    TupleTableType ttt;

    ttt.add(1, "X");
    ttt.add(2, "a");
    ttt.add(3, "X");
    ttt.add(4, "a");
    ttt.add(5, "X");
    ttt.add(6, "X");
    TupleTableType::Query q = ttt.where().second.equal("X");
    size_t c = q.count();

    CHECK_EQUAL(4, c);
}

TEST(Query_Delete)
{
    TupleTableType ttt;

    ttt.add(1, "X");
    ttt.add(2, "a");
    ttt.add(3, "X");
    ttt.add(4, "a");
    ttt.add(5, "X");
    ttt.add(6, "X");

    TupleTableType::Query q = ttt.where().second.equal("X");
    size_t r = q.remove();

    CHECK_EQUAL(4, r);
    CHECK_EQUAL(2, ttt.size());
    CHECK_EQUAL(2, ttt[0].first);
    CHECK_EQUAL(4, ttt[1].first);

    // test remove of all
    ttt.clear();
    ttt.add(1, "X");
    ttt.add(2, "X");
    ttt.add(3, "X");
    TupleTableType::Query q2 = ttt.where().second.equal("X");
    r = q2.remove();
    CHECK_EQUAL(3, r);
    CHECK_EQUAL(0, ttt.size());
}

TEST(Query_DeleteRange)
{
    TupleTableType ttt;

    ttt.add(0, "X");
    ttt.add(1, "X");
    ttt.add(2, "X");
    ttt.add(3, "X");
    ttt.add(4, "X");
    ttt.add(5, "X");

    TupleTableType::Query q = ttt.where().second.equal("X");
    size_t r = q.remove(1, 4);

    CHECK_EQUAL(3, r);
    CHECK_EQUAL(3, ttt.size());
    CHECK_EQUAL(0, ttt[0].first);
    CHECK_EQUAL(4, ttt[1].first);
    CHECK_EQUAL(5, ttt[2].first);
}

TEST(Query_DeleteLimit)
{
    TupleTableType ttt;

    ttt.add(0, "X");
    ttt.add(1, "X");
    ttt.add(2, "X");
    ttt.add(3, "X");
    ttt.add(4, "X");
    ttt.add(5, "X");

    TupleTableType::Query q = ttt.where().second.equal("X");
    size_t r = q.remove(1, 4, 2);

    CHECK_EQUAL(2, r);
    CHECK_EQUAL(4, ttt.size());
    CHECK_EQUAL(0, ttt[0].first);
    CHECK_EQUAL(3, ttt[1].first);
    CHECK_EQUAL(4, ttt[2].first);
    CHECK_EQUAL(5, ttt[3].first);
}



TEST(Query_Simple)
{
    TupleTableType ttt;

    ttt.add(1, "a");
    ttt.add(2, "a");
    ttt.add(3, "X");

    TupleTableType::Query q1 = ttt.where().first.equal(2);

    TupleTableType::View tv1 = q1.find_all();
    CHECK_EQUAL(1, tv1.size());
    CHECK_EQUAL(1, tv1.get_source_ndx(0));
}

<<<<<<< HEAD
TEST(TestQueryNot)
{
    TupleTableType ttt;

    ttt.add(1, "a");
    ttt.add(2, "a");
    ttt.add(3, "X");

    TupleTableType::Query q1 = ttt.where().Not().second.equal("a");

    TupleTableType::View tv1 = q1.find_all();
    CHECK_EQUAL(1, tv1.size());
    CHECK_EQUAL(2, tv1.get_source_ndx(0));
}

TEST(TestQuerySimpleBUGdetect)
=======
TEST(Query_SimpleBugDetect)
>>>>>>> 037e9d7b
{
    TupleTableType ttt;
    ttt.add(1, "a");
    ttt.add(2, "a");

    TupleTableType::Query q1 = ttt.where();

    TupleTableType::View tv1 = q1.find_all();
    CHECK_EQUAL(2, tv1.size());
    CHECK_EQUAL(0, tv1.get_source_ndx(0));

    TupleTableType::View resView = tv1.column().second.find_all("Foo");

    // This previously crashed:
    // TableView resView = TableView(tv1);
    // tv1.find_all(resView, 1, "Foo");
}


TEST(Query_Subtable)
{
    Group group;
    TableRef table = group.get_table("test");

    // Create specification with sub-table
    DescriptorRef sub_1;
    table->add_column(type_Int,    "first");
    table->add_column(type_String, "second");
    table->add_column(type_Table,  "third", &sub_1);
    sub_1->add_column(type_Int,      "sub_first");
    sub_1->add_column(type_String,   "sub_second");
    sub_1.reset();

    CHECK_EQUAL(3, table->get_column_count());

    // Main table
    table->insert_int(0, 0, 111);
    table->insert_string(1, 0, "this");
    table->insert_subtable(2, 0);
    table->insert_done();

    table->insert_int(0, 1, 222);
    table->insert_string(1, 1, "is");
    table->insert_subtable(2, 1);
    table->insert_done();

    table->insert_int(0, 2, 333);
    table->insert_string(1, 2, "a test");
    table->insert_subtable(2, 2);
    table->insert_done();

    table->insert_int(0, 3, 444);
    table->insert_string(1, 3, "of queries");
    table->insert_subtable(2, 3);
    table->insert_done();


    // Sub tables
    TableRef subtable = table->get_subtable(2, 0);
    subtable->insert_int(0, 0, 11);
    subtable->insert_string(1, 0, "a");
    subtable->insert_done();

    subtable = table->get_subtable(2, 1);
    subtable->insert_int(0, 0, 22);
    subtable->insert_string(1, 0, "b");
    subtable->insert_done();
    subtable->insert_int(0, 1, 33);
    subtable->insert_string(1, 1, "c");
    subtable->insert_done();

    //  Intentioally have empty (degenerate) subtable at 2,2

    subtable = table->get_subtable(2, 3);
    subtable->insert_int(0, 0, 55);
    subtable->insert_string(1, 0, "e");
    subtable->insert_done();


    int64_t val50 = 50;
    int64_t val200 = 200;
    int64_t val20 = 20;
    int64_t val300 = 300;

    Query q1 = table->where();
    q1.greater(0, val200);
    q1.subtable(2);
    q1.less(0, val50);
    q1.end_subtable();
    TableView t1 = q1.find_all(0, size_t(-1));
    CHECK_EQUAL(1, t1.size());
    CHECK_EQUAL(1, t1.get_source_ndx(0));

    Query q2 = table->where();
    q2.subtable(2);
    q2.greater(0, val50);
    q2.Or();
    q2.less(0, val20);
    q2.end_subtable();
    TableView t2 = q2.find_all(0, size_t(-1));
    CHECK_EQUAL(1, t2.size());
    CHECK_EQUAL(0, t2.get_source_ndx(0));

    Query q3 = table->where();
    q3.subtable(2);
    q3.greater(0, val50);
    q3.Or();
    q3.less(0, val20);
    q3.end_subtable();
    q3.less(0, val300);
    TableView t3 = q3.find_all(0, size_t(-1));
    CHECK_EQUAL(1, t3.size());
    CHECK_EQUAL(0, t3.get_source_ndx(0));


    Query q4 = table->where();
    q4.equal(0, (int64_t)333);
    q4.Or();
    q4.subtable(2);
    q4.greater(0, val50);
    q4.Or();
    q4.less(0, val20);
    q4.end_subtable();
    TableView t4 = q4.find_all(0, size_t(-1));
    CHECK_EQUAL(2, t4.size());
    CHECK_EQUAL(0, t4.get_source_ndx(0));
    CHECK_EQUAL(2, t4.get_source_ndx(1));
}

TEST(Query_SubtableBug)
{
    Group group;
    TableRef table = group.get_table("test");

    // Create specification with sub-table
    table->add_column(type_Int,   "col 0");
    DescriptorRef sub;
    table->add_column(type_Table, "col 1", &sub);
    sub->add_column(type_Int, "sub 0");
    sub->add_column(type_String, "sub 1");
    sub->add_column(type_Bool,   "sub 2");
    CHECK_EQUAL(2, table->get_column_count());

    for (int i=0; i<5; i++) {
        table->insert_int(0, i, 100);
        table->insert_subtable(1, i);
        table->insert_done();
    }
    TableRef subtable = table->get_subtable(1, 0);
    subtable->insert_int(0, 0, 11);
    subtable->insert_string(1, 0, "a");
    subtable->insert_bool(2, 0, true);
    subtable->insert_done();

    Query q1 = table->where();
    q1.subtable(1);
    q1.equal(2, true);
    q1.end_subtable();
    string s = q1.validate();

    TableView t1 = q1.find_all(0, size_t(-1));
    CHECK_EQUAL(1, t1.size());
}

/*
// Disabled because assert has now been added to disallow adding rows when no columns exist
TEST(Query_SubtableViewSizeBug)
{
    Table table;
    table.add_column(type_Table, "subtab");
    table.add_empty_row(1);
    TableRef subtab = table.get_subtable(0,0);
    subtab->add_empty_row(1);
    TableView subview = subtab->where().find_all();
    CHECK_EQUAL(1, subview.size());
}
*/

TEST(Query_Sort1)
{
    TupleTableType ttt;

    ttt.add(1, "a"); // 0
    ttt.add(2, "a"); // 1
    ttt.add(3, "X"); // 2
    ttt.add(1, "a"); // 3
    ttt.add(2, "a"); // 4
    ttt.add(3, "X"); // 5
    ttt.add(9, "a"); // 6
    ttt.add(8, "a"); // 7
    ttt.add(7, "X"); // 8

    // tv.get_source_ndx()  = 0, 2, 3, 5, 6, 7, 8
    // Vals         = 1, 3, 1, 3, 9, 8, 7
    // result       = 3, 0, 5, 2, 8, 7, 6

    TupleTableType::Query q = ttt.where().first.not_equal(2);
    TupleTableType::View tv = q.find_all();
    tv.column().first.sort();

    CHECK(tv.size() == 7);
    CHECK(tv[0].first == 1);
    CHECK(tv[1].first == 1);
    CHECK(tv[2].first == 3);
    CHECK(tv[3].first == 3);
    CHECK(tv[4].first == 7);
    CHECK(tv[5].first == 8);
    CHECK(tv[6].first == 9);
}



TEST(Query_QuickSort)
{
    Random random(random_int<unsigned long>()); // Seed from slow global generator

    // Triggers QuickSort because range > len
    TupleTableType ttt;

    for (size_t t = 0; t < 1000; t++)
        ttt.add(random.draw_int_mod(1100), "a"); // 0

    TupleTableType::Query q = ttt.where();
    TupleTableType::View tv = q.find_all();
    tv.column().first.sort();

    CHECK(tv.size() == 1000);
    for (size_t t = 1; t < tv.size(); t++) {
        CHECK(tv[t].first >= tv[t-1].first);
    }
}

TEST(Query_CountSort)
{
    Random random(random_int<unsigned long>()); // Seed from slow global generator

    // Triggers CountSort because range <= len
    TupleTableType ttt;

    for (size_t t = 0; t < 1000; t++)
        ttt.add(random.draw_int_mod(900), "a"); // 0

    TupleTableType::Query q = ttt.where();
    TupleTableType::View tv = q.find_all();
    tv.column().first.sort();

    CHECK(tv.size() == 1000);
    for (size_t t = 1; t < tv.size(); t++) {
        CHECK(tv[t].first >= tv[t-1].first);
    }
}


TEST(Query_SortDescending)
{
    Random random(random_int<unsigned long>()); // Seed from slow global generator

    TupleTableType ttt;

    for (size_t t = 0; t < 1000; t++)
        ttt.add(random.draw_int_mod(1100), "a"); // 0

    TupleTableType::Query q = ttt.where();
    TupleTableType::View tv = q.find_all();
    tv.column().first.sort(false);

    CHECK(tv.size() == 1000);
    for (size_t t = 1; t < tv.size(); t++) {
        CHECK(tv[t].first <= tv[t-1].first);
    }
}


TEST(Query_SortDates)
{
    Table table;
    table.add_column(type_DateTime, "first");

    table.insert_datetime(0, 0, 1000);
    table.insert_done();
    table.insert_datetime(0, 1, 3000);
    table.insert_done();
    table.insert_datetime(0, 2, 2000);
    table.insert_done();

    TableView tv = table.where().find_all();
    CHECK(tv.size() == 3);
    CHECK(tv.get_source_ndx(0) == 0);
    CHECK(tv.get_source_ndx(1) == 1);
    CHECK(tv.get_source_ndx(2) == 2);

    tv.sort(0);

    CHECK(tv.size() == 3);
    CHECK(tv.get_datetime(0, 0) == 1000);
    CHECK(tv.get_datetime(0, 1) == 2000);
    CHECK(tv.get_datetime(0, 2) == 3000);
}


TEST(Query_SortBools)
{
    Table table;
    table.add_column(type_Bool, "first");

    table.insert_bool(0, 0, true);
    table.insert_done();
    table.insert_bool(0, 0, false);
    table.insert_done();
    table.insert_bool(0, 0, true);
    table.insert_done();

    TableView tv = table.where().find_all();
    tv.sort(0);

    CHECK(tv.size() == 3);
    CHECK(tv.get_bool(0, 0) == false);
    CHECK(tv.get_bool(0, 1) == true);
    CHECK(tv.get_bool(0, 2) == true);
}

TEST(Query_Threads)
{
    TupleTableType ttt;

    // Spread query search hits in an odd way to test more edge cases
    // (thread job size is THREAD_CHUNK_SIZE = 10)
    for (int i = 0; i < 30; i++) {
        for (int j = 0; j < 10; j++) {
            ttt.add(5, "a");
            ttt.add(j, "b");
            ttt.add(6, "c");
            ttt.add(6, "a");
            ttt.add(6, "b");
            ttt.add(6, "c");
            ttt.add(6, "a");
        }
    }
    TupleTableType::Query q1 = ttt.where().first.equal(2).second.equal("b");

    // Note, set THREAD_CHUNK_SIZE to 1.000.000 or more for performance
    //q1.set_threads(5);
    TupleTableType::View tv = q1.find_all();

    CHECK_EQUAL(30, tv.size());
    for (int i = 0; i < 30; i++) {
        const size_t expected = i*7*10 + 14 + 1;
        const size_t actual   = tv.get_source_ndx(i);
        CHECK_EQUAL(expected, actual);
    }
}


TEST(Query_LongString)
{
    TupleTableType ttt;

    // Spread query search hits in an odd way to test more edge cases
    // (thread job size is THREAD_CHUNK_SIZE = 10)
    for (int i = 0; i < 30; i++) {
        for (int j = 0; j < 10; j++) {
            ttt.add(5, "aaaaaaaaaaaaaaaaaa");
            ttt.add(j, "bbbbbbbbbbbbbbbbbb");
            ttt.add(6, "cccccccccccccccccc");
            ttt.add(6, "aaaaaaaaaaaaaaaaaa");
            ttt.add(6, "bbbbbbbbbbbbbbbbbb");
            ttt.add(6, "cccccccccccccccccc");
            ttt.add(6, "aaaaaaaaaaaaaaaaaa");
        }
    }
    TupleTableType::Query q1 = ttt.where().first.equal(2).second.equal("bbbbbbbbbbbbbbbbbb");

    // Note, set THREAD_CHUNK_SIZE to 1.000.000 or more for performance
    //q1.set_threads(5);
    TupleTableType::View tv = q1.find_all();

    CHECK_EQUAL(30, tv.size());
    for (int i = 0; i < 30; i++) {
        const size_t expected = i*7*10 + 14 + 1;
        const size_t actual   = tv.get_source_ndx(i);
        CHECK_EQUAL(expected, actual);
    }
}


TEST(Query_LongEnum)
{
    TupleTableType ttt;

    // Spread query search hits in an odd way to test more edge cases
    // (thread job size is THREAD_CHUNK_SIZE = 10)
    for (int i = 0; i < 30; i++) {
        for (int j = 0; j < 10; j++) {
            ttt.add(5, "aaaaaaaaaaaaaaaaaa");
            ttt.add(j, "bbbbbbbbbbbbbbbbbb");
            ttt.add(6, "cccccccccccccccccc");
            ttt.add(6, "aaaaaaaaaaaaaaaaaa");
            ttt.add(6, "bbbbbbbbbbbbbbbbbb");
            ttt.add(6, "cccccccccccccccccc");
            ttt.add(6, "aaaaaaaaaaaaaaaaaa");
        }
    }
    ttt.optimize();
    TupleTableType::Query q1 = ttt.where().first.equal(2).second.not_equal("aaaaaaaaaaaaaaaaaa");

    // Note, set THREAD_CHUNK_SIZE to 1.000.000 or more for performance
    //q1.set_threads(5);
    TupleTableType::View tv = q1.find_all();

    CHECK_EQUAL(30, tv.size());
    for (int i = 0; i < 30; i++) {
        const size_t expected = i*7*10 + 14 + 1;
        const size_t actual   = tv.get_source_ndx(i);
        CHECK_EQUAL(expected, actual);
    }
}

TEST(Query_BigString)
{
    TupleTableType ttt;
    ttt.add(1, "a");
    size_t res1 = ttt.where().second.equal("a").find();
    CHECK_EQUAL(0, res1);

    ttt.add(2, "40 chars  40 chars  40 chars  40 chars  ");
    size_t res2 = ttt.where().second.equal("40 chars  40 chars  40 chars  40 chars  ").find();
    CHECK_EQUAL(1, res2);

    ttt.add(1, "70 chars  70 chars  70 chars  70 chars  70 chars  70 chars  70 chars  ");
    size_t res3 = ttt.where().second.equal("70 chars  70 chars  70 chars  70 chars  70 chars  70 chars  70 chars  ").find();
    CHECK_EQUAL(2, res3);
}

TEST(Query_Simple2)
{
    TupleTableType ttt;

    ttt.add(1, "a");
    ttt.add(2, "a");
    ttt.add(3, "X");
    ttt.add(1, "a");
    ttt.add(2, "a");
    ttt.add(3, "X");
    ttt.add(1, "a");
    ttt.add(2, "a");
    ttt.add(3, "X");

    TupleTableType::Query q1 = ttt.where().first.equal(2);
    TupleTableType::View tv1 = q1.find_all();
    CHECK_EQUAL(3, tv1.size());
    CHECK_EQUAL(1, tv1.get_source_ndx(0));
    CHECK_EQUAL(4, tv1.get_source_ndx(1));
    CHECK_EQUAL(7, tv1.get_source_ndx(2));
}


TEST(Query_Limit)
{
    TupleTableType ttt;

    ttt.add(1, "a");
    ttt.add(2, "a"); //
    ttt.add(3, "X");
    ttt.add(1, "a");
    ttt.add(2, "a"); //
    ttt.add(3, "X");
    ttt.add(1, "a");
    ttt.add(2, "a"); //
    ttt.add(3, "X");
    ttt.add(1, "a");
    ttt.add(2, "a"); //
    ttt.add(3, "X");
    ttt.add(1, "a");
    ttt.add(2, "a"); //
    ttt.add(3, "X");

    TupleTableType::Query q1 = ttt.where().first.equal(2);

    TupleTableType::View tv1 = q1.find_all(0, size_t(-1), 2);
    CHECK_EQUAL(2, tv1.size());
    CHECK_EQUAL(1, tv1.get_source_ndx(0));
    CHECK_EQUAL(4, tv1.get_source_ndx(1));

    TupleTableType::View tv2 = q1.find_all(tv1.get_source_ndx(tv1.size() - 1) + 1, size_t(-1), 2);
    CHECK_EQUAL(2, tv2.size());
    CHECK_EQUAL(7, tv2.get_source_ndx(0));
    CHECK_EQUAL(10, tv2.get_source_ndx(1));

    TupleTableType::View tv3 = q1.find_all(tv2.get_source_ndx(tv2.size() - 1) + 1, size_t(-1), 2);
    CHECK_EQUAL(1, tv3.size());
    CHECK_EQUAL(13, tv3.get_source_ndx(0));


    TupleTableType::Query q2 = ttt.where();
    TupleTableType::View tv4 = q2.find_all(0, 5, 3);
    CHECK_EQUAL(3, tv4.size());

    TupleTableType::Query q3 = ttt.where();
    TupleTableType::View tv5 = q3.find_all(0, 3, 5);
    CHECK_EQUAL(3, tv5.size());
}


TEST(Query_FindNext)
{
    TupleTableType ttt;

    ttt.add(1, "a");
    ttt.add(2, "a");
    ttt.add(3, "X");
    ttt.add(4, "a");
    ttt.add(5, "a");
    ttt.add(6, "X");
    ttt.add(7, "X");

    TupleTableType::Query q1 = ttt.where().second.equal("X").first.greater(4);

    const size_t res1 = q1.find();
    const size_t res2 = q1.find(res1 + 1);
    const size_t res3 = q1.find(res2 + 1);

    CHECK_EQUAL(5, res1);
    CHECK_EQUAL(6, res2);
    CHECK_EQUAL(not_found, res3); // no more matches

    // Do same searches with new query every time
    const size_t res4 = ttt.where().second.equal("X").first.greater(4).find();
    const size_t res5 = ttt.where().second.equal("X").first.greater(4).find(res1 + 1);
    const size_t res6 = ttt.where().second.equal("X").first.greater(4).find(res2 + 1);

    CHECK_EQUAL(5, res4);
    CHECK_EQUAL(6, res5);
    CHECK_EQUAL(not_found, res6); // no more matches
}


TEST(Query_FindNextBackwards)
{
    TupleTableType ttt;

    // Create multiple leaves
    for(size_t i = 0; i < TIGHTDB_MAX_LIST_SIZE * 4; i++) {
        ttt.add(6, "X");
        ttt.add(7, "X");
    }

    TupleTableType::Query q = ttt.where().first.greater(4);

    // Check if leaf caching works correctly in the case you go backwards. 'res' result is not so important
    // in this test; this test tests if we assert errorneously. Next test (TestQueryFindRandom) is more exhaustive
    size_t res = q.find(TIGHTDB_MAX_LIST_SIZE * 2);
    CHECK_EQUAL(TIGHTDB_MAX_LIST_SIZE * 2, res);
    res = q.find(0);
    CHECK_EQUAL(0, res);
}


// Begin search at arbitrary positions for *same* query object (other tests in this test_query file test same thing,
// but for independent query objects) to test if leaf cacher works correctly (can go backwards, etc).
TEST(Query_FindRandom)
{
    Random random(random_int<unsigned long>()); // Seed from slow global generator

    TupleTableType ttt;
    int64_t search = TIGHTDB_MAX_LIST_SIZE / 2;
    size_t rows = TIGHTDB_MAX_LIST_SIZE * 20;

    // Create multiple leaves
    for(size_t i = 0; i < rows; i++) {
        // This value distribution makes us sometimes cross a leaf boundary, and sometimes not, with both having
        // a fair probability of happening
        ttt.add(random.draw_int_mod(TIGHTDB_MAX_LIST_SIZE), "X");
    }

    TupleTableType::Query q = ttt.where().first.equal(search);

    for(size_t t = 0; t < 100; t++) {
        size_t begin = random.draw_int_mod(rows);
        size_t res = q.find(begin);

        // Find correct match position manually in a for-loop
        size_t expected = not_found;
        for(size_t u = begin; u < rows; u++) {
            if(ttt.column().first[u] == search) {
                expected = u;
                break;
            }
        }

        // Compare .find() with manual for-loop-result
        CHECK_EQUAL(expected, res);
    }

}

TEST(Query_FindNext2)
{
    TupleTableType ttt;

    ttt.add(1, "a");
    ttt.add(2, "a");
    ttt.add(3, "X");
    ttt.add(4, "a");
    ttt.add(5, "a");
    ttt.add(6, "X");
    ttt.add(7, "X"); // match

    TupleTableType::Query q1 = ttt.where().second.equal("X").first.greater(4);

    const size_t res1 = q1.find(6);
    CHECK_EQUAL(6, res1);
}

TEST(Query_FindAll1)
{
    TupleTableType ttt;

    ttt.add(1, "a");
    ttt.add(2, "a");
    ttt.add(3, "X");
    ttt.add(4, "a");
    ttt.add(5, "a");
    ttt.add(6, "X");
    ttt.add(7, "X");

    TupleTableType::Query q1 = ttt.where().second.equal("a").first.greater(2).first.not_equal(4);
    TupleTableType::View tv1 = q1.find_all();
    CHECK_EQUAL(4, tv1.get_source_ndx(0));

    TupleTableType::Query q2 = ttt.where().second.equal("X").first.greater(4);
    TupleTableType::View tv2 = q2.find_all();
    CHECK_EQUAL(5, tv2.get_source_ndx(0));
    CHECK_EQUAL(6, tv2.get_source_ndx(1));

}

TEST(Query_FindAll2)
{
    TupleTableType ttt;

    ttt.add(1, "a");
    ttt.add(2, "a");
    ttt.add(3, "X");
    ttt.add(4, "a");
    ttt.add(5, "a");
    ttt.add(11, "X");
    ttt.add(0, "X");

    TupleTableType::Query q2 = ttt.where().second.not_equal("a").first.less(3);
    TupleTableType::View tv2 = q2.find_all();
    CHECK_EQUAL(6, tv2.get_source_ndx(0));
}

TEST(Query_FindAllBetween)
{
    TupleTableType ttt;

    ttt.add(1, "a");
    ttt.add(2, "a");
    ttt.add(3, "X");
    ttt.add(4, "a");
    ttt.add(5, "a");
    ttt.add(11, "X");
    ttt.add(3, "X");

    TupleTableType::Query q2 = ttt.where().first.between(3, 5);
    TupleTableType::View tv2 = q2.find_all();
    CHECK_EQUAL(2, tv2.get_source_ndx(0));
    CHECK_EQUAL(3, tv2.get_source_ndx(1));
    CHECK_EQUAL(4, tv2.get_source_ndx(2));
    CHECK_EQUAL(6, tv2.get_source_ndx(3));
}


TEST(Query_FindAllRange)
{
    TupleTableType ttt;

    ttt.add(5, "a");
    ttt.add(5, "a");
    ttt.add(5, "a");

    TupleTableType::Query q1 = ttt.where().second.equal("a").first.greater(2).first.not_equal(4);
    TupleTableType::View tv1 = q1.find_all(1, 2);
    CHECK_EQUAL(1, tv1.get_source_ndx(0));
}


TEST(Query_FindAllOr)
{
    TupleTableType ttt;

    ttt.add(1, "a");
    ttt.add(2, "a");
    ttt.add(3, "X");
    ttt.add(4, "a");
    ttt.add(5, "a");
    ttt.add(6, "a");
    ttt.add(7, "X");

    // first == 5 || second == X
    TupleTableType::Query q1 = ttt.where().first.equal(5).Or().second.equal("X");
    TupleTableType::View tv1 = q1.find_all();
    CHECK_EQUAL(3, tv1.size());
    CHECK_EQUAL(2, tv1.get_source_ndx(0));
    CHECK_EQUAL(4, tv1.get_source_ndx(1));
    CHECK_EQUAL(6, tv1.get_source_ndx(2));
}


TEST(Query_FindAllParens1)
{
    TupleTableType ttt;

    ttt.add(1, "a");
    ttt.add(2, "a");
    ttt.add(3, "X");
    ttt.add(3, "X");
    ttt.add(4, "a");
    ttt.add(5, "a");
    ttt.add(11, "X");

    // first > 3 && (second == X)
    TupleTableType::Query q1 = ttt.where().first.greater(3).group().second.equal("X").end_group();
    TupleTableType::View tv1 = q1.find_all();
    CHECK_EQUAL(1, tv1.size());
    CHECK_EQUAL(6, tv1.get_source_ndx(0));
}


TEST(Query_FindAllOrParan)
{
    TupleTableType ttt;

    ttt.add(1, "a");
    ttt.add(2, "a");
    ttt.add(3, "X"); //
    ttt.add(4, "a");
    ttt.add(5, "a"); //
    ttt.add(6, "a");
    ttt.add(7, "X"); //
    ttt.add(2, "X");

    // (first == 5 || second == X && first > 2)
    TupleTableType::Query q1 = ttt.where().group().first.equal(5).Or().second.equal("X").first.greater(2).end_group();
    TupleTableType::View tv1 = q1.find_all();
    CHECK_EQUAL(3, tv1.size());
    CHECK_EQUAL(2, tv1.get_source_ndx(0));
    CHECK_EQUAL(4, tv1.get_source_ndx(1));
    CHECK_EQUAL(6, tv1.get_source_ndx(2));
}


TEST(Query_FindAllOrNested0)
{
    TupleTableType ttt;

    ttt.add(1, "a");
    ttt.add(2, "a");
    ttt.add(3, "X");
    ttt.add(3, "X");
    ttt.add(4, "a");
    ttt.add(5, "a");
    ttt.add(11, "X");
    ttt.add(8, "Y");

    // first > 3 && (first == 5 || second == X)
    TupleTableType::Query q1 = ttt.where().first.greater(3).group().first.equal(5).Or().second.equal("X").end_group();
    TupleTableType::View tv1 = q1.find_all();
    CHECK_EQUAL(2, tv1.size());
    CHECK_EQUAL(5, tv1.get_source_ndx(0));
    CHECK_EQUAL(6, tv1.get_source_ndx(1));
}

TEST(Query_FindAllOrNested)
{
    TupleTableType ttt;

    ttt.add(1, "a");
    ttt.add(2, "a");
    ttt.add(3, "X");
    ttt.add(3, "X");
    ttt.add(4, "a");
    ttt.add(5, "a");
    ttt.add(11, "X");
    ttt.add(8, "Y");

    // first > 3 && (first == 5 || (second == X || second == Y))
    TupleTableType::Query q1 = ttt.where().first.greater(3).group().first.equal(5).Or().group().second.equal("X").Or().second.equal("Y").end_group().end_group();
    TupleTableType::View tv1 = q1.find_all();
    CHECK_EQUAL(5, tv1.get_source_ndx(0));
    CHECK_EQUAL(6, tv1.get_source_ndx(1));
    CHECK_EQUAL(7, tv1.get_source_ndx(2));
}

TEST(Query_FindAllOrPHP)
{
    TupleTableType ttt;

    ttt.add(1, "Joe");
    ttt.add(2, "Sara");
    ttt.add(3, "Jim");

    // (second == Jim || second == Joe) && first = 1
    TupleTableType::Query q1 = ttt.where().group().second.equal("Jim").Or().second.equal("Joe").end_group().first.equal(1);
    TupleTableType::View tv1 = q1.find_all();
    CHECK_EQUAL(0, tv1.get_source_ndx(0));
}

TEST(Query_FindAllOr2)
{
    TupleTableType ttt;

    ttt.add(1, "Joe");
    ttt.add(2, "Sara");
    ttt.add(3, "Jim");

    // (second == Jim || second == Joe) && first = 1
    TupleTableType::Query q1 = ttt.where().group().second.equal("Jim").Or().second.equal("Joe").end_group().first.equal(3);
    TupleTableType::View tv1 = q1.find_all();
    CHECK_EQUAL(2, tv1.get_source_ndx(0));
}





TEST(Query_FindAllParens2)
{
    TupleTableType ttt;

    ttt.add(1, "a");
    ttt.add(2, "a");
    ttt.add(3, "X");
    ttt.add(3, "X");
    ttt.add(4, "a");
    ttt.add(5, "a");
    ttt.add(11, "X");

    // ()((first > 3()) && (()))
    TupleTableType::Query q1 = ttt.where().group().end_group().group().group().first.greater(3).group().end_group().end_group().group().group().end_group().end_group().end_group();
    TupleTableType::View tv1 = q1.find_all();
    CHECK_EQUAL(3, tv1.size());
    CHECK_EQUAL(4, tv1.get_source_ndx(0));
    CHECK_EQUAL(5, tv1.get_source_ndx(1));
    CHECK_EQUAL(6, tv1.get_source_ndx(2));
}

TEST(Query_FindAllParens4)
{
    TupleTableType ttt;

    ttt.add(1, "a");
    ttt.add(2, "a");
    ttt.add(3, "X");
    ttt.add(3, "X");
    ttt.add(4, "a");
    ttt.add(5, "a");
    ttt.add(11, "X");

    // ()
    TupleTableType::Query q1 = ttt.where().group().end_group();
    TupleTableType::View tv1 = q1.find_all();
    CHECK_EQUAL(7, tv1.size());
}


TEST(Query_FindAllBool)
{
    BoolTupleTable btt;

    btt.add(1, true);
    btt.add(2, false);
    btt.add(3, true);
    btt.add(3, false);

    BoolTupleTable::Query q1 = btt.where().second.equal(true);
    BoolTupleTable::View tv1 = q1.find_all();
    CHECK_EQUAL(0, tv1.get_source_ndx(0));
    CHECK_EQUAL(2, tv1.get_source_ndx(1));

    BoolTupleTable::Query q2 = btt.where().second.equal(false);
    BoolTupleTable::View tv2 = q2.find_all();
    CHECK_EQUAL(1, tv2.get_source_ndx(0));
    CHECK_EQUAL(3, tv2.get_source_ndx(1));
}

TEST(Query_FindAllBegins)
{
    TupleTableType ttt;

    ttt.add(0, "fo");
    ttt.add(0, "foo");
    ttt.add(0, "foobar");

    TupleTableType::Query q1 = ttt.where().second.begins_with("foo");
    TupleTableType::View tv1 = q1.find_all();
    CHECK_EQUAL(2, tv1.size());
    CHECK_EQUAL(1, tv1.get_source_ndx(0));
    CHECK_EQUAL(2, tv1.get_source_ndx(1));
}

TEST(Query_FindAllEnds)
{

    TupleTableType ttt;

    ttt.add(0, "barfo");
    ttt.add(0, "barfoo");
    ttt.add(0, "barfoobar");

    TupleTableType::Query q1 = ttt.where().second.ends_with("foo");
    TupleTableType::View tv1 = q1.find_all();
    CHECK_EQUAL(1, tv1.size());
    CHECK_EQUAL(1, tv1.get_source_ndx(0));
}


TEST(Query_FindAllContains)
{
    TupleTableType ttt;

    ttt.add(0, "foo");
    ttt.add(0, "foobar");
    ttt.add(0, "barfoo");
    ttt.add(0, "barfoobaz");
    ttt.add(0, "fo");
    ttt.add(0, "fobar");
    ttt.add(0, "barfo");

    TupleTableType::Query q1 = ttt.where().second.contains("foo");
    TupleTableType::View tv1 = q1.find_all();
    CHECK_EQUAL(4, tv1.size());
    CHECK_EQUAL(0, tv1.get_source_ndx(0));
    CHECK_EQUAL(1, tv1.get_source_ndx(1));
    CHECK_EQUAL(2, tv1.get_source_ndx(2));
    CHECK_EQUAL(3, tv1.get_source_ndx(3));
}

TEST(Query_Binary)
{
    TupleTableTypeBin t;

    const char bin[64] = {
        6, 3, 9, 5, 9, 7, 6, 3, 2, 6, 0, 0, 5, 4, 2, 4,
        5, 7, 9, 5, 7, 1, 1, 2, 0, 8, 3, 8, 0, 9, 6, 8,
        4, 7, 3, 4, 9, 5, 2, 3, 6, 2, 7, 4, 0, 3, 7, 6,
        2, 3, 5, 9, 3, 1, 2, 1, 0, 5, 5, 2, 9, 4, 5, 9
    };

    const char bin_2[4] = { 6, 6, 6, 6 }; // Not occuring above

    t.add(0, BinaryData(bin +  0, 16));
    t.add(0, BinaryData(bin +  0, 32));
    t.add(0, BinaryData(bin +  0, 48));
    t.add(0, BinaryData(bin +  0, 64));
    t.add(0, BinaryData(bin + 16, 48));
    t.add(0, BinaryData(bin + 32, 32));
    t.add(0, BinaryData(bin + 48, 16));
    t.add(0, BinaryData(bin + 24, 16)); // The "odd ball"
    t.add(0, BinaryData(bin +  0, 32)); // Repeat an entry

    CHECK_EQUAL(0, t.where().second.equal(BinaryData(bin + 16, 16)).count());
    CHECK_EQUAL(1, t.where().second.equal(BinaryData(bin +  0, 16)).count());
    CHECK_EQUAL(1, t.where().second.equal(BinaryData(bin + 48, 16)).count());
    CHECK_EQUAL(2, t.where().second.equal(BinaryData(bin +  0, 32)).count());

    CHECK_EQUAL(9, t.where().second.not_equal(BinaryData(bin + 16, 16)).count());
    CHECK_EQUAL(8, t.where().second.not_equal(BinaryData(bin +  0, 16)).count());

    CHECK_EQUAL(0, t.where().second.begins_with(BinaryData(bin +  8, 16)).count());
    CHECK_EQUAL(1, t.where().second.begins_with(BinaryData(bin + 16, 16)).count());
    CHECK_EQUAL(4, t.where().second.begins_with(BinaryData(bin +  0, 32)).count());
    CHECK_EQUAL(5, t.where().second.begins_with(BinaryData(bin +  0, 16)).count());
    CHECK_EQUAL(1, t.where().second.begins_with(BinaryData(bin + 48, 16)).count());
    CHECK_EQUAL(9, t.where().second.begins_with(BinaryData(bin + 0,   0)).count());

    CHECK_EQUAL(0, t.where().second.ends_with(BinaryData(bin + 40, 16)).count());
    CHECK_EQUAL(1, t.where().second.ends_with(BinaryData(bin + 32, 16)).count());
    CHECK_EQUAL(3, t.where().second.ends_with(BinaryData(bin + 32, 32)).count());
    CHECK_EQUAL(4, t.where().second.ends_with(BinaryData(bin + 48, 16)).count());
    CHECK_EQUAL(1, t.where().second.ends_with(BinaryData(bin +  0, 16)).count());
    CHECK_EQUAL(9, t.where().second.ends_with(BinaryData(bin + 64,  0)).count());

    CHECK_EQUAL(0, t.where().second.contains(BinaryData(bin_2)).count());
    CHECK_EQUAL(5, t.where().second.contains(BinaryData(bin +  0, 16)).count());
    CHECK_EQUAL(5, t.where().second.contains(BinaryData(bin + 16, 16)).count());
    CHECK_EQUAL(4, t.where().second.contains(BinaryData(bin + 24, 16)).count());
    CHECK_EQUAL(4, t.where().second.contains(BinaryData(bin + 32, 16)).count());
    CHECK_EQUAL(9, t.where().second.contains(BinaryData(bin +  0,  0)).count());

    {
        TupleTableTypeBin::View tv = t.where().second.equal(BinaryData(bin + 0, 32)).find_all();
        if (tv.size() == 2) {
            CHECK_EQUAL(1, tv.get_source_ndx(0));
            CHECK_EQUAL(8, tv.get_source_ndx(1));
        }
        else CHECK(false);
    }

    {
        TupleTableTypeBin::View tv = t.where().second.contains(BinaryData(bin + 24, 16)).find_all();
        if (tv.size() == 4) {
            CHECK_EQUAL(2, tv.get_source_ndx(0));
            CHECK_EQUAL(3, tv.get_source_ndx(1));
            CHECK_EQUAL(4, tv.get_source_ndx(2));
            CHECK_EQUAL(7, tv.get_source_ndx(3));
        }
        else CHECK(false);
    }
}


TEST(Query_Enums)
{
    TupleTableType table;

    for (size_t i = 0; i < 5; ++i) {
        table.add(1, "abd");
        table.add(2, "eftg");
        table.add(5, "hijkl");
        table.add(8, "mnopqr");
        table.add(9, "stuvxyz");
    }

    table.optimize();

    TupleTableType::Query q1 = table.where().second.equal("eftg");
    TupleTableType::View tv1 = q1.find_all();

    CHECK_EQUAL(5, tv1.size());
    CHECK_EQUAL(1, tv1.get_source_ndx(0));
    CHECK_EQUAL(6, tv1.get_source_ndx(1));
    CHECK_EQUAL(11, tv1.get_source_ndx(2));
    CHECK_EQUAL(16, tv1.get_source_ndx(3));
    CHECK_EQUAL(21, tv1.get_source_ndx(4));
}


#define uY  "\x0CE\x0AB"              // greek capital letter upsilon with dialytika (U+03AB)
#define uYd "\x0CE\x0A5\x0CC\x088"    // decomposed form (Y followed by two dots)
#define uy  "\x0CF\x08B"              // greek small letter upsilon with dialytika (U+03AB)
#define uyd "\x0cf\x085\x0CC\x088"    // decomposed form (Y followed by two dots)

#define uA  "\x0c3\x085"         // danish capital A with ring above (as in BLAABAERGROED)
#define uAd "\x041\x0cc\x08a"    // decomposed form (A (41) followed by ring)
#define ua  "\x0c3\x0a5"         // danish lower case a with ring above (as in blaabaergroed)
#define uad "\x061\x0cc\x08a"    // decomposed form (a (41) followed by ring)

TEST(Query_CaseSensitivity)
{
    TupleTableType ttt;

    ttt.add(1, "BLAAbaergroed");
    ttt.add(1, "BLAAbaergroedandMORE");
    ttt.add(1, "BLAAbaergroed2");

    TupleTableType::Query q1 = ttt.where().second.equal("blaabaerGROED", false);
    TupleTableType::View tv1 = q1.find_all();
    CHECK_EQUAL(1, tv1.size());
    CHECK_EQUAL(0, tv1.get_source_ndx(0));
}

#if (defined(_WIN32) || defined(__WIN32__) || defined(_WIN64))

TEST(Query_Unicode2)
{
    TupleTableType ttt;

    ttt.add(1, uY);
    ttt.add(1, uYd);
    ttt.add(1, uy);
    ttt.add(1, uyd);

    TupleTableType::Query q1 = ttt.where().second.equal(uY, false);
    TupleTableType::View tv1 = q1.find_all();
    CHECK_EQUAL(2, tv1.size());
    CHECK_EQUAL(0, tv1.get_source_ndx(0));
    CHECK_EQUAL(2, tv1.get_source_ndx(1));

    TupleTableType::Query q2 = ttt.where().second.equal(uYd, false);
    TupleTableType::View tv2 = q2.find_all();
    CHECK_EQUAL(2, tv2.size());
    CHECK_EQUAL(1, tv2.get_source_ndx(0));
    CHECK_EQUAL(3, tv2.get_source_ndx(1));

    TupleTableType::Query q3 = ttt.where().second.equal(uYd, true);
    TupleTableType::View tv3 = q3.find_all();
    CHECK_EQUAL(1, tv3.size());
    CHECK_EQUAL(1, tv3.get_source_ndx(0));
}

TEST(Query_Unicode3)
{
    TupleTableType ttt;

    ttt.add(1, uA);
    ttt.add(1, uAd);
    ttt.add(1, ua);
    ttt.add(1, uad);

    TupleTableType::Query q1 = ttt.where().second.equal(uA, false);
    TupleTableType::View tv1 = q1.find_all();
    CHECK_EQUAL(2, tv1.size());
    CHECK_EQUAL(0, tv1.get_source_ndx(0));
    CHECK_EQUAL(2, tv1.get_source_ndx(1));

    TupleTableType::Query q2 = ttt.where().second.equal(ua, false);
    TupleTableType::View tv2 = q2.find_all();
    CHECK_EQUAL(2, tv2.size());
    CHECK_EQUAL(0, tv2.get_source_ndx(0));
    CHECK_EQUAL(2, tv2.get_source_ndx(1));


    TupleTableType::Query q3 = ttt.where().second.equal(uad, false);
    TupleTableType::View tv3 = q3.find_all();
    CHECK_EQUAL(2, tv3.size());
    CHECK_EQUAL(1, tv3.get_source_ndx(0));
    CHECK_EQUAL(3, tv3.get_source_ndx(1));

    TupleTableType::Query q4 = ttt.where().second.equal(uad, true);
    TupleTableType::View tv4 = q4.find_all();
    CHECK_EQUAL(1, tv4.size());
    CHECK_EQUAL(3, tv4.get_source_ndx(0));
}

#endif

TEST(Query_FindAllBeginsUnicode)
{
    TupleTableType ttt;

    ttt.add(0, uad "fo");
    ttt.add(0, uad "foo");
    ttt.add(0, uad "foobar");

    TupleTableType::Query q1 = ttt.where().second.begins_with(uad "foo");
    TupleTableType::View tv1 = q1.find_all();
    CHECK_EQUAL(2, tv1.size());
    CHECK_EQUAL(1, tv1.get_source_ndx(0));
    CHECK_EQUAL(2, tv1.get_source_ndx(1));
}


TEST(Query_FindAllEndsUnicode)
{
    TupleTableType ttt;

    ttt.add(0, "barfo");
    ttt.add(0, "barfoo" uad);
    ttt.add(0, "barfoobar");

    TupleTableType::Query q1 = ttt.where().second.ends_with("foo" uad);
    TupleTableType::View tv1 = q1.find_all();
    CHECK_EQUAL(1, tv1.size());
    CHECK_EQUAL(1, tv1.get_source_ndx(0));

    TupleTableType::Query q2 = ttt.where().second.ends_with("foo" uAd, false);
    TupleTableType::View tv2 = q2.find_all();
    CHECK_EQUAL(1, tv2.size());
    CHECK_EQUAL(1, tv2.get_source_ndx(0));
}


TEST(Query_FindAllContainsUnicode)
{
    TupleTableType ttt;

    ttt.add(0, uad "foo");
    ttt.add(0, uad "foobar");
    ttt.add(0, "bar" uad "foo");
    ttt.add(0, uad "bar" uad "foobaz");
    ttt.add(0, uad "fo");
    ttt.add(0, uad "fobar");
    ttt.add(0, uad "barfo");

    TupleTableType::Query q1 = ttt.where().second.contains(uad "foo");
    TupleTableType::View tv1 = q1.find_all();
    CHECK_EQUAL(4, tv1.size());
    CHECK_EQUAL(0, tv1.get_source_ndx(0));
    CHECK_EQUAL(1, tv1.get_source_ndx(1));
    CHECK_EQUAL(2, tv1.get_source_ndx(2));
    CHECK_EQUAL(3, tv1.get_source_ndx(3));

    TupleTableType::Query q2 = ttt.where().second.contains(uAd "foo", false);
    TupleTableType::View tv2 = q1.find_all();
    CHECK_EQUAL(4, tv2.size());
    CHECK_EQUAL(0, tv2.get_source_ndx(0));
    CHECK_EQUAL(1, tv2.get_source_ndx(1));
    CHECK_EQUAL(2, tv2.get_source_ndx(2));
    CHECK_EQUAL(3, tv2.get_source_ndx(3));
}

TEST(Query_SyntaxCheck)
{
    TupleTableType ttt;
    string s;

    ttt.add(1, "a");
    ttt.add(2, "a");
    ttt.add(3, "X");

    TupleTableType::Query q1 = ttt.where().first.equal(2).end_group();
    s = q1.validate();
    CHECK(s != "");

    TupleTableType::Query q2 = ttt.where().group().group().first.equal(2).end_group();
    s = q2.validate();
    CHECK(s != "");

    TupleTableType::Query q3 = ttt.where().first.equal(2).Or();
    s = q3.validate();
    CHECK(s != "");

    TupleTableType::Query q4 = ttt.where().Or().first.equal(2);
    s = q4.validate();
    CHECK(s != "");

    TupleTableType::Query q5 = ttt.where().first.equal(2);
    s = q5.validate();
    CHECK(s == "");

    TupleTableType::Query q6 = ttt.where().group().first.equal(2);
    s = q6.validate();
    CHECK(s != "");

// FIXME: Work is currently underway to fully support locale
// indenepdent case folding as defined by Unicode. Reenable this test
// when is becomes available.
/*
    TupleTableType::Query q7 = ttt.where().second.equal("\xa0", false);
#ifdef TIGHTDB_DEBUG
    s = q7.Verify();
    CHECK(s != "");
#endif
*/
}

TEST(Query_SubtableSyntaxCheck)
{
    Group group;
    TableRef table = group.get_table("test");
    string s;

    // Create specification with sub-table
    DescriptorRef subdesc;
    table->add_column(type_Int,    "first");
    table->add_column(type_String, "second");
    table->add_column(type_Table,  "third", &subdesc);
    subdesc->add_column(type_Int,    "sub_first");
    subdesc->add_column(type_String, "sub_second");

    // Main table
    table->insert_int(0, 0, 111);
    table->insert_string(1, 0, "this");
    table->insert_subtable(2, 0);
    table->insert_done();

    table->insert_int(0, 1, 222);
    table->insert_string(1, 1, "is");
    table->insert_subtable(2, 1);
    table->insert_done();

    table->insert_int(0, 2, 333);
    table->insert_string(1, 2, "a test");
    table->insert_subtable(2, 2);
    table->insert_done();

    table->insert_int(0, 3, 444);
    table->insert_string(1, 3, "of queries");
    table->insert_subtable(2, 3);
    table->insert_done();


    // Sub tables
    TableRef subtable = table->get_subtable(2, 0);
    subtable->insert_int(0, 0, 11);
    subtable->insert_string(1, 0, "a");
    subtable->insert_done();

    subtable = table->get_subtable(2, 1);
    subtable->insert_int(0, 0, 22);
    subtable->insert_string(1, 0, "b");
    subtable->insert_done();
    subtable->insert_int(0, 1, 33);
    subtable->insert_string(1, 1, "c");
    subtable->insert_done();

    subtable = table->get_subtable(2, 2);
    subtable->insert_int(0, 0, 44);
    subtable->insert_string(1, 0, "d");
    subtable->insert_done();

    subtable = table->get_subtable(2, 3);
    subtable->insert_int(0, 0, 55);
    subtable->insert_string(1, 0, "e");
    subtable->insert_done();

    Query q1 = table->where();
    q1.subtable(2);
    q1.greater(0, 50);
    s = q1.validate();
    CHECK(s != "");

    Query q2 = table->where();
    q2.subtable(2);
    q2.greater(0, 50);
    q2.end_subtable();
    s = q2.validate();
    CHECK(s == "");

    Query q3 = table->where();
    q3.greater(0, 50);
    q3.end_subtable();
    s = q3.validate();
    CHECK(s != "");
}

TEST(Query_TestTV)
{
    TupleTableType t;
    t.add(1, "a");
    t.add(2, "a");
    t.add(3, "c");

    TupleTableType::View v = t.where().first.greater(1).find_all();

    TupleTableType::Query q1 = t.where().tableview(v);
    CHECK_EQUAL(2, q1.count());

    TupleTableType::Query q3 = t.where().tableview(v).second.equal("a");
    CHECK_EQUAL(1, q3.count());

    TupleTableType::Query q4 = t.where().tableview(v).first.between(3,6);
    CHECK_EQUAL(1, q4.count());
}

TEST(Query_SumMinMaxAvg)
{
    TupleTableType t;
    t.add(1, "a");
    t.add(2, "b");
    t.add(3, "c");

    CHECK_EQUAL(6, t.where().first.sum());
    CHECK_EQUAL(1, t.where().first.minimum());
    CHECK_EQUAL(3, t.where().first.maximum());
    CHECK_EQUAL(2, t.where().first.average());

    size_t cnt;
    CHECK_EQUAL(0, t.where().first.sum(&cnt, 0, 0));
    CHECK_EQUAL(0, cnt);
    CHECK_EQUAL(0, t.where().first.sum(&cnt, 1, 1));
    CHECK_EQUAL(0, cnt);
    CHECK_EQUAL(0, t.where().first.sum(&cnt, 2, 2));
    CHECK_EQUAL(0, cnt);

    CHECK_EQUAL(1, t.where().first.sum(&cnt, 0, 1));
    CHECK_EQUAL(1, cnt);
    CHECK_EQUAL(2, t.where().first.sum(&cnt, 1, 2));
    CHECK_EQUAL(1, cnt);
    CHECK_EQUAL(3, t.where().first.sum(&cnt, 2, 3));
    CHECK_EQUAL(1, cnt);

    CHECK_EQUAL(3, t.where().first.sum(&cnt, 0, 2));
    CHECK_EQUAL(2, cnt);
    CHECK_EQUAL(5, t.where().first.sum(&cnt, 1, 3));
    CHECK_EQUAL(2, cnt);

    CHECK_EQUAL(6, t.where().first.sum(&cnt, 0, 3));
    CHECK_EQUAL(3, cnt);
    CHECK_EQUAL(6, t.where().first.sum(&cnt, 0, size_t(-1)));
    CHECK_EQUAL(3, cnt);
}

TEST(Query_Avg)
{
    TupleTableType t;
    size_t cnt;
    t.add(10, "a");
    CHECK_EQUAL(10, t.where().first.average());
    t.add(30, "b");
    CHECK_EQUAL(20, t.where().first.average());

    CHECK_EQUAL(0, t.where().first.average(NULL, 0, 0));     // none
    CHECK_EQUAL(0, t.where().first.average(NULL, 1, 1));     // none
    CHECK_EQUAL(20,t.where().first.average(NULL, 0, 2));     // both
    CHECK_EQUAL(20,t.where().first.average(NULL, 0, -1));     // both

    CHECK_EQUAL(10,t.where().first.average(&cnt, 0, 1));     // first

    CHECK_EQUAL(30,t.where().first.sum(NULL, 1, 2));     // second
    CHECK_EQUAL(30,t.where().first.average(NULL, 1, 2));     // second
}

TEST(Query_Avg2)
{
    TupleTableType t;
    size_t cnt;

    t.add(10, "a");
    t.add(100, "b");
    t.add(20, "a");
    t.add(100, "b");
    t.add(100, "b");
    t.add(30, "a");
    TupleTableType::Query q = t.where().second.equal("a");
    CHECK_EQUAL(3, q.count());
    q.first.sum();

    CHECK_EQUAL(60, t.where().second.equal("a").first.sum());

    CHECK_EQUAL(0, t.where().second.equal("a").first.average(&cnt, 0, 0));
    CHECK_EQUAL(0, t.where().second.equal("a").first.average(&cnt, 1, 1));
    CHECK_EQUAL(0, t.where().second.equal("a").first.average(&cnt, 2, 2));
    CHECK_EQUAL(0, cnt);

    CHECK_EQUAL(10, t.where().second.equal("a").first.average(&cnt, 0, 1));
    CHECK_EQUAL(20, t.where().second.equal("a").first.average(&cnt, 1, 5));
    CHECK_EQUAL(30, t.where().second.equal("a").first.average(&cnt, 5, 6));
    CHECK_EQUAL(1, cnt);

    CHECK_EQUAL(15, t.where().second.equal("a").first.average(&cnt, 0, 3));
    CHECK_EQUAL(20, t.where().second.equal("a").first.average(&cnt, 2, 5));
    CHECK_EQUAL(1, cnt);

    CHECK_EQUAL(20, t.where().second.equal("a").first.average(&cnt));
    CHECK_EQUAL(3, cnt);
    CHECK_EQUAL(15, t.where().second.equal("a").first.average(&cnt, 0, 3));
    CHECK_EQUAL(2, cnt);
    CHECK_EQUAL(20, t.where().second.equal("a").first.average(&cnt, 0, size_t(-1)));
    CHECK_EQUAL(3, cnt);
}


TEST(Query_OfByOne)
{
    TupleTableType t;
    for (size_t i = 0; i < TIGHTDB_MAX_LIST_SIZE * 2; ++i) {
        t.add(1, "a");
    }

    // Top
    t[0].first = 0;
    size_t res = t.where().first.equal(0).find();
    CHECK_EQUAL(0, res);
    t[0].first = 1; // reset

    // Before split
    t[TIGHTDB_MAX_LIST_SIZE-1].first = 0;
    res = t.where().first.equal(0).find();
    CHECK_EQUAL(TIGHTDB_MAX_LIST_SIZE-1, res);
    t[TIGHTDB_MAX_LIST_SIZE-1].first = 1; // reset

    // After split
    t[TIGHTDB_MAX_LIST_SIZE].first = 0;
    res = t.where().first.equal(0).find();
    CHECK_EQUAL(TIGHTDB_MAX_LIST_SIZE, res);
    t[TIGHTDB_MAX_LIST_SIZE].first = 1; // reset

    // Before end
    const size_t last_pos = (TIGHTDB_MAX_LIST_SIZE*2)-1;
    t[last_pos].first = 0;
    res = t.where().first.equal(0).find();
    CHECK_EQUAL(last_pos, res);
}

TEST(Query_Const)
{
    TupleTableType t;
    t.add(10, "a");
    t.add(100, "b");
    t.add(20, "a");

    const TupleTableType& const_table = t;

    const size_t count = const_table.where().second.equal("a").count();
    CHECK_EQUAL(2, count);

    //TODO: Should not be possible
    const_table.where().second.equal("a").remove();
}

namespace {

TIGHTDB_TABLE_2(PhoneTable,
                type,   String,
                number, String)

TIGHTDB_TABLE_4(EmployeeTable,
                name,   String,
                age,    Int,
                hired,  Bool,
                phones, Subtable<PhoneTable>)

} // anonymous namespace

TEST(Query_SubtablesTyped)
{
    // Create table
    EmployeeTable employees;

    // Add initial rows
    employees.add("joe", 42, false, NULL);
    employees[0].phones->add("home", "324-323-3214");
    employees[0].phones->add("work", "321-564-8678");

    employees.add("jessica", 22, true, NULL);
    employees[1].phones->add("mobile", "434-426-4646");
    employees[1].phones->add("school", "345-543-5345");

    // Do a query
    EmployeeTable::Query q = employees.where().hired.equal(true);
    EmployeeTable::View view = q.find_all();

    // Verify result
    CHECK(view.size() == 1 && view[0].name == "jessica");
}


TEST(Query_AllTypesDynamicallyTyped)
{
    Table table;
    DescriptorRef sub1;
    table.add_column(type_Bool,     "boo");
    table.add_column(type_Int,      "int");
    table.add_column(type_Float,    "flt");
    table.add_column(type_Double,   "dbl");
    table.add_column(type_String,   "str");
    table.add_column(type_Binary,   "bin");
    table.add_column(type_DateTime, "dat");
    table.add_column(type_Table,    "tab", &sub1);
    table.add_column(type_Mixed,    "mix");
    sub1->add_column(type_Int,        "sub_int");
    sub1.reset();

    const char bin[4] = { 0, 1, 2, 3 };
    BinaryData bin1(bin, sizeof bin / 2);
    BinaryData bin2(bin, sizeof bin);
    time_t time_now = time(0);
    Mixed mix_int(int64_t(1));
    Mixed mix_subtab((Mixed::subtable_tag()));

    table.add_empty_row();
    table.set_bool    (0, 0, false);
    table.set_int     (1, 0, 54);
    table.set_float   (2, 0, 0.7f);
    table.set_double  (3, 0, 0.8);
    table.set_string  (4, 0, "foo");
    table.set_binary  (5, 0, bin1);
    table.set_datetime(6, 0, 0);
    table.set_mixed   (8, 0, mix_int);

    table.add_empty_row();
    table.set_bool    (0, 1, true);
    table.set_int     (1, 1, 506);
    table.set_float   (2, 1, 7.7f);
    table.set_double  (3, 1, 8.8);
    table.set_string  (4, 1, "banach");
    table.set_binary  (5, 1, bin2);
    table.set_datetime(6, 1, time_now);
    TableRef subtab = table.get_subtable(7, 1);
    subtab->add_empty_row();
    subtab->set_int(0, 0, 100);
    table.set_mixed  (8, 1, mix_subtab);

    CHECK_EQUAL(1, table.where().equal(0, false).count());
    CHECK_EQUAL(1, table.where().equal(1, int64_t(54)).count());
    CHECK_EQUAL(1, table.where().equal(2, 0.7f).count());
    CHECK_EQUAL(1, table.where().equal(3, 0.8).count());
    CHECK_EQUAL(1, table.where().equal(4, "foo").count());
    CHECK_EQUAL(1, table.where().equal(5, bin1).count());
    CHECK_EQUAL(1, table.where().equal_datetime(6, 0).count());
//    CHECK_EQUAL(1, table.where().equal(7, subtab).count());
//    CHECK_EQUAL(1, table.where().equal(8, mix_int).count());

    Query query = table.where().equal(0, false);

    CHECK_EQUAL(54, query.minimum_int(1));
    CHECK_EQUAL(54, query.maximum_int(1));
    CHECK_EQUAL(54, query.sum_int(1));
    CHECK_EQUAL(54, query.average_int(1));

    CHECK_EQUAL(0.7f, query.minimum_float(2));
    CHECK_EQUAL(0.7f, query.maximum_float(2));
    CHECK_EQUAL(0.7f, query.sum_float(2));
    CHECK_EQUAL(0.7f, query.average_float(2));

    CHECK_EQUAL(0.8, query.minimum_double(3));
    CHECK_EQUAL(0.8, query.maximum_double(3));
    CHECK_EQUAL(0.8, query.sum_double(3));
    CHECK_EQUAL(0.8, query.average_double(3));
}


namespace {
TIGHTDB_TABLE_1(TestQuerySub,
                age,  Int)

TIGHTDB_TABLE_9(TestQueryAllTypes,
                bool_col,   Bool,
                int_col,    Int,
                float_col,  Float,
                double_col, Double,
                string_col, String,
                binary_col, Binary,
                date_col,   DateTime,
                table_col,  Subtable<TestQuerySub>,
                mixed_col,  Mixed)
}

TEST(Query_AllTypesStaticallyTyped)
{
    TestQueryAllTypes table;

    const char bin[4] = { 0, 1, 2, 3 };
    BinaryData bin1(bin, sizeof bin / 2);
    BinaryData bin2(bin, sizeof bin);
    time_t time_now = time(0);
    TestQuerySub subtab;
    subtab.add(100);
    Mixed mix_int(int64_t(1));
    Mixed mix_subtab((Mixed::subtable_tag()));

    table.add(false,  54, 0.7f, 0.8, "foo",    bin1, 0,        0,       mix_int);
    table.add(true,  506, 7.7f, 8.8, "banach", bin2, time_now, &subtab, mix_subtab);

    CHECK_EQUAL(1, table.where().bool_col.equal(false).count());
    CHECK_EQUAL(1, table.where().int_col.equal(54).count());
    CHECK_EQUAL(1, table.where().float_col.equal(0.7f).count());
    CHECK_EQUAL(1, table.where().double_col.equal(0.8).count());
    CHECK_EQUAL(1, table.where().string_col.equal("foo").count());
    CHECK_EQUAL(1, table.where().binary_col.equal(bin1).count());
    CHECK_EQUAL(1, table.where().date_col.equal(0).count());
//    CHECK_EQUAL(1, table.where().table_col.equal(subtab).count());
//    CHECK_EQUAL(1, table.where().mixed_col.equal(mix_int).count());
// FIXME: It's not possible to construct a subtable query. .table_col.subtable() does not return an object with 'age':
//    CHECK_EQUAL(1, table.where().table_col.subtable().age.end_subtable().count());

    TestQueryAllTypes::Query query = table.where().bool_col.equal(false);

    CHECK_EQUAL(54, query.int_col.minimum());
    CHECK_EQUAL(54, query.int_col.maximum());
    CHECK_EQUAL(54, query.int_col.sum());
    CHECK_EQUAL(54, query.int_col.average());

    CHECK_EQUAL(0.7f, query.float_col.minimum());
    CHECK_EQUAL(0.7f, query.float_col.maximum());
    CHECK_EQUAL(0.7f, query.float_col.sum());
    CHECK_EQUAL(0.7f, query.float_col.average());

    CHECK_EQUAL(0.8, query.double_col.minimum());
    CHECK_EQUAL(0.8, query.double_col.maximum());
    CHECK_EQUAL(0.8, query.double_col.sum());
    CHECK_EQUAL(0.8, query.double_col.average());
}


TEST(Query_RefCounting)
{
    Table* t = LangBindHelper::new_table();
    t->add_column(type_Int, "myint");
    t->insert_int(0, 0, 12);
    t->insert_done();

    Query q = t->where();

    LangBindHelper::unbind_table_ref(t);

    // Now try to access Query and see that the Table is still alive
    TableView tv = q.find_all();
    CHECK_EQUAL(1, tv.size());
}

#endif // TEST_QUERY<|MERGE_RESOLUTION|>--- conflicted
+++ resolved
@@ -2797,7 +2797,6 @@
     CHECK_EQUAL(1, tv1.get_source_ndx(0));
 }
 
-<<<<<<< HEAD
 TEST(TestQueryNot)
 {
     TupleTableType ttt;
@@ -2813,10 +2812,7 @@
     CHECK_EQUAL(2, tv1.get_source_ndx(0));
 }
 
-TEST(TestQuerySimpleBUGdetect)
-=======
 TEST(Query_SimpleBugDetect)
->>>>>>> 037e9d7b
 {
     TupleTableType ttt;
     ttt.add(1, "a");
