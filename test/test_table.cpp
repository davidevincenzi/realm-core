--- conflicted
+++ resolved
@@ -1087,8 +1087,7 @@
 
     TestTable::View v_sorted = table.column().second.get_sorted_view();
     CHECK_EQUAL(table.size(), v_sorted.size());
-<<<<<<< HEAD
- 
+
 #ifdef TIGHTDB_DEBUG
     table.Verify();
 #endif
@@ -1125,8 +1124,6 @@
 
     TestTable::View v_sorted = table.column().second.get_sorted_view();
     CHECK_EQUAL(table.size(), v_sorted.size());
-=======
->>>>>>> adba1f7d
 
 #ifdef TIGHTDB_DEBUG
     table.Verify();
@@ -1134,46 +1131,6 @@
 }
 
 
-<<<<<<< HEAD
-=======
-TEST(Table_Sorted_Query_where)
-{
-    // Using where(tv) instead of tableview(tv)
-    TestTable table;
-
-    table.add(0, 10, true, Wed); // 0: 4
-    table.add(0, 20, false, Wed); // 1: 7
-    table.add(0, 0, false, Wed); // 2: 0
-    table.add(0, 40, false, Wed); // 3: 8
-    table.add(0, 15, false, Wed); // 4: 6
-    table.add(0, 11, true, Wed); // 5: 5
-    table.add(0, 6, true, Wed); // 6: 3
-    table.add(0, 4, true, Wed); // 7: 2
-    table.add(0, 99, true, Wed); // 8: 9
-    table.add(0, 2, true, Wed); // 9: 1
-
-    // Count booleans
-    size_t count_original = table.where().third.equal(false).count();
-    CHECK_EQUAL(4, count_original);
-
-    // Get a view containing the complete table
-    TestTable::View v = table.column().first.find_all(0);
-    CHECK_EQUAL(table.size(), v.size());
-
-    // Count booleans
-    size_t count_view = table.where(&v).third.equal(false).count();
-    CHECK_EQUAL(4, count_view);
-
-    TestTable::View v_sorted = table.column().second.get_sorted_view();
-    CHECK_EQUAL(table.size(), v_sorted.size());
-
-#ifdef TIGHTDB_DEBUG
-    table.Verify();
-#endif
-}
-
-
->>>>>>> adba1f7d
 
 TEST(Table_IndexString)
 {
