<<<<<<< HEAD
librealm (0.91.0~@CODENAME@-1) UNRELEASED; urgency=low

  * Tracking upstream release.

 -- Finn Schiermer Andersen <fsa@realm.io>  Mon, 06 Jul 2015 15:47:02 +0200
=======
librealm (0.91.1~@CODENAME@-1) UNRELEASED; urgency=low

  * Tracking upstream release.

 -- Finn Schiermer Andersen <fsa@realm.io>  Fri, 10 Jul 2015 16:39:23 +0200
>>>>>>> 7d663be2


librealm (0.89.5~@CODENAME@-1) UNRELEASED; urgency=low

  * Tracking upstream release.

 -- Finn Schiermer Andersen <fsa@realm.io>  Fri, 29 May 2015 15:36:54 +0200


librealm (0.89.4~@CODENAME@-1) UNRELEASED; urgency=low

  * Tracking upstream release.

 -- Finn Schiermer Andersen <fsa@realm.io>  Fri, 22 May 2015 12:42:01 +0200


librealm (0.89.3~@CODENAME@-1) UNRELEASED; urgency=low

  * Tracking upstream release.

 -- Finn Schiermer Andersen <fsa@realm.io>  Tue, 12 May 2015 16:59:21 +0200


librealm (0.89.2~@CODENAME@-1) UNRELEASED; urgency=low

  * Tracking upstream release.

 -- Kristian Spangsege <kristian.spangsege@gmail.com>  Thu, 16 Apr 2015 15:07:59 +0200


librealm (0.89.1~@CODENAME@-1) UNRELEASED; urgency=low

  * Tracking upstream release.

 -- Kenneth Geisshirt <kg@realm.io>  Tue, 28 Apr 2015 14:28:23 +0200


librealm (0.89.0~@CODENAME@-1) UNRELEASED; urgency=low

  * Tracking upstream release.

 -- Kristian Spangsege <kristian.spangsege@gmail.com>  Mon, 13 Apr 2015 15:55:16 +0200


librealm (0.88.6~@CODENAME@-1) UNRELEASED; urgency=low

  * Tracking upstream release.

 -- Kristian Spangsege <kristian.spangsege@gmail.com>  Tue, 10 Mar 2015 09:59:10 +0100


librealm (0.88.5~@CODENAME@-1) UNRELEASED; urgency=low

  * Tracking upstream release.

 -- Kristian Spangsege <kristian.spangsege@gmail.com>  Mon, 09 Mar 2015 15:29:57 +0100


librealm (0.88.4~@CODENAME@-1) UNRELEASED; urgency=low

  * Tracking upstream release.

 -- Kristian Spangsege <kristian.spangsege@gmail.com>  Thu, 19 Feb 2015 13:40:07 +0100


librealm (0.88.3~@CODENAME@-1) UNRELEASED; urgency=low

  * Tracking upstream release.

 -- Finn Schiermer Andersen <fsa@realm.io>  Thu, 12 Feb 2015 17:48:15 +0100


librealm (0.88.2~@CODENAME@-1) UNRELEASED; urgency=low

  * Tracking upstream release.

 -- Kristian Spangsege <kristian.spangsege@gmail.com>  Tue, 10 Feb 2015 12:39:57 +0100


librealm (0.88.1~@CODENAME@-1) UNRELEASED; urgency=low

  * Tracking upstream release.

 -- Finn Schiermer Andersen <fsa@realm.io>  Wed, 04 Feb 2015 16:27:38 +0100


librealm (0.88.0~@CODENAME@-1) UNRELEASED; urgency=low

  * Tracking upstream release.

 -- Finn Schiermer Andersen <fsa@realm.io>  Wed, 21 Jan 2015 15:36:43 +0100


librealm (0.87.6~@CODENAME@-1) UNRELEASED; urgency=low

  * Tracking upstream release.

 -- Kristian Spangsege <kristian.spangsege@gmail.com>  Wed, 21 Jan 2015 04:52:20 +0100


librealm (0.87.5~@CODENAME@-1) UNRELEASED; urgency=low

  * Tracking upstream release.

 -- Kristian Spangsege <kristian.spangsege@gmail.com>  Thu, 15 Jan 2015 16:59:26 +0100


librealm (0.87.4~@CODENAME@-1) UNRELEASED; urgency=low

  * Tracking upstream release.

 -- Finn Schiermer Andersen <fsa@realm.io>  Tue, 30 Dec 2014 11:18:00 +0100


librealm (0.87.3~@CODENAME@-1) UNRELEASED; urgency=low

  * Tracking upstream release.

 -- Kristian Spangsege <kristian.spangsege@gmail.com>  Sat, 20 Dec 2014 08:31:33 +0100


librealm (0.87.2~@CODENAME@-1) UNRELEASED; urgency=low

  * Tracking upstream release.

 -- Kristian Spangsege <kristian.spangsege@gmail.com>  Thu, 18 Dec 2014 16:34:17 +0100


librealm (0.87.1~@CODENAME@-1) UNRELEASED; urgency=low

  * Tracking upstream release.

 -- Kristian Spangsege <kristian.spangsege@gmail.com>  Wed, 17 Dec 2014 06:33:58 +0100


librealm (0.87.0~@CODENAME@-1) UNRELEASED; urgency=low

  * Tracking upstream release.

 -- Kristian Spangsege <kristian.spangsege@gmail.com>  Thu, 04 Dec 2014 17:39:32 +0100


librealm (0.86.1~@CODENAME@-1) UNRELEASED; urgency=low

  * Tracking upstream release.

 -- Kristian Spangsege <kristian.spangsege@gmail.com>  Wed, 26 Nov 2014 15:49:24 +0100


librealm (0.86.0~@CODENAME@-1) UNRELEASED; urgency=low

  * Tracking upstream release.

 -- Kristian Spangsege <kristian.spangsege@gmail.com>  Thu, 13 Nov 2014 09:32:52 +0100


librealm (0.85.1~@CODENAME@-1) UNRELEASED; urgency=low

  * Tracking upstream release.

 -- Kristian Spangsege <kristian.spangsege@gmail.com>  Fri, 24 Oct 2014 07:24:11 +0200


librealm (0.85.0~@CODENAME@-1) UNRELEASED; urgency=low

  * Tracking upstream release.

 -- Kristian Spangsege <kristian.spangsege@gmail.com>  Thu, 16 Oct 2014 11:22:09 +0200


librealm (0.84.0~@CODENAME@-1) UNRELEASED; urgency=low

  * Tracking upstream release.

 -- Kristian Spangsege <kristian.spangsege@gmail.com>  Thu, 02 Oct 2014 18:54:33 +0200


librealm (0.83.2~@CODENAME@-1) UNRELEASED; urgency=low

  * Tracking upstream release.

 -- Kristian Spangsege <kristian.spangsege@gmail.com>  Thu, 02 Oct 2014 14:43:22 +0200


librealm (0.83.1~@CODENAME@-1) UNRELEASED; urgency=low

  * Tracking upstream release.

 -- Kristian Spangsege <kristian.spangsege@gmail.com>  Tue, 23 Sep 2014 18:42:04 +0200


librealm (0.83.0~@CODENAME@-1) UNRELEASED; urgency=low

  * Tracking upstream release.

 -- Kristian Spangsege <kristian.spangsege@gmail.com>  Thu, 11 Sep 2014 18:46:31 +0200


librealm (0.82.3~@CODENAME@-1) UNRELEASED; urgency=low

  * Tracking upstream release.

 -- Kristian Spangsege <kristian.spangsege@gmail.com>  Wed, 10 Sep 2014 17:55:55 +0200


librealm (0.82.2~@CODENAME@-1) UNRELEASED; urgency=low

  * Tracking upstream release.

 -- Kristian Spangsege <kristian.spangsege@gmail.com>  Wed, 27 Aug 2014 22:17:30 +0200


librealm (0.82.1~@CODENAME@-1) UNRELEASED; urgency=low

  * Tracking upstream release.

 -- Kristian Spangsege <kristian.spangsege@gmail.com>  Thu, 21 Aug 2014 16:33:22 +0200


librealm (0.82.0~@CODENAME@-1) UNRELEASED; urgency=low

  * Tracking upstream release.

 -- Kristian Spangsege <kristian.spangsege@gmail.com>  Wed, 20 Aug 2014 17:10:05 +0200


librealm (0.81.0~@CODENAME@-1) UNRELEASED; urgency=low

  * Tracking upstream release.

 -- Emanuele Zattin <ez@realm.io>  Tue, 12 Aug 2014 16:03:59 +0200


librealm (0.80.5~@CODENAME@-1) UNRELEASED; urgency=low

  * Tracking upstream release.

 -- Kristian Spangsege <kristian.spangsege@gmail.com>  Tue, 05 Aug 2014 13:29:59 +0200


librealm (0.80.4~@CODENAME@-1) UNRELEASED; urgency=low

  * Tracking upstream release.

 -- Kristian Spangsege <kristian.spangsege@gmail.com>  Fri, 25 Jul 2014 14:57:45 +0200


librealm (0.80.3~@CODENAME@-1) UNRELEASED; urgency=low

  * Tracking upstream release.

 -- Kristian Spangsege <kristian.spangsege@gmail.com>  Tue, 22 Jul 2014 01:55:38 +0200


librealm (0.80.2~@CODENAME@-1) UNRELEASED; urgency=low

  * Tracking upstream release.

 -- Kristian Spangsege <kristian.spangsege@gmail.com>  Fri, 18 Jul 2014 15:50:30 +0200


librealm (0.80.1~@CODENAME@-1) UNRELEASED; urgency=low

  * Tracking upstream release.

 -- Kristian Spangsege <kristian.spangsege@gmail.com>  Thu, 17 Jul 2014 13:53:13 +0200


librealm (0.80.0~@CODENAME@-1) UNRELEASED; urgency=low

  * Tracking upstream release.

 -- Brian Munkholm <bm@realm.io>  Mon, 14 Jul 2014 17:32:48 +0200


librealm (0.23.0~@CODENAME@-1) UNRELEASED; urgency=low

  * Tracking upstream release.

 -- Emanuele Zattin <ez@realm.io>  Mon, 14 Jul 2014 09:42:29 +0200


librealm (0.22.0~@CODENAME@-1) UNRELEASED; urgency=low

  * Tracking upstream release.

 -- Emanuele Zattin <ez@realm.io>  Fri, 13 Jun 2014 13:31:27 +0200


librealm (0.21.0~@CODENAME@-1) UNRELEASED; urgency=low

  * Tracking upstream release.

 -- Emanuele Zattin <emanuele.zattin@switch-gears.dk>  Fri, 06 Jun 2014 22:34:52 +0200


librealm (0.20.0~@CODENAME@-1) UNRELEASED; urgency=low

  * Tracking upstream release.

 -- Emanuele Zattin <ez@realm.io>  Wed, 28 May 2014 14:47:32 +0200


librealm (0.10.0~@CODENAME@-1) UNRELEASED; urgency=low

  * Tracking upstream release.

 -- Emanuele Zattin <ez@realm.com>  Wed, 23 Apr 2014 11:53:55 +0200


librealm (0.6.0~@CODENAME@-1) UNRELEASED; urgency=low

  * Tracking upstream release.

 -- Emanuele Zattin <emanuele.zattin@switch-gears.dk>  Thu, 10 Apr 2014 10:14:57 +0200


librealm (0.5.0~@CODENAME@-1) UNRELEASED; urgency=low

  * Tracking upstream release.

 -- Emanuele Zattin <ez@realm.com>  Tue, 01 Apr 2014 13:52:40 +0200


librealm (0.4.0~@CODENAME@-1) UNRELEASED; urgency=low

  * Tracking upstream release.

 -- Emanuele Zattin <ez@realm.com>  Thu, 20 Mar 2014 10:21:26 +0100


librealm (0.3.0~@CODENAME@-1) UNRELEASED; urgency=low

  * Tracking upstream release.

 -- Emanuele Zattin <ez@realm.com>  Wed, 12 Mar 2014 12:39:15 +0100


librealm (0.2.0~@CODENAME@-1) UNRELEASED; urgency=low

  * Tracking upstream release.

 -- Emanuele Zattin <ez@realm.com>  Fri, 07 Mar 2014 13:21:33 +0100


librealm (0.1.6~@CODENAME@-1) UNRELEASED; urgency=low

  * Tracking upstream release.

 -- Kenneth Geisshirt <kg@realm.com>  Fri, 07 Feb 2014 09:15:12 +0100


librealm (0.1.5~@CODENAME@-1) UNRELEASED; urgency=low

  * Tracking upstream release.

 -- Kenneth Geisshirt <kg@realm.com>  Fri, 20 Dec 2013 14:12:10 +0100


librealm (0.1.3~@CODENAME@-1) UNRELEASED; urgency=low

  * Tracking upstream release. (Closes: #00001)

 -- Kenneth Geisshirt <kg@realm.com>  Mon, 11 Nov 2013 11:36:05 +0100


librealm (0.1.2~@CODENAME@-1) UNRELEASED; urgency=low

  * Tracking upstream release. (Closes: #00001)

 -- Kenneth Geisshirt <kg@realm.com>  Fri,  8 Nov 2013 16:49:24 +0200


librealm (0.1.1~@CODENAME@-1) UNRELEASED; urgency=low

  * Upstream release. (Closes: #00001)

 -- Kenneth Geisshirt <kg@realm.com>  Wed,  9 Oct 2013 17:45:52 +0200


librealm (0.1.0~@CODENAME@-1) UNRELEASED; urgency=low

  * Beta release. (Closes: #00001)

 -- Kenneth Geisshirt <kg@realm.com>  Fri, 29 May 2013 16:51:45 +0200


librealm (0.0.1~@CODENAME@-1) UNRELEASED; urgency=low

  * Initial release. (Closes: #00001)

 -- Kenneth Geisshirt <kg@realm.com>  Fri, 24 May 2013 17:44:23 +0200<|MERGE_RESOLUTION|>--- conflicted
+++ resolved
@@ -1,16 +1,15 @@
-<<<<<<< HEAD
+librealm (0.91.1~@CODENAME@-1) UNRELEASED; urgency=low
+
+  * Tracking upstream release.
+
+ -- Finn Schiermer Andersen <fsa@realm.io>  Fri, 10 Jul 2015 16:39:23 +0200
+
+
 librealm (0.91.0~@CODENAME@-1) UNRELEASED; urgency=low
 
   * Tracking upstream release.
 
  -- Finn Schiermer Andersen <fsa@realm.io>  Mon, 06 Jul 2015 15:47:02 +0200
-=======
-librealm (0.91.1~@CODENAME@-1) UNRELEASED; urgency=low
-
-  * Tracking upstream release.
-
- -- Finn Schiermer Andersen <fsa@realm.io>  Fri, 10 Jul 2015 16:39:23 +0200
->>>>>>> 7d663be2
 
 
 librealm (0.89.5~@CODENAME@-1) UNRELEASED; urgency=low
