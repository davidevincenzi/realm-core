////////////////////////////////////////////////////////////////////////////
//
// Copyright 2016 Realm Inc.
//
// Licensed under the Apache License, Version 2.0 (the "License");
// you may not use this file except in compliance with the License.
// You may obtain a copy of the License at
//
// http://www.apache.org/licenses/LICENSE-2.0
//
// Unless required by applicable law or agreed to in writing, software
// distributed under the License is distributed on an "AS IS" BASIS,
// WITHOUT WARRANTIES OR CONDITIONS OF ANY KIND, either express or implied.
// See the License for the specific language governing permissions and
// limitations under the License.
//
////////////////////////////////////////////////////////////////////////////

#include "catch2/catch.hpp"

#include "util/event_loop.hpp"
#include "util/test_file.hpp"
#include "util/test_utils.hpp"

#include "binding_context.hpp"
#include "impl/realm_coordinator.hpp"
#include "object_schema.hpp"
#include "object_store.hpp"
#include "property.hpp"
#include "results.hpp"
#include "schema.hpp"
#include "thread_safe_reference.hpp"
#include "util/scheduler.hpp"

#include <realm/db.hpp>

#if REALM_ENABLE_SYNC
#include "sync/async_open_task.hpp"
#endif

#include <realm/util/fifo_helper.hpp>
#include <realm/util/scope_exit.hpp>

namespace realm {
class TestHelper {
public:
    static DBRef& get_db(SharedRealm const& shared_realm)
    {
        return Realm::Internal::get_db(*shared_realm);
    }

    static void begin_read(SharedRealm const& shared_realm, VersionID version)
    {
        Realm::Internal::begin_read(*shared_realm, version);
    }
};
}

using namespace realm;

TEST_CASE("SharedRealm: get_shared_realm()") {
    TestFile config;
    config.cache = true;
    config.schema_version = 1;
    config.schema = Schema{
        {"object", {
            {"value", PropertyType::Int}
        }},
    };

    SECTION("should return the same instance when caching is enabled") {
        auto realm1 = Realm::get_shared_realm(config);
        auto realm2 = Realm::get_shared_realm(config);
        REQUIRE(realm1.get() == realm2.get());
    }

    SECTION("should return different instances when caching is disabled") {
        config.cache = false;
        auto realm1 = Realm::get_shared_realm(config);
        auto realm2 = Realm::get_shared_realm(config);
        REQUIRE(realm1.get() != realm2.get());
    }

    SECTION("should validate that the config is sensible") {
        SECTION("bad encryption key") {
            config.encryption_key = std::vector<char>(2, 0);
            REQUIRE_THROWS(Realm::get_shared_realm(config));
        }

        SECTION("schema without schema version") {
            config.schema_version = ObjectStore::NotVersioned;
            REQUIRE_THROWS(Realm::get_shared_realm(config));
        }

        SECTION("migration function for immutable") {
            config.schema_mode = SchemaMode::Immutable;
            config.migration_function = [](auto, auto, auto) { };
            REQUIRE_THROWS(Realm::get_shared_realm(config));
        }

        SECTION("migration function for read-only") {
            config.schema_mode = SchemaMode::ReadOnlyAlternative;
            config.migration_function = [](auto, auto, auto) { };
            REQUIRE_THROWS(Realm::get_shared_realm(config));
        }

        SECTION("migration function for additive-only") {
            config.schema_mode = SchemaMode::Additive;
            config.migration_function = [](auto, auto, auto) { };
            REQUIRE_THROWS(Realm::get_shared_realm(config));
        }

        SECTION("initialization function for immutable") {
            config.schema_mode = SchemaMode::Immutable;
            config.initialization_function = [](auto) { };
            REQUIRE_THROWS(Realm::get_shared_realm(config));
        }

        SECTION("initialization function for read-only") {
            config.schema_mode = SchemaMode::ReadOnlyAlternative;
            config.initialization_function = [](auto) { };
            REQUIRE_THROWS(Realm::get_shared_realm(config));
        }
    }

    SECTION("should reject mismatched config") {
        SECTION("cached") { }
        SECTION("uncached") { config.cache = false; }

        SECTION("schema version") {
            auto realm = Realm::get_shared_realm(config);
            config.schema_version = 2;
            REQUIRE_THROWS(Realm::get_shared_realm(config));

            config.schema = util::none;
            config.schema_version = ObjectStore::NotVersioned;
            REQUIRE_NOTHROW(Realm::get_shared_realm(config));
        }

        SECTION("schema mode") {
            auto realm = Realm::get_shared_realm(config);
            config.schema_mode = SchemaMode::Manual;
            REQUIRE_THROWS(Realm::get_shared_realm(config));
        }

        SECTION("durability") {
            auto realm = Realm::get_shared_realm(config);
            config.in_memory = true;
            REQUIRE_THROWS(Realm::get_shared_realm(config));
        }

        SECTION("schema") {
            auto realm = Realm::get_shared_realm(config);
            config.schema = Schema{
                {"object", {
                    {"value", PropertyType::Int},
                    {"value2", PropertyType::Int}
                }},
            };
            REQUIRE_THROWS(Realm::get_shared_realm(config));
        }
    }


// Windows doesn't use fifos
#ifndef _WIN32
    SECTION("should be able to set a FIFO fallback path") {
        std::string fallback_dir = tmp_dir() + "/fallback/";
        realm::util::try_make_dir(fallback_dir);
        TestFile config;
        config.fifo_files_fallback_path = fallback_dir;
        config.schema_version = 1;
        config.schema = Schema{
            {"object", {
                {"value", PropertyType::Int}
            }},
        };

        realm::util::make_dir(config.path + ".note");
        auto realm = Realm::get_shared_realm(config);
        auto fallback_file = util::format("%1realm_%2.note", fallback_dir, std::hash<std::string>()(config.path)); // Mirror internal implementation
        REQUIRE(util::File::exists(fallback_file));
        realm::util::remove_dir(config.path + ".note");
        realm::util::remove_dir_recursive(fallback_dir);
    }

    SECTION("automatically append dir separator to end of fallback path") {
        std::string fallback_dir = tmp_dir() + "/fallback";
        realm::util::try_make_dir(fallback_dir);
        TestFile config;
        config.fifo_files_fallback_path = fallback_dir;
        config.schema_version = 1;
        config.schema = Schema{
            {"object", {
                {"value", PropertyType::Int}
            }},
        };

        realm::util::make_dir(config.path + ".note");
        auto realm = Realm::get_shared_realm(config);
        auto fallback_file = util::format("%1/realm_%2.note", fallback_dir, std::hash<std::string>()(config.path)); // Mirror internal implementation
        REQUIRE(util::File::exists(fallback_file));
        realm::util::remove_dir(config.path + ".note");
        realm::util::remove_dir_recursive(fallback_dir);
    }
#endif

    SECTION("should verify that the schema is valid") {
        config.schema = Schema{
            {"object",
                {{"value", PropertyType::Int}},
                {{"invalid backlink", PropertyType::LinkingObjects|PropertyType::Array, "object", "value"}}
            }
        };
        REQUIRE_THROWS_WITH(Realm::get_shared_realm(config),
                            Catch::Matchers::Contains("origin of linking objects property"));
    }

    SECTION("should apply the schema if one is supplied") {
        Realm::get_shared_realm(config);

        {
            Group g(config.path);
            auto table = ObjectStore::table_for_object_type(g, "object");
            REQUIRE(table);
            REQUIRE(table->get_column_count() == 1);
            REQUIRE(table->get_column_name(*table->get_column_keys().begin()) == "value");
        }

        config.schema_version = 2;
        config.schema = Schema{
            {"object", {
                {"value", PropertyType::Int},
                {"value2", PropertyType::Int}
            }},
        };
        bool migration_called = false;
        config.migration_function = [&](SharedRealm old_realm, SharedRealm new_realm, Schema&) {
            migration_called = true;
            REQUIRE(ObjectStore::table_for_object_type(old_realm->read_group(), "object")->get_column_count() == 1);
            REQUIRE(ObjectStore::table_for_object_type(new_realm->read_group(), "object")->get_column_count() == 2);
        };
        Realm::get_shared_realm(config);
        REQUIRE(migration_called);
    }

    SECTION("should properly roll back from migration errors") {
        Realm::get_shared_realm(config);

        config.schema_version = 2;
        config.schema = Schema{
            {"object", {
                {"value", PropertyType::Int},
                {"value2", PropertyType::Int}
            }},
        };
        bool migration_called = false;
        config.migration_function = [&](SharedRealm old_realm, SharedRealm new_realm, Schema&) {
            REQUIRE(ObjectStore::table_for_object_type(old_realm->read_group(), "object")->get_column_count() == 1);
            REQUIRE(ObjectStore::table_for_object_type(new_realm->read_group(), "object")->get_column_count() == 2);
            if (!migration_called) {
                migration_called = true;
                throw "error";
            }
        };
        REQUIRE_THROWS_WITH(Realm::get_shared_realm(config), "error");
        REQUIRE(migration_called);
        REQUIRE_NOTHROW(Realm::get_shared_realm(config));
    }

    SECTION("should read the schema from the file if none is supplied") {
        Realm::get_shared_realm(config);

        config.schema = util::none;
        auto realm = Realm::get_shared_realm(config);
        REQUIRE(realm->schema().size() == 1);
        auto it = realm->schema().find("object");
        auto table = realm->read_group().get_table("class_object");
        REQUIRE(it != realm->schema().end());
        REQUIRE(it->table_key == table->get_key());
        REQUIRE(it->persisted_properties.size() == 1);
        REQUIRE(it->persisted_properties[0].name == "value");
        REQUIRE(it->persisted_properties[0].column_key == table->get_column_key("value"));
    }

    SECTION("should read the proper schema from the file if a custom version is supplied") {
        Realm::get_shared_realm(config);

        config.schema = util::none;
        config.cache = false;
        config.schema_mode = SchemaMode::Additive;
        config.schema_version = 0;

        auto realm = Realm::get_shared_realm(config);
        REQUIRE(realm->schema().size() == 1);

        auto& db = TestHelper::get_db(realm);
        auto rt = db->start_read();
        VersionID old_version = rt->get_version_of_current_transaction();
        rt = nullptr;
        realm->close();

        config.schema = Schema{
            {"object", {
                {"value", PropertyType::Int}
            }},
            {"object1", {
                {"value", PropertyType::Int}
            }},
        };
        config.schema_version = 1;
        realm = Realm::get_shared_realm(config);
        REQUIRE(realm->schema().size() == 2);

        config.schema = util::none;
        auto old_realm = Realm::get_shared_realm(config);
        TestHelper::begin_read(old_realm, old_version);
        REQUIRE(old_realm->schema().size() == 1);
    }

    SECTION("should sensibly handle opening an uninitialized file without a schema specified") {
        SECTION("cached") { }
        SECTION("uncached") { config.cache = false; }

        // create an empty file
        util::File(config.path, util::File::mode_Write);

        // open the empty file, but don't initialize the schema
        Realm::Config config_without_schema = config;
        config_without_schema.schema = util::none;
        config_without_schema.schema_version = ObjectStore::NotVersioned;
        auto realm = Realm::get_shared_realm(config_without_schema);
        REQUIRE(realm->schema().empty());
        REQUIRE(realm->schema_version() == ObjectStore::NotVersioned);
        // verify that we can get another Realm instance
        REQUIRE_NOTHROW(Realm::get_shared_realm(config_without_schema));

        // verify that we can also still open the file with a proper schema
        auto realm2 = Realm::get_shared_realm(config);
        REQUIRE_FALSE(realm2->schema().empty());
        REQUIRE(realm2->schema_version() == 1);
    }

    SECTION("should populate the table columns in the schema when opening as immutable") {
        Realm::get_shared_realm(config);

        config.schema_mode = SchemaMode::Immutable;
        auto realm = Realm::get_shared_realm(config);
        auto it = realm->schema().find("object");
        auto table = realm->read_group().get_table("class_object");
        REQUIRE(it != realm->schema().end());
        REQUIRE(it->table_key == table->get_key());
        REQUIRE(it->persisted_properties.size() == 1);
        REQUIRE(it->persisted_properties[0].name == "value");
        REQUIRE(it->persisted_properties[0].column_key == table->get_column_key("value"));
    }

    SECTION("should support using different table subsets on different threads") {
        config.cache = false;
        auto realm1 = Realm::get_shared_realm(config);

        config.schema = Schema{
            {"object 2", {
                {"value", PropertyType::Int}
            }},
        };
        auto realm2 = Realm::get_shared_realm(config);

        config.schema = util::none;
        auto realm3 = Realm::get_shared_realm(config);

        config.schema = Schema{
            {"object", {
                {"value", PropertyType::Int}
            }},
        };
        auto realm4 = Realm::get_shared_realm(config);

        realm1->refresh();
        realm2->refresh();

        REQUIRE(realm1->schema().size() == 1);
        REQUIRE(realm1->schema().find("object") != realm1->schema().end());
        REQUIRE(realm2->schema().size() == 1);
        REQUIRE(realm2->schema().find("object 2") != realm2->schema().end());
        REQUIRE(realm3->schema().size() == 2);
        REQUIRE(realm3->schema().find("object") != realm3->schema().end());
        REQUIRE(realm3->schema().find("object 2") != realm3->schema().end());
        REQUIRE(realm4->schema().size() == 1);
        REQUIRE(realm4->schema().find("object") != realm4->schema().end());
    }

// The ExternalCommitHelper implementation on Windows doesn't rely on files
#ifndef _WIN32
    SECTION("should throw when creating the notification pipe fails") {
        REQUIRE(util::try_make_dir(config.path + ".note"));
        auto sys_fallback_file = util::format("%1realm_%2.note", util::normalize_dir(DBOptions::get_sys_tmp_dir()), std::hash<std::string>()(config.path)); // Mirror internal implementation
        REQUIRE(util::try_make_dir(sys_fallback_file));
        REQUIRE_THROWS(Realm::get_shared_realm(config));
        util::remove_dir(config.path + ".note");
        util::remove_dir(sys_fallback_file);
    }
#endif

    SECTION("should get different instances on different threads") {
        auto realm1 = Realm::get_shared_realm(config);
        std::thread([&]{
            auto realm2 = Realm::get_shared_realm(config);
            REQUIRE(realm1 != realm2);
        }).join();
    }

    SECTION("should detect use of Realm on incorrect thread") {
        auto realm = Realm::get_shared_realm(config);
        std::thread([&]{
            REQUIRE_THROWS_AS(realm->verify_thread(), IncorrectThreadException);
        }).join();
    }

// Our test scheduler uses a simple integer identifier to allow cross thread scheduling
<<<<<<< HEAD
class SimpleScheduler : public util::Scheduler {
=======
class SimpleScheduler : public Scheduler {
>>>>>>> 59ba52b6
public:
    SimpleScheduler(size_t id)
    : Scheduler()
    , m_id(id) {};

    bool is_on_thread() const noexcept override {
        return true;
    }
    bool is_same_as(const Scheduler* other) const noexcept override
    {
        const SimpleScheduler* o = dynamic_cast<const SimpleScheduler*>(other);
        return (o && (o->m_id == m_id));
    }
    bool can_deliver_notifications() const noexcept override { return false; }
    void set_notify_callback(std::function<void()>) override { }
    void notify() override { }
protected:
    size_t m_id;
};

    SECTION("should get different instances for different explicitly different schedulers") {
        config.scheduler = std::make_shared<SimpleScheduler>(1);
        auto realm1 = Realm::get_shared_realm(config);
        config.scheduler = std::make_shared<SimpleScheduler>(2);
        auto realm2 = Realm::get_shared_realm(config);
        REQUIRE(realm1 != realm2);

        config.scheduler = nullptr;
        auto realm3 = Realm::get_shared_realm(config);
        REQUIRE(realm1 != realm3);
        REQUIRE(realm2 != realm3);
    }

    SECTION("can use Realm with explicit scheduler on different thread") {
        config.scheduler = std::make_shared<SimpleScheduler>(1);
        auto realm = Realm::get_shared_realm(config);
        std::thread([&]{
            REQUIRE_NOTHROW(realm->verify_thread());
        }).join();
    }

    SECTION("should get same instance for same explicit execution context on different thread") {
        config.scheduler = std::make_shared<SimpleScheduler>(1);
        auto realm1 = Realm::get_shared_realm(config);
        std::thread([&]{
            auto realm2 = Realm::get_shared_realm(config);
            REQUIRE(realm1 == realm2);
        }).join();
    }

    SECTION("should not modify the schema when fetching from the cache") {
        auto realm = Realm::get_shared_realm(config);
        auto object_schema = &*realm->schema().find("object");
        Realm::get_shared_realm(config);
        REQUIRE(object_schema == &*realm->schema().find("object"));
    }

    SECTION("should not use cached frozen Realm if versions don't match") {
        auto realm = Realm::get_shared_realm(config);
        realm->read_group();
        auto frozen1 = realm->freeze();
        frozen1->read_group();

        REQUIRE(frozen1 != realm);
        REQUIRE(realm->read_transaction_version() == frozen1->read_transaction_version());

        auto table = realm->read_group().get_table("class_object");
        realm->begin_transaction();
        Obj obj = table->create_object();
        realm->commit_transaction();

        REQUIRE(realm->read_transaction_version() > frozen1->read_transaction_version());

        auto frozen2 = realm->freeze();
        frozen2->read_group();

        REQUIRE(frozen2 != frozen1);
        REQUIRE(frozen2 != realm);
        REQUIRE(realm->read_transaction_version() == frozen2->read_transaction_version());
        REQUIRE(frozen2->read_transaction_version() > frozen1->read_transaction_version());
    }
}

#if REALM_ENABLE_SYNC
TEST_CASE("Get Realm using Async Open", "[asyncOpen]") {
    TestFile local_config;
    local_config.schema_version = 1;
    local_config.schema = Schema{
        {"object", {
            {"value", PropertyType::Int}
        }},
    };

    if (!util::EventLoop::has_implementation())
        return;

    TestSyncManager init_sync_manager;
<<<<<<< HEAD
    SyncTestFile config(init_sync_manager.app(), "default");
=======

    SyncServer server;
    SyncTestFile config(server, "default");
>>>>>>> 59ba52b6
    config.cache = false;
    config.schema = Schema{
        {"object", {
            {"value", PropertyType::Int},
        }},
    };
    SyncTestFile config2(init_sync_manager.app(), "default");
    config2.schema = config.schema;
    config2.cache = false;

    std::mutex mutex;
    SECTION("can open synced Realms that don't already exist") {
        std::atomic<bool> called{false};
        auto task = Realm::get_synchronized_realm(config);
        task->start([&](auto ref, auto error) {
            std::lock_guard<std::mutex> lock(mutex);
            REQUIRE(!error);
            called = true;

            REQUIRE(Realm::get_shared_realm(std::move(ref))->read_group().get_table("class_object"));
        });
        util::EventLoop::main().run_until([&]{ return called.load(); });
        std::lock_guard<std::mutex> lock(mutex);
        REQUIRE(called);
    }

    SECTION("downloads Realms which exist on the server") {
        {
            auto realm = Realm::get_shared_realm(config2);
            realm->begin_transaction();
            realm->read_group().get_table("class_object")->create_object();
            realm->commit_transaction();
            wait_for_upload(*realm);
        }

        std::atomic<bool> called{false};
        auto task = Realm::get_synchronized_realm(config);
        task->start([&](auto ref, auto error) {
            std::lock_guard<std::mutex> lock(mutex);
            REQUIRE(!error);
            called = true;

            REQUIRE(Realm::get_shared_realm(std::move(ref))->read_group().get_table("class_object"));
        });
        util::EventLoop::main().run_until([&]{ return called.load(); });
        std::lock_guard<std::mutex> lock(mutex);
        REQUIRE(called);
    }

    SECTION("downloads latest state for Realms which already exist locally") {
        wait_for_upload(*Realm::get_shared_realm(config));

        {
            auto realm = Realm::get_shared_realm(config2);
            realm->begin_transaction();
            realm->read_group().get_table("class_object")->create_object();
            realm->commit_transaction();
            wait_for_upload(*realm);
        }

        std::atomic<bool> called{false};
        auto task = Realm::get_synchronized_realm(config);
        task->start([&](auto ref, auto error) {
            std::lock_guard<std::mutex> lock(mutex);
            REQUIRE(!error);
            called = true;

            REQUIRE(Realm::get_shared_realm(std::move(ref))->read_group().get_table("class_object")->size() == 1);
        });
        util::EventLoop::main().run_until([&]{ return called.load(); });
        std::lock_guard<std::mutex> lock(mutex);
        REQUIRE(called);
    }

    SECTION("can download multiple Realms at a time") {
        SyncTestFile config1(init_sync_manager.app(), "realm1");
        SyncTestFile config2(init_sync_manager.app(), "realm2");
        SyncTestFile config3(init_sync_manager.app(), "realm3");
        SyncTestFile config4(init_sync_manager.app(), "realm4");

        std::vector<std::shared_ptr<AsyncOpenTask>> tasks = {
            Realm::get_synchronized_realm(config1),
            Realm::get_synchronized_realm(config2),
            Realm::get_synchronized_realm(config3),
            Realm::get_synchronized_realm(config4),
        };

        std::atomic<int> completed{0};
        for (auto& task : tasks) {
            task->start([&](auto, auto) {
                ++completed;
            });
        }
        util::EventLoop::main().run_until([&]{ return completed == 4; });
    }
}
#endif

TEST_CASE("SharedRealm: notifications") {
    if (!util::EventLoop::has_implementation())
        return;

    TestFile config;
    config.cache = false;
    config.schema_version = 0;
    config.schema = Schema{
        {"object", {
            {"value", PropertyType::Int}
        }},
    };

    struct Context : BindingContext {
        size_t* change_count;
        Context(size_t* out) : change_count(out) { }

        void did_change(std::vector<ObserverState> const&, std::vector<void*> const&, bool) override
        {
            ++*change_count;
        }
    };

    size_t change_count = 0;
    auto realm = Realm::get_shared_realm(config);
    realm->read_group();
    realm->m_binding_context.reset(new Context{&change_count});
    realm->m_binding_context->realm = realm;

    SECTION("local notifications are sent synchronously") {
        realm->begin_transaction();
        REQUIRE(change_count == 0);
        realm->commit_transaction();
        REQUIRE(change_count == 1);
    }

    SECTION("remote notifications are sent asynchronously") {
        auto r2 = Realm::get_shared_realm(config);
        r2->begin_transaction();
        r2->commit_transaction();
        REQUIRE(change_count == 0);
        util::EventLoop::main().run_until([&]{ return change_count > 0; });
        REQUIRE(change_count == 1);
    }

    SECTION("refresh() from within changes_available() refreshes") {
        struct Context : BindingContext {
            Realm& realm;
            Context(Realm& realm) : realm(realm) { }

            void changes_available() override
            {
                REQUIRE(realm.refresh());
            }
        };
        realm->m_binding_context.reset(new Context{*realm});
        realm->set_auto_refresh(false);

        auto r2 = Realm::get_shared_realm(config);
        r2->begin_transaction();
        r2->commit_transaction();
        realm->notify();
        // Should return false as the realm was already advanced
        REQUIRE_FALSE(realm->refresh());
    }

    SECTION("refresh() from within did_change() is a no-op") {
        struct Context : BindingContext {
            Realm& realm;
            Context(Realm& realm) : realm(realm) { }

            void did_change(std::vector<ObserverState> const&, std::vector<void*> const&, bool) override
            {
                // Create another version so that refresh() could do something
                auto r2 = Realm::get_shared_realm(realm.config());
                r2->begin_transaction();
                r2->commit_transaction();

                // Should be a no-op
                REQUIRE_FALSE(realm.refresh());
            }
        };
        realm->m_binding_context.reset(new Context{*realm});

        auto r2 = Realm::get_shared_realm(config);
        r2->begin_transaction();
        r2->commit_transaction();
        REQUIRE(realm->refresh());

        auto ver = realm->current_transaction_version();
        realm->m_binding_context.reset();
        // Should advance to the version created in the previous did_change()
        REQUIRE(realm->refresh());
        auto new_ver = realm->current_transaction_version();
        REQUIRE(*new_ver > *ver);
        // No more versions, so returns false
        REQUIRE_FALSE(realm->refresh());
    }

    SECTION("begin_write() from within did_change() produces recursive notifications") {
        struct Context : BindingContext {
            Realm& realm;
            size_t calls = 0;
            Context(Realm& realm) : realm(realm) { }

            void did_change(std::vector<ObserverState> const&, std::vector<void*> const&, bool) override
            {
                ++calls;
                if (realm.is_in_transaction())
                    return;

                // Create another version so that begin_write() advances the version
                auto r2 = Realm::get_shared_realm(realm.config());
                r2->begin_transaction();
                r2->commit_transaction();

                realm.begin_transaction();
                realm.cancel_transaction();
            }
        };
        auto context = new Context{*realm};
        realm->m_binding_context.reset(context);

        auto r2 = Realm::get_shared_realm(config);
        r2->begin_transaction();
        r2->commit_transaction();
        REQUIRE(realm->refresh());
        REQUIRE(context->calls == 2);

        // Despite not sending a new notification we did advance the version, so
        // no more versions to refresh to
        REQUIRE_FALSE(realm->refresh());
    }
}

TEST_CASE("SharedRealm: schema updating from external changes") {
    TestFile config;
    config.schema_version = 0;
    config.schema_mode = SchemaMode::Additive;
    config.schema = Schema{
        {"object", {
            {"value", PropertyType::Int, Property::IsPrimary{true}},
            {"value 2", PropertyType::Int, Property::IsPrimary{false}, Property::IsIndexed{true}},
        }},
    };

    SECTION("newly added columns update table columns but are not added to properties") {
        // Does this test add any value when column keys are stable?
        auto r1 = Realm::get_shared_realm(config);
        auto r2 = Realm::get_shared_realm(config);
        auto test = [&] {
            r2->begin_transaction();
            r2->read_group().get_table("class_object")->add_column(type_String, "new col");
            r2->commit_transaction();

            auto& object_schema = *r1->schema().find("object");
            REQUIRE(object_schema.persisted_properties.size() == 2);
            ColKey col = object_schema.persisted_properties[0].column_key;
            r1->refresh();
            REQUIRE(object_schema.persisted_properties[0].column_key == col);
        };
        SECTION("with an active read transaction") {
            r1->read_group();
            test();
        }
        SECTION("without an active read transaction") {
            r1->invalidate();
            test();
        }
    }

    SECTION("beginning a read transaction checks for incompatible changes") {
        auto r = Realm::get_shared_realm(config);
        r->invalidate();

        auto& db = TestHelper::get_db(r);
        WriteTransaction wt(db);
        auto& table = *wt.get_table("class_object");

        SECTION("removing a property") {
            table.remove_column(table.get_column_key("value"));
            wt.commit();
            REQUIRE_THROWS_WITH(r->refresh(),
                                Catch::Matchers::Contains("Property 'object.value' has been removed."));
        }

        SECTION("change property type") {
            table.remove_column(table.get_column_key("value 2"));
            table.add_column(type_Float, "value 2");
            wt.commit();
            REQUIRE_THROWS_WITH(r->refresh(),
                                Catch::Matchers::Contains("Property 'object.value 2' has been changed from 'int' to 'float'"));
        }

        SECTION("make property optional") {
            table.remove_column(table.get_column_key("value 2"));
            table.add_column(type_Int, "value 2", true);
            wt.commit();
            REQUIRE_THROWS_WITH(r->refresh(),
                                Catch::Matchers::Contains("Property 'object.value 2' has been made optional"));
        }

        SECTION("recreate column with no changes") {
            table.remove_column(table.get_column_key("value 2"));
            table.add_column(type_Int, "value 2");
            wt.commit();
            REQUIRE_NOTHROW(r->refresh());
        }

        SECTION("remove index from non-PK") {
            table.remove_search_index(table.get_column_key("value 2"));
            wt.commit();
            REQUIRE_NOTHROW(r->refresh());
        }
    }
}

TEST_CASE("SharedRealm: close()") {
    TestFile config;
    config.schema_version = 1;
    config.schema = Schema{
        {"object", {
            {"value", PropertyType::Int}
        }},
        {"list", {
            {"list", PropertyType::Object|PropertyType::Array, "object"}
        }},
    };

    auto realm = Realm::get_shared_realm(config);

    SECTION("all functions throw ClosedRealmException after close") {
        realm->close();

        REQUIRE(realm->is_closed());

        REQUIRE_THROWS_AS(realm->read_group(), ClosedRealmException);
        REQUIRE_THROWS_AS(realm->begin_transaction(), ClosedRealmException);
        REQUIRE(!realm->is_in_transaction());
        REQUIRE_THROWS_AS(realm->commit_transaction(), InvalidTransactionException);
        REQUIRE_THROWS_AS(realm->cancel_transaction(), InvalidTransactionException);

        REQUIRE_THROWS_AS(realm->refresh(), ClosedRealmException);
        REQUIRE_THROWS_AS(realm->invalidate(), ClosedRealmException);
        REQUIRE_THROWS_AS(realm->compact(), ClosedRealmException);
    }

    SECTION("fully closes database file even with live notifiers") {
        auto& group = realm->read_group();
        realm->begin_transaction();
        auto obj = ObjectStore::table_for_object_type(group, "list")->create_object();
        realm->commit_transaction();

        Results results(realm, ObjectStore::table_for_object_type(group, "object"));
        List list(realm, obj.get_linklist("list"));
        Object object(realm, obj);

        auto obj_token = object.add_notification_callback([](CollectionChangeSet, std::exception_ptr) {});
        auto list_token = list.add_notification_callback([](CollectionChangeSet, std::exception_ptr) {});
        auto results_token = results.add_notification_callback([](CollectionChangeSet, std::exception_ptr) {});

        // Perform a dummy transaction to ensure the notifiers actually acquire
        // resources that need to be closed
        realm->begin_transaction();
        realm->commit_transaction();

        realm->close();

        // Verify that we're able to acquire an exclusive lock
        REQUIRE(DB::call_with_lock(config.path, [](auto) {}));
    }
}

TEST_CASE("ShareRealm: in-memory mode from buffer") {
    TestFile config;
    config.schema_version = 1;
    config.schema = Schema{
        {"object", {
            {"value", PropertyType::Int}
        }},
    };

    SECTION("Save and open Realm from in-memory buffer") {
        // Write in-memory copy of Realm to a buffer
        auto realm = Realm::get_shared_realm(config);
        OwnedBinaryData realm_buffer = realm->write_copy();

        // Open the buffer as a new (immutable in-memory) Realm
        realm::Realm::Config config2;
        config2.in_memory = true;
        config2.schema_mode = SchemaMode::Immutable;
        config2.realm_data = realm_buffer.get();

        auto realm2 = Realm::get_shared_realm(config2);

        // Verify that it can read the schema and that it is the same
        REQUIRE(realm->schema().size() == 1);
        auto it = realm->schema().find("object");
        auto table = realm->read_group().get_table("class_object");
        REQUIRE(it != realm->schema().end());
        REQUIRE(it->table_key == table->get_key());
        REQUIRE(it->persisted_properties.size() == 1);
        REQUIRE(it->persisted_properties[0].name == "value");
        REQUIRE(it->persisted_properties[0].column_key == table->get_column_key("value"));

        // Test invalid configs
        realm::Realm::Config config3;
        config3.realm_data = realm_buffer.get();
        REQUIRE_THROWS(Realm::get_shared_realm(config3)); // missing in_memory and immutable

        config3.in_memory = true;
        config3.schema_mode = SchemaMode::Immutable;
        config3.path = "path";
        REQUIRE_THROWS(Realm::get_shared_realm(config3)); // both buffer and path

        config3.path = "";
        config3.encryption_key = {'a'};
        REQUIRE_THROWS(Realm::get_shared_realm(config3)); // both buffer and encryption
    }
}

TEST_CASE("ShareRealm: realm closed in did_change callback") {
    TestFile config;
    config.schema_version = 1;
    config.cache = false;
    config.schema = Schema{
        {"object", {
            {"value", PropertyType::Int}
        }},
    };
    config.automatic_change_notifications = false;
    auto r1 = Realm::get_shared_realm(config);

    r1->begin_transaction();
    auto table = r1->read_group().get_table("class_object");
    table->create_object();
    r1->commit_transaction();

    // Cannot be a member var of Context since Realm.close will free the context.
    static SharedRealm* shared_realm;
    shared_realm = &r1;
    struct Context : public BindingContext {
        void did_change(std::vector<ObserverState> const&, std::vector<void*> const&, bool) override
        {
            (*shared_realm)->close();
            (*shared_realm).reset();
        }
    };

    SECTION("did_change") {
        r1->m_binding_context.reset(new Context());
        r1->invalidate();

        auto r2 = Realm::get_shared_realm(config);
        r2->begin_transaction();
        r2->read_group().get_table("class_object")->create_object();
        r2->commit_transaction();
        r2.reset();

        r1->notify();
    }

    SECTION("did_change with async results") {
        r1->m_binding_context.reset(new Context());
        Results results(r1, table->where());
        auto token = results.add_notification_callback([&](CollectionChangeSet, std::exception_ptr) {
            // Should not be called.
            REQUIRE(false);
        });

        auto r2 = Realm::get_shared_realm(config);
        r2->begin_transaction();
        r2->read_group().get_table("class_object")->create_object();
        r2->commit_transaction();
        r2.reset();

        auto coordinator = _impl::RealmCoordinator::get_coordinator(config.path);
        coordinator->on_change();

        r1->notify();
    }

    SECTION("refresh") {
        r1->m_binding_context.reset(new Context());

        auto r2 = Realm::get_shared_realm(config);
        r2->begin_transaction();
        r2->read_group().get_table("class_object")->create_object();
        r2->commit_transaction();
        r2.reset();

        REQUIRE_FALSE(r1->refresh());
    }

    shared_realm = nullptr;
}

TEST_CASE("RealmCoordinator: schema cache") {
    TestFile config;
    auto coordinator = _impl::RealmCoordinator::get_coordinator(config.path);

    Schema cache_schema;
    uint64_t cache_sv = -1, cache_tv = -1;

    Schema schema{
        {"object", {
            {"value", PropertyType::Int}
        }},
    };
    Schema schema2{
        {"object", {
            {"value", PropertyType::Int},
        }},
        {"object 2", {
            {"value", PropertyType::Int},
        }},
    };

    SECTION("valid initial schema sets cache") {
        coordinator->cache_schema(schema, 5, 10);
        REQUIRE(coordinator->get_cached_schema(cache_schema, cache_sv, cache_tv));
        REQUIRE(cache_schema == schema);
        REQUIRE(cache_sv == 5);
        REQUIRE(cache_tv == 10);
    }

    SECTION("cache can be updated with newer schema") {
        coordinator->cache_schema(schema, 5, 10);
        coordinator->cache_schema(schema2, 6, 11);
        REQUIRE(coordinator->get_cached_schema(cache_schema, cache_sv, cache_tv));
        REQUIRE(cache_schema == schema2);
        REQUIRE(cache_sv == 6);
        REQUIRE(cache_tv == 11);
    }

    SECTION("empty schema is ignored") {
        coordinator->cache_schema(Schema{}, 5, 10);
        REQUIRE_FALSE(coordinator->get_cached_schema(cache_schema, cache_sv, cache_tv));

        coordinator->cache_schema(schema, 5, 10);
        coordinator->cache_schema(Schema{}, 5, 10);
        REQUIRE(coordinator->get_cached_schema(cache_schema, cache_sv, cache_tv));
        REQUIRE(cache_schema == schema);
        REQUIRE(cache_sv == 5);
        REQUIRE(cache_tv == 10);
    }

    SECTION("schema for older transaction is ignored") {
        coordinator->cache_schema(schema, 5, 10);
        coordinator->cache_schema(schema2, 4, 8);

        REQUIRE(coordinator->get_cached_schema(cache_schema, cache_sv, cache_tv));
        REQUIRE(cache_schema == schema);
        REQUIRE(cache_sv == 5);
        REQUIRE(cache_tv == 10);

        coordinator->advance_schema_cache(10, 20);
        coordinator->cache_schema(schema, 6, 15);
        REQUIRE(coordinator->get_cached_schema(cache_schema, cache_sv, cache_tv));
        REQUIRE(cache_tv == 20); // should not have dropped to 15
    }

    SECTION("advance_schema() from transaction version bumps transaction version") {
        coordinator->cache_schema(schema, 5, 10);
        coordinator->advance_schema_cache(10, 12);
        REQUIRE(coordinator->get_cached_schema(cache_schema, cache_sv, cache_tv));
        REQUIRE(cache_schema == schema);
        REQUIRE(cache_sv == 5);
        REQUIRE(cache_tv == 12);
    }

    SECTION("advance_schema() ending before transaction version does nothing") {
        coordinator->cache_schema(schema, 5, 10);
        coordinator->advance_schema_cache(8, 9);
        REQUIRE(coordinator->get_cached_schema(cache_schema, cache_sv, cache_tv));
        REQUIRE(cache_schema == schema);
        REQUIRE(cache_sv == 5);
        REQUIRE(cache_tv == 10);
    }

    SECTION("advance_schema() extending over transaction version bumps version") {
        coordinator->cache_schema(schema, 5, 10);
        coordinator->advance_schema_cache(3, 15);
        REQUIRE(coordinator->get_cached_schema(cache_schema, cache_sv, cache_tv));
        REQUIRE(cache_schema == schema);
        REQUIRE(cache_sv == 5);
        REQUIRE(cache_tv == 15);
    }

    SECTION("advance_schema() with no cahced schema does nothing") {
        coordinator->advance_schema_cache(3, 15);
        REQUIRE_FALSE(coordinator->get_cached_schema(cache_schema, cache_sv, cache_tv));
    }
}

TEST_CASE("SharedRealm: coordinator schema cache") {
    TestFile config;
    auto r = Realm::get_shared_realm(config);
    auto coordinator = _impl::RealmCoordinator::get_coordinator(config.path);

    Schema cache_schema;
    uint64_t cache_sv = -1, cache_tv = -1;

    Schema schema{
        {"object", {
            {"value", PropertyType::Int}
        }},
    };
    Schema schema2{
        {"object", {
            {"value", PropertyType::Int},
        }},
        {"object 2", {
            {"value", PropertyType::Int},
        }},
    };

    class ExternalWriter {
    private:
        std::shared_ptr<Realm> m_realm;
    public:
        WriteTransaction wt;
        ExternalWriter(Realm::Config const& config)
        : m_realm([&] {
            auto c = config;
            c.scheduler = util::Scheduler::get_frozen(VersionID());
            return _impl::RealmCoordinator::get_coordinator(c.path)->get_realm(c, util::none);
        }())
        , wt(TestHelper::get_db(m_realm))
        {
        }
    };

    auto external_write = [&](Realm::Config const& config, auto&& fn) {
        ExternalWriter wt(config);
        fn(wt.wt);
        wt.wt.commit();
    };

    SECTION("is initially empty for uninitialized file") {
        REQUIRE_FALSE(coordinator->get_cached_schema(cache_schema, cache_sv, cache_tv));
    }
    r->update_schema(schema);

    SECTION("is populated after calling update_schema()") {
        REQUIRE(coordinator->get_cached_schema(cache_schema, cache_sv, cache_tv));
        REQUIRE(cache_sv == 0);
        REQUIRE(cache_schema == schema);
        REQUIRE(cache_schema.begin()->persisted_properties[0].column_key != ColKey{});
    }

    coordinator = nullptr;
    r = nullptr;
    r = Realm::get_shared_realm(config);
    coordinator = _impl::RealmCoordinator::get_coordinator(config.path);
    REQUIRE(coordinator->get_cached_schema(cache_schema, cache_sv, cache_tv));

    SECTION("is populated after opening an initialized file") {
        REQUIRE(cache_sv == 0);
        REQUIRE(cache_tv == 2); // with in-realm history the version doesn't reset
        REQUIRE(cache_schema == schema);
        REQUIRE(cache_schema.begin()->persisted_properties[0].column_key != ColKey{});
    }

    SECTION("transaction version is bumped after a local write") {
        auto tv = cache_tv;
        r->begin_transaction();
        r->commit_transaction();
        REQUIRE(coordinator->get_cached_schema(cache_schema, cache_sv, cache_tv));
        REQUIRE(cache_tv == tv + 1);
    }

    SECTION("notify() without a read transaction does not bump transaction version") {
        auto tv = cache_tv;

        SECTION("non-schema change") {
            external_write(config, [](auto& wt) {
                wt.get_table("class_object")->create_object();
            });
        }
        SECTION("schema change") {
            external_write(config, [](auto& wt) {
                wt.add_table("class_object 2");
            });
        }

        r->notify();
        REQUIRE(coordinator->get_cached_schema(cache_schema, cache_sv, cache_tv));
        REQUIRE(cache_tv == tv);
        REQUIRE(cache_schema == schema);
    }

    SECTION("notify() with a read transaction bumps transaction version") {
        r->read_group();
        external_write(config, [](auto& wt) {
            wt.get_table("class_object")->create_object();
        });

        r->notify();
        auto tv = cache_tv;
        REQUIRE(coordinator->get_cached_schema(cache_schema, cache_sv, cache_tv));
        REQUIRE(cache_tv == tv + 1);
    }

    SECTION("notify() with a read transaction updates schema folloing external schema change") {
        r->read_group();
        external_write(config, [](auto& wt) {
            wt.add_table("class_object 2");
        });

        r->notify();
        auto tv = cache_tv;
        REQUIRE(coordinator->get_cached_schema(cache_schema, cache_sv, cache_tv));
        REQUIRE(cache_tv == tv + 1);
        REQUIRE(cache_schema.size() == 2);
        REQUIRE(cache_schema.find("object 2") != cache_schema.end());
    }

    SECTION("transaction version is bumped after refresh() following external non-schema write") {
        external_write(config, [](auto& wt) {
            wt.get_table("class_object")->create_object();
        });

        r->refresh();
        auto tv = cache_tv;
        REQUIRE(coordinator->get_cached_schema(cache_schema, cache_sv, cache_tv));
        REQUIRE(cache_tv == tv + 1);
    }

    SECTION("schema is reread following refresh() over external schema change") {
        external_write(config, [](auto& wt) {
            wt.add_table("class_object 2");
        });

        r->refresh();
        auto tv = cache_tv;
        REQUIRE(coordinator->get_cached_schema(cache_schema, cache_sv, cache_tv));
        REQUIRE(cache_tv == tv + 1);
        REQUIRE(cache_schema.size() == 2);
        REQUIRE(cache_schema.find("object 2") != cache_schema.end());
    }

    SECTION("update_schema() to version already on disk updates cache") {
        r->read_group();
        external_write(config, [](auto& wt) {
            auto table = wt.add_table("class_object 2");
            table->add_column(type_Int, "value");
        });

        auto tv = cache_tv;
        r->update_schema(schema2);

        REQUIRE(coordinator->get_cached_schema(cache_schema, cache_sv, cache_tv));
        REQUIRE(cache_tv == tv + 1); // only +1 because update_schema() did not perform a write
        REQUIRE(cache_schema.size() == 2);
        REQUIRE(cache_schema.find("object 2") != cache_schema.end());
    }

    SECTION("update_schema() to version already on disk updates cache") {
        r->read_group();
        external_write(config, [](auto& wt) {
            auto table = wt.add_table("class_object 2");
            table->add_column(type_Int, "value");
        });

        auto tv = cache_tv;
        r->update_schema(schema2);

        REQUIRE(coordinator->get_cached_schema(cache_schema, cache_sv, cache_tv));
        REQUIRE(cache_tv == tv + 1); // only +1 because update_schema() did not perform a write
        REQUIRE(cache_schema.size() == 2);
        REQUIRE(cache_schema.find("object 2") != cache_schema.end());
    }

    SECTION("update_schema() to version populated on disk while waiting for the write lock updates cache") {
        r->read_group();

        // We want to commit the write while we're waiting on the write lock on
        // this thread, which can't really be done in a properly synchronized manner
        std::chrono::microseconds wait_time{5000};
#if REALM_ANDROID
        // When running on device or in an emulator we need to wait longer due
        // to them being slow
        wait_time *= 10;
#endif

        bool did_run = false;
        JoiningThread thread([&] {
            ExternalWriter writer(config);
            if (writer.wt.get_table("class_object 2"))
                return;
            did_run = true;

            auto table = writer.wt.add_table("class_object 2");
            table->add_column(type_Int, "value");
            std::this_thread::sleep_for(wait_time * 2);
            writer.wt.commit();
        });
        std::this_thread::sleep_for(wait_time);

        auto tv = cache_tv;
        r->update_schema(Schema{
            {"object", {{"value", PropertyType::Int}}},
            {"object 2", {{"value", PropertyType::Int}}},
        });

        // just skip the test if the timing was wrong to avoid spurious failures
        if (!did_run)
            return;

        REQUIRE(coordinator->get_cached_schema(cache_schema, cache_sv, cache_tv));
        REQUIRE(cache_tv == tv + 1); // only +1 because update_schema()'s write was rolled back
        REQUIRE(cache_schema.size() == 2);
        REQUIRE(cache_schema.find("object 2") != cache_schema.end());
    }
}

TEST_CASE("SharedRealm: dynamic schema mode doesn't invalidate object schema pointers when schema hasn't changed") {
    TestFile config;

    // Prepopulate the Realm with the schema.
    Realm::Config config_with_schema = config;
    config_with_schema.schema_version = 1;
    config_with_schema.schema_mode = SchemaMode::Automatic;
    config_with_schema.schema = Schema{
        {"object", {
            {"value", PropertyType::Int, Property::IsPrimary{true}},
            {"value 2", PropertyType::Int, Property::IsPrimary{false}, Property::IsIndexed{true}},
        }}
    };
    auto r1 = Realm::get_shared_realm(config_with_schema);

    // Retrieve the object schema in dynamic mode.
    auto r2 = Realm::get_shared_realm(config);
    auto* object_schema = &*r2->schema().find("object");

    // Perform an empty write to create a new version, resulting in the other Realm needing to re-read the schema.
    r1->begin_transaction();
    r1->commit_transaction();

    // Advance to the latest version, and verify the object schema is at the same location in memory.
    r2->read_group();
    REQUIRE(object_schema == &*r2->schema().find("object"));
}

TEST_CASE("SharedRealm: declaring an object as embedded results in creating an embedded table") {
    TestFile config;

    // Prepopulate the Realm with the schema.
    config.schema = Schema{
        {"object1", ObjectSchema::IsEmbedded{true}, {
            {"value", PropertyType::Int},
        }},
        {"object2", {
            {"value", PropertyType::Object | PropertyType::Nullable, "object1"},
        }}
    };
    auto r1 = Realm::get_shared_realm(config);

    Group& g = r1->read_group();
    auto t = g.get_table("class_object1");
    REQUIRE(t->is_embedded());
}

TEST_CASE("SharedRealm: SchemaChangedFunction") {
    struct Context : BindingContext {
        size_t* change_count;
        Schema* schema;
        Context(size_t* count_out, Schema* schema_out) : change_count(count_out), schema(schema_out) { }

        void schema_did_change(Schema const& changed_schema) override
        {
            ++*change_count;
            *schema = changed_schema;
        }
    };

    size_t schema_changed_called = 0;
    Schema changed_fixed_schema;
    TestFile config;
    config.cache = false;
    auto dynamic_config = config;

    config.schema = Schema{
        {"object1", {
            {"value", PropertyType::Int},
        }},
        {"object2", {
            {"value", PropertyType::Int},
        }}
    };
    config.schema_version = 1;
    auto r1 = Realm::get_shared_realm(config);
    r1->read_group();
    r1->m_binding_context.reset(new Context(&schema_changed_called, &changed_fixed_schema));

    SECTION("Fixed schema") {
        SECTION("update_schema") {
            auto new_schema = Schema{
                {"object3", {
                    {"value", PropertyType::Int},
                }}
            };
            r1->update_schema(new_schema, 2);
            REQUIRE(schema_changed_called == 1);
            REQUIRE(changed_fixed_schema.find("object3")->property_for_name("value")->column_key != ColKey{});
        }

        SECTION("Open a new Realm instance with same config won't trigger") {
            auto r2 = Realm::get_shared_realm(config);
            REQUIRE(schema_changed_called == 0);
        }

        SECTION("Non schema related transaction doesn't trigger") {
            auto r2 = Realm::get_shared_realm(config);
            r2->begin_transaction();
            r2->commit_transaction();
            r1->refresh();
            REQUIRE(schema_changed_called == 0);
        }

        SECTION("Schema is changed by another Realm") {
            auto r2 = Realm::get_shared_realm(config);
            r2->begin_transaction();
            r2->read_group().get_table("class_object1")->add_column(type_String, "new col");
            r2->commit_transaction();
            r1->refresh();
            REQUIRE(schema_changed_called == 1);
            REQUIRE(changed_fixed_schema.find("object1")->property_for_name("value")->column_key != ColKey{});
        }

        // This is not a valid use case. m_schema won't be refreshed.
        SECTION("Schema is changed by this Realm won't trigger") {
            r1->begin_transaction();
            r1->read_group().get_table("class_object1")->add_column(type_String, "new col");
            r1->commit_transaction();
            REQUIRE(schema_changed_called == 0);
        }
    }

    SECTION("Dynamic schema") {
        size_t dynamic_schema_changed_called = 0;
        Schema changed_dynamic_schema;
        auto r2 = Realm::get_shared_realm(dynamic_config);
        r2->m_binding_context.reset(new Context(&dynamic_schema_changed_called, &changed_dynamic_schema));

        SECTION("set_schema_subset") {
            auto new_schema = Schema{
                {"object1", {
                    {"value", PropertyType::Int},
                }}
            };
            r2->set_schema_subset(new_schema);
            REQUIRE(schema_changed_called == 0);
            REQUIRE(dynamic_schema_changed_called == 1);
            REQUIRE(changed_dynamic_schema.find("object1")->property_for_name("value")->column_key != ColKey{});
        }

        SECTION("Non schema related transaction will always trigger in dynamic mode") {
            auto r1 = Realm::get_shared_realm(config);
            // An empty transaction will trigger the schema changes always in dynamic mode.
            r1->begin_transaction();
            r1->commit_transaction();
            r2->refresh();
            REQUIRE(dynamic_schema_changed_called == 1);
            REQUIRE(changed_dynamic_schema.find("object1")->property_for_name("value")->column_key != ColKey{});
        }

        SECTION("Schema is changed by another Realm") {
            r1->begin_transaction();
            r1->read_group().get_table("class_object1")->add_column(type_String, "new col");
            r1->commit_transaction();
            r2->refresh();
            REQUIRE(dynamic_schema_changed_called == 1);
            REQUIRE(changed_dynamic_schema.find("object1")->property_for_name("value")->column_key != ColKey{});
        }
    }
}

#ifndef _WIN32
TEST_CASE("SharedRealm: compact on launch") {
    // Make compactable Realm
    TestFile config;
    config.automatic_change_notifications = false;
    int num_opens = 0;
    config.should_compact_on_launch_function = [&](size_t total_bytes, size_t used_bytes) {
        REQUIRE(total_bytes > used_bytes);
        num_opens++;
        return num_opens != 2;
    };
    config.schema = Schema{
        {"object", {
            {"value", PropertyType::String}
        }},
    };
    REQUIRE(num_opens == 0);
    auto r = Realm::get_shared_realm(config);
    REQUIRE(num_opens == 1);
    r->begin_transaction();
    auto table = r->read_group().get_table("class_object");
    size_t count = 1000;
    for (size_t i = 0; i < count; ++i)
        table->create_object().set_all(util::format("Foo_%1", i % 10).c_str());
    r->commit_transaction();
    REQUIRE(table->size() == count);
    r->close();

    SECTION("compact reduces the file size") {
        // Confirm expected sizes before and after opening the Realm
        size_t size_before = size_t(util::File(config.path).get_size());
        r = Realm::get_shared_realm(config);
        REQUIRE(num_opens == 2);
        r->close();
        REQUIRE(size_t(util::File(config.path).get_size()) == size_before); // File size after returning false
        r = Realm::get_shared_realm(config);
        REQUIRE(num_opens == 3);
        REQUIRE(size_t(util::File(config.path).get_size()) < size_before); // File size after returning true

        // Validate that the file still contains what it should
        REQUIRE(r->read_group().get_table("class_object")->size() == count);

        // Registering for a collection notification shouldn't crash when compact on launch is used.
        Results results(r, r->read_group().get_table("class_object"));
        results.add_notification_callback([](CollectionChangeSet const&, std::exception_ptr) { });
        r->close();
    }

    SECTION("compact function does not get invoked if realm is open on another thread") {
        config.scheduler = util::Scheduler::get_frozen(VersionID());
        r = Realm::get_shared_realm(config);
        REQUIRE(num_opens == 2);
        std::thread([&]{
            auto r2 = Realm::get_shared_realm(config);
            REQUIRE(num_opens == 2);
        }).join();
        r->close();
        std::thread([&]{
            auto r3 = Realm::get_shared_realm(config);
            REQUIRE(num_opens == 3);
        }).join();
    }
}
#endif

struct ModeAutomatic {
    static SchemaMode mode() { return SchemaMode::Automatic; }
    static bool should_call_init_on_version_bump() { return false; }
};
struct ModeAdditive {
    static SchemaMode mode() { return SchemaMode::Additive; }
    static bool should_call_init_on_version_bump() { return false; }
};
struct ModeManual {
    static SchemaMode mode() { return SchemaMode::Manual; }
    static bool should_call_init_on_version_bump() { return false; }
};
struct ModeResetFile {
    static SchemaMode mode() { return SchemaMode::ResetFile; }
    static bool should_call_init_on_version_bump() { return true; }
};

TEMPLATE_TEST_CASE("SharedRealm: update_schema with initialization_function", "[init][update_schema]",
                   ModeAutomatic, ModeAdditive, ModeManual, ModeResetFile) {
    TestFile config;
    config.schema_mode = TestType::mode();
    bool initialization_function_called = false;
    uint64_t schema_version_in_callback = -1;
    Schema schema_in_callback;
    auto initialization_function = [&initialization_function_called, &schema_version_in_callback,
                                    &schema_in_callback](auto shared_realm) {
        REQUIRE(shared_realm->is_in_transaction());
        initialization_function_called = true;
        schema_version_in_callback = shared_realm->schema_version();
        schema_in_callback = shared_realm->schema();
    };

    Schema schema{
        {"object", {
            {"value", PropertyType::String}
        }},
    };

    SECTION("call initialization function directly by update_schema") {
        // Open in dynamic mode with no schema specified
        auto realm = Realm::get_shared_realm(config);
        REQUIRE_FALSE(initialization_function_called);

        realm->update_schema(schema, 0, nullptr, initialization_function);
        REQUIRE(initialization_function_called);
        REQUIRE(schema_version_in_callback == 0);
        REQUIRE(schema_in_callback.compare(schema).size() == 0);
    }

    config.schema_version = 0;
    config.schema = schema;

    SECTION("initialization function should be called for unversioned realm") {
        config.initialization_function = initialization_function;
        Realm::get_shared_realm(config);
        REQUIRE(initialization_function_called);
        REQUIRE(schema_version_in_callback == 0);
        REQUIRE(schema_in_callback.compare(schema).size() == 0);
    }

    SECTION("initialization function for versioned realm") {
        // Initialize v0
        Realm::get_shared_realm(config);

        config.schema_version = 1;
        config.initialization_function = initialization_function;
        Realm::get_shared_realm(config);
        REQUIRE(initialization_function_called == TestType::should_call_init_on_version_bump());
        if (TestType::should_call_init_on_version_bump()) {
            REQUIRE(schema_version_in_callback == 1);
            REQUIRE(schema_in_callback.compare(schema).size() == 0);
        }
    }
}

TEST_CASE("BindingContext is notified about delivery of change notifications") {
    _impl::RealmCoordinator::assert_no_open_realms();

    InMemoryTestFile config;
    config.automatic_change_notifications = false;

    auto r = Realm::get_shared_realm(config);
    r->update_schema({
        {"object", {
            {"value", PropertyType::Int}
        }},
    });

    auto coordinator = _impl::RealmCoordinator::get_coordinator(config.path);
    auto table = r->read_group().get_table("class_object");

    SECTION("BindingContext notified even if no callbacks are registered") {
        static int binding_context_start_notify_calls = 0;
        static int binding_context_end_notify_calls = 0;
        struct Context : BindingContext {
            void will_send_notifications() override
            {
                ++binding_context_start_notify_calls;
            }

            void did_send_notifications() override
            {
                ++binding_context_end_notify_calls;
            }
        };
        r->m_binding_context.reset(new Context());

        SECTION("local commit") {
            binding_context_start_notify_calls = 0;
            binding_context_end_notify_calls = 0;
            coordinator->on_change();
            r->begin_transaction();
            REQUIRE(binding_context_start_notify_calls == 1);
            REQUIRE(binding_context_end_notify_calls == 1);
            r->cancel_transaction();
        }

        SECTION("remote commit") {
            binding_context_start_notify_calls = 0;
            binding_context_end_notify_calls = 0;
            JoiningThread([&] {
                auto r2 = coordinator->get_realm(util::Scheduler::get_frozen(VersionID()));
                r2->begin_transaction();
                auto table2 = r2->read_group().get_table("class_object");
                table2->create_object();
                r2->commit_transaction();
            });
            advance_and_notify(*r);
            REQUIRE(binding_context_start_notify_calls == 1);
            REQUIRE(binding_context_end_notify_calls == 1);
        }
    }

    SECTION("notify BindingContext before and after sending notifications") {
        static int binding_context_start_notify_calls = 0;
        static int binding_context_end_notify_calls = 0;
        static int notification_calls = 0;

        auto col = table->get_column_key("value");
        Results results1(r, table->where().greater_equal(col, 0));
        Results results2(r, table->where().less(col, 10));

        auto token1 = results1.add_notification_callback([&](CollectionChangeSet, std::exception_ptr err) {
            REQUIRE_FALSE(err);
            ++notification_calls;
        });

        auto token2 = results2.add_notification_callback([&](CollectionChangeSet, std::exception_ptr err) {
            REQUIRE_FALSE(err);
            ++notification_calls;
        });

        struct Context : BindingContext {
            void will_send_notifications() override
            {
                REQUIRE(notification_calls == 0);
                REQUIRE(binding_context_end_notify_calls == 0);
                ++binding_context_start_notify_calls;
            }

            void did_send_notifications() override
            {
                REQUIRE(notification_calls == 2);
                REQUIRE(binding_context_start_notify_calls == 1);
                ++binding_context_end_notify_calls;
            }
        };
        r->m_binding_context.reset(new Context());

        SECTION("local commit") {
            binding_context_start_notify_calls = 0;
            binding_context_end_notify_calls = 0;
            notification_calls = 0;
            coordinator->on_change();
            r->begin_transaction();
            table->create_object();
            r->commit_transaction();
            REQUIRE(binding_context_start_notify_calls == 1);
            REQUIRE(binding_context_end_notify_calls == 1);
        }

        SECTION("remote commit") {
            binding_context_start_notify_calls = 0;
            binding_context_end_notify_calls = 0;
            notification_calls = 0;
            JoiningThread([&] {
                auto r2 = coordinator->get_realm(util::Scheduler::get_frozen(VersionID()));
                r2->begin_transaction();
                auto table2 = r2->read_group().get_table("class_object");
                table2->create_object();
                r2->commit_transaction();
            });
            advance_and_notify(*r);
            REQUIRE(binding_context_start_notify_calls == 1);
            REQUIRE(binding_context_end_notify_calls == 1);
        }
    }

    SECTION("did_send() is skipped if the Realm is closed first") {
        Results results(r, table->where());
        bool do_close = true;
        auto token = results.add_notification_callback([&](CollectionChangeSet, std::exception_ptr) {
            if (do_close)
                r->close();
        });

        struct FailOnDidSend : BindingContext {
            void did_send_notifications() override
            {
                FAIL("did_send_notifications() should not have been called");
            }
        };
        struct CloseOnWillChange : FailOnDidSend {
            Realm& realm;
            CloseOnWillChange(Realm& realm) : realm(realm) {}

            void will_send_notifications() override
            {
                realm.close();
            }
        };

        SECTION("closed in notification callback for notify()") {
            r->m_binding_context.reset(new FailOnDidSend);
            coordinator->on_change();
            r->notify();
        }

        SECTION("closed in notification callback for refresh()") {
            do_close = false;
            coordinator->on_change();
            r->notify();
            do_close = true;

            JoiningThread([&] {
                auto r = coordinator->get_realm(util::Scheduler::get_frozen(VersionID()));
                r->begin_transaction();
                r->read_group().get_table("class_object")->create_object();
                r->commit_transaction();
            });

            r->m_binding_context.reset(new FailOnDidSend);
            coordinator->on_change();
            r->refresh();
        }

        SECTION("closed in will_send() for notify()") {
            r->m_binding_context.reset(new CloseOnWillChange(*r));
            coordinator->on_change();
            r->notify();
        }

        SECTION("closed in will_send() for refresh()") {
            do_close = false;
            coordinator->on_change();
            r->notify();
            do_close = true;

            JoiningThread([&] {
                auto r = coordinator->get_realm(util::Scheduler::get_frozen(VersionID()));
                r->begin_transaction();
                r->read_group().get_table("class_object")->create_object();
                r->commit_transaction();
            });

            r->m_binding_context.reset(new CloseOnWillChange(*r));
            coordinator->on_change();
            r->refresh();
        }
    }
}

TEST_CASE("Statistics on Realms") {
    _impl::RealmCoordinator::assert_no_open_realms();

    InMemoryTestFile config;
    // config.cache = false;
    config.automatic_change_notifications = false;

    auto r = Realm::get_shared_realm(config);
    r->update_schema({
        {"object", {
            {"value", PropertyType::Int}
        }},
    });

    SECTION("compute_size") {
        auto s = r->read_group().compute_aggregated_byte_size();
        REQUIRE(s > 0);
    }
}

#if REALM_PLATFORM_APPLE && NOTIFIER_BACKGROUND_ERRORS
TEST_CASE("BindingContext is notified in case of notifier errors") {
    _impl::RealmCoordinator::assert_no_open_realms();

    class OpenFileLimiter {
    public:
        OpenFileLimiter()
        {
            // Set the max open files to zero so that opening new files will fail
            getrlimit(RLIMIT_NOFILE, &m_old);
            rlimit rl = m_old;
            rl.rlim_cur = 0;
            setrlimit(RLIMIT_NOFILE, &rl);
        }

        ~OpenFileLimiter()
        {
            setrlimit(RLIMIT_NOFILE, &m_old);
        }

    private:
        rlimit m_old;
    };

    InMemoryTestFile config;
    config.automatic_change_notifications = false;

    auto r = Realm::get_shared_realm(config);
    r->update_schema({
      {"object", {
        {"value", PropertyType::Int}
      }},
    });

    auto coordinator = _impl::RealmCoordinator::get_coordinator(config.path);
    auto table = r->read_group().get_table("class_object");
    Results results(r, *r->read_group().get_table("class_object"));
    static int binding_context_start_notify_calls = 0;
    static int binding_context_end_notify_calls = 0;
    static bool error_called = false;
    struct Context : BindingContext {
        void will_send_notifications() override
        {
            REQUIRE_FALSE(error_called);
            ++binding_context_start_notify_calls;
        }

        void did_send_notifications() override
        {
            REQUIRE(error_called);
            ++binding_context_end_notify_calls;
        }
    };
    r->m_binding_context.reset(new Context());

    SECTION("realm on background thread could not be opened") {
        OpenFileLimiter limiter;

        auto token = results.add_notification_callback([&](CollectionChangeSet, std::exception_ptr err) {
            REQUIRE(err);
            REQUIRE_FALSE(error_called);
            error_called = true;
        });
        advance_and_notify(*r);
        REQUIRE(error_called);
        REQUIRE(binding_context_start_notify_calls == 1);
        REQUIRE(binding_context_end_notify_calls == 1);
    }
}
#endif

TEST_CASE("RealmCoordinator: get_unbound_realm()") {
    TestFile config;
    config.cache = true;
    config.schema = Schema{
        {"object", {
            {"value", PropertyType::Int}
        }},
    };

    ThreadSafeReference ref;
    std::thread([&] { ref = _impl::RealmCoordinator::get_coordinator(config)->get_unbound_realm(); }).join();

    SECTION("checks thread after being resolved") {
        auto realm = Realm::get_shared_realm(std::move(ref));
        REQUIRE_NOTHROW(realm->verify_thread());
        std::thread([&] {
            REQUIRE_THROWS(realm->verify_thread());
        }).join();
    }

    SECTION("delivers notifications to the thread it is resolved on") {
        if (!util::EventLoop::has_implementation())
            return;
        auto realm = Realm::get_shared_realm(std::move(ref));
        Results results(realm, ObjectStore::table_for_object_type(realm->read_group(), "object")->where());
        bool called = false;
        auto token = results.add_notification_callback([&](CollectionChangeSet, std::exception_ptr) {
            called = true;
        });
        util::EventLoop::main().run_until([&] { return called; });
    }

    SECTION("resolves to existing cached Realm for the thread if caching is enabled") {
        auto r1 = Realm::get_shared_realm(config);
        auto r2 = Realm::get_shared_realm(std::move(ref));
        REQUIRE(r1 == r2);
    }

    SECTION("resolves to a new Realm if caching is disabled") {
        config.cache = false;
        auto r1 = Realm::get_shared_realm(config);
        auto r2 = Realm::get_shared_realm(std::move(ref));
        REQUIRE(r1 != r2);

        // New unbound with cache disabled
        std::thread([&] { ref = _impl::RealmCoordinator::get_coordinator(config)->get_unbound_realm(); }).join();
        auto r3 = Realm::get_shared_realm(std::move(ref));
        REQUIRE(r1 != r3);
        REQUIRE(r2 != r3);

        // New local with cache enabled should grab the resolved unbound
        config.cache = true;
        auto r4 = Realm::get_shared_realm(config);
        REQUIRE(r4 == r2);
    }
}<|MERGE_RESOLUTION|>--- conflicted
+++ resolved
@@ -418,11 +418,7 @@
     }
 
 // Our test scheduler uses a simple integer identifier to allow cross thread scheduling
-<<<<<<< HEAD
-class SimpleScheduler : public util::Scheduler {
-=======
-class SimpleScheduler : public Scheduler {
->>>>>>> 59ba52b6
+    class SimpleScheduler : public util::Scheduler {
 public:
     SimpleScheduler(size_t id)
     : Scheduler()
@@ -520,13 +516,7 @@
         return;
 
     TestSyncManager init_sync_manager;
-<<<<<<< HEAD
     SyncTestFile config(init_sync_manager.app(), "default");
-=======
-
-    SyncServer server;
-    SyncTestFile config(server, "default");
->>>>>>> 59ba52b6
     config.cache = false;
     config.schema = Schema{
         {"object", {
